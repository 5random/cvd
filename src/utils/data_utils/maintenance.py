from __future__ import annotations

import time
from pathlib import Path
<<<<<<< HEAD
from typing import TYPE_CHECKING, Any, Tuple, List

if TYPE_CHECKING:
    from src.utils.data_utils.data_manager import DataManager
=======
from typing import Any, Tuple, List, TYPE_CHECKING
>>>>>>> 01591abc
from concurrent.futures import Future

from src.utils.data_utils.indexing import DataCategory, DirectoryEventHandler
from src.utils.log_service import info, warning, error, debug
from src.utils.concurrency.thread_pool import (
    get_thread_pool_manager,
    ThreadPoolType,
    ManagedThreadPool,
)

if TYPE_CHECKING:
    from .data_manager import DataManager


class MaintenanceManager:
    """Background maintenance and watcher management for DataManager."""

    def __init__(self, manager: "DataManager") -> None:
        self._manager = manager
        self._observer = None
        self._background_tasks: List[Tuple[ManagedThreadPool, Future[Any]]] = []

    def _track(self, pool: ManagedThreadPool, fut: Future[Any]) -> None:
        """Track a background task and remove it from the list when done."""

        self._background_tasks.append((pool, fut))

        def _remove(f: Future[Any]) -> None:
            try:
                self._background_tasks.remove((pool, f))
            except ValueError:  # pragma: no cover - double remove
                pass

        fut.add_done_callback(_remove)

    def start_worker(self) -> None:
        mgr = get_thread_pool_manager()
        pool = mgr.get_pool(ThreadPoolType.FILE_IO)
        fut = pool.submit_task(
            lambda: self._background_worker(), task_id="data_maintenance"
        )
        self._track(pool, fut)

    def shutdown(self) -> None:
        for pool, fut in self._background_tasks:
            if not fut.done():
                fut.cancel()
            try:
                pool_type = getattr(pool, "pool_type", None)
            except Exception as e:
                error(f"Failed to get pool_type: {e}")
                pool_type = None
            if pool_type is not ThreadPoolType.GENERAL:
                pool.shutdown()
        self._background_tasks.clear()
        self._stop_watchers()

    def _background_worker(self) -> None:
        info("Background maintenance worker started")
        mgr = self._manager
        while not mgr._shutdown_event.is_set():
            try:
                mgr.indexer.scan_directories()
                self._cleanup_expired_downloads()
                mgr.compression_mgr.process_compression_queue()
                mgr._maintenance_service.rotate_old_files(
                    [mgr.raw_dir, mgr.processed_dir]
                )
                mgr._maintenance_service.compress_inactive_files(
                    [mgr.raw_dir, mgr.processed_dir]
                )
                mgr._shutdown_event.wait(mgr.index_scan_interval * 60)
            except Exception as e:
                error(f"Error in background maintenance: {e}")
                mgr._shutdown_event.wait(60)
        info("Background maintenance worker stopped")

    def start_watchers(self) -> None:
        if (
            not DirectoryEventHandler
            or getattr(DirectoryEventHandler, "__name__", None) is None
        ):
            return
        from watchdog.observers import Observer  # lazy import

        self._observer = Observer()
        directories = [
            (self._manager.raw_dir, DataCategory.RAW),
            (self._manager.processed_dir, DataCategory.PROCESSED),
            (self._manager.experiments_dir, DataCategory.EXPERIMENTS),
            (self._manager.logs_dir, DataCategory.LOGS),
        ]
        for directory, category in directories:
            if directory.exists():
                handler = DirectoryEventHandler(self._manager, category)
                self._observer.schedule(handler, str(directory), recursive=True)
        self._observer.daemon = True
        self._observer.start()

    def _stop_watchers(self) -> None:
        if self._observer:
            self._observer.stop()
            self._observer.join()
            self._observer = None

    def _process_changed_file(self, file_path: Path, category: DataCategory) -> None:
        mgr = self._manager
        idx = mgr._index
        if not idx or not file_path.exists():
            return
        file_key = str(file_path.resolve())
        if mgr.indexer._should_update_file_metadata(file_path, file_key):
            metadata = mgr.indexer._create_file_metadata(file_path, category)
            if metadata:
                idx.files[file_key] = metadata
                idx.dir_mtimes[
                    str(file_path.parent.resolve())
                ] = file_path.parent.stat().st_mtime
                mgr.indexer.save_index()

    def _cleanup_expired_downloads(self) -> None:
        mgr = self._manager
        now = time.time()
        expired_requests = []
        for request_id, request in list(mgr._download_requests.items()):
            if request.expires_at.timestamp() < now:
                expired_requests.append(request_id)
                if request.download_path and request.download_path.exists():
                    try:
                        request.download_path.unlink()
                        debug(f"Removed expired download file: {request.download_path}")
                    except Exception as e:
                        warning(f"Failed to remove expired download file: {e}")
        for request_id in expired_requests:
            mgr._download_requests.pop(request_id, None)
        if expired_requests:
            info(f"Cleaned up {len(expired_requests)} expired download requests")<|MERGE_RESOLUTION|>--- conflicted
+++ resolved
@@ -2,16 +2,10 @@
 
 import time
 from pathlib import Path
-<<<<<<< HEAD
 from typing import TYPE_CHECKING, Any, Tuple, List
-
 if TYPE_CHECKING:
     from src.utils.data_utils.data_manager import DataManager
-=======
-from typing import Any, Tuple, List, TYPE_CHECKING
->>>>>>> 01591abc
 from concurrent.futures import Future
-
 from src.utils.data_utils.indexing import DataCategory, DirectoryEventHandler
 from src.utils.log_service import info, warning, error, debug
 from src.utils.concurrency.thread_pool import (
