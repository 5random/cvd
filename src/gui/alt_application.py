--- conflicted
+++ resolved
@@ -523,11 +523,10 @@
 
         self.settings["sensitivity"] = value
         if self.motion_controller:
-<<<<<<< HEAD
-=======
+
             # ``motion_threshold_percentage`` expects a value in the same
             # 0-100 range as provided by the UI widgets
->>>>>>> e4611d67
+
             self.motion_controller.motion_threshold_percentage = value
         if hasattr(self, "webcam_stream"):
             self.webcam_stream.sensitivity_number.value = value
