--- conflicted
+++ resolved
@@ -8,13 +8,8 @@
 
 @pytest.mark.asyncio
 async def test_generate_mjpeg_stream(monkeypatch):
-<<<<<<< HEAD
     monkeypatch.setattr('src.gui.utils.run_camera_io', immediate)
     monkeypatch.setattr('src.gui.utils.cv2.imencode', lambda ext, frame: (True, np.array([1], dtype=np.uint8)))
-=======
-    monkeypatch.setattr('cvd.gui.utils.run_in_executor', immediate)
-    monkeypatch.setattr('cvd.gui.utils.cv2.imencode', lambda ext, frame: (True, np.array([1], dtype=np.uint8)))
->>>>>>> 7af6acc7
 
     frames = [np.zeros((10, 10, 3), dtype=np.uint8)]
 
