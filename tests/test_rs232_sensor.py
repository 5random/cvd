import asyncio
import sys
from pathlib import Path
import pytest

sys.path.append(str(Path(__file__).resolve().parents[1] / "program"))

import pytest

from src.data_handler.sources.sensors import rs232_sensor
from src.data_handler.sources.sensors.rs232_sensor import RS232Sensor, MockRS232Serial
from src.data_handler.interface.sensor_interface import SensorConfig, SensorStatus


class InvalidMockSerial(MockRS232Serial):
<<<<<<< HEAD
    """Mock serial port that returns invalid data."""

    def readline(self) -> bytes:  # override to return invalid data
        return b"invalid-data\n"


@pytest.mark.asyncio
async def test_rs232sensor_read_invalid_data(monkeypatch):
    """Reading invalid data should return a SensorStatus.ERROR result."""

    # Suppress log service usage
=======
    def readline(self) -> bytes:
        return b"invalid-data\n"


class BadSerial:
    def readline(self):
        return b"INVALID\n"


@pytest.mark.asyncio
async def test_rs232sensor_read_invalid_data(monkeypatch):
>>>>>>> 23f9a66c
    monkeypatch.setattr(rs232_sensor, "info", lambda *a, **k: None)
    monkeypatch.setattr(rs232_sensor, "warning", lambda *a, **k: None)
    monkeypatch.setattr(rs232_sensor, "error", lambda *a, **k: None)
    monkeypatch.setattr(rs232_sensor, "debug", lambda *a, **k: None)

    cfg = SensorConfig(sensor_id="sen1", sensor_type="rs232")
    sensor = RS232Sensor(cfg)
    sensor._connection = InvalidMockSerial(port="COM1")
    sensor._connection.open()
    sensor._is_connected = True

    reading = await sensor.read()
    assert reading.status == SensorStatus.ERROR
<<<<<<< HEAD
    assert reading.error_message is not None
=======
    assert reading.error_message is not None


@pytest.mark.asyncio
async def test_read_returns_error_on_invalid_data():
    rs232_sensor.info = lambda *a, **k: None
    rs232_sensor.warning = lambda *a, **k: None
    rs232_sensor.error = lambda *a, **k: None
    rs232_sensor.debug = lambda *a, **k: None

    config = SensorConfig(sensor_id="test", sensor_type="rs232")
    sensor = RS232Sensor(config)
    sensor._connection = BadSerial()
    sensor._is_connected = True
    reading = await sensor.read()
    assert reading.status == SensorStatus.ERROR
    assert reading.value is None
>>>>>>> 23f9a66c
<|MERGE_RESOLUTION|>--- conflicted
+++ resolved
@@ -13,31 +13,16 @@
 
 
 class InvalidMockSerial(MockRS232Serial):
-<<<<<<< HEAD
-    """Mock serial port that returns invalid data."""
 
-    def readline(self) -> bytes:  # override to return invalid data
-        return b"invalid-data\n"
-
-
-@pytest.mark.asyncio
-async def test_rs232sensor_read_invalid_data(monkeypatch):
-    """Reading invalid data should return a SensorStatus.ERROR result."""
-
-    # Suppress log service usage
-=======
     def readline(self) -> bytes:
         return b"invalid-data\n"
-
 
 class BadSerial:
     def readline(self):
         return b"INVALID\n"
 
-
 @pytest.mark.asyncio
 async def test_rs232sensor_read_invalid_data(monkeypatch):
->>>>>>> 23f9a66c
     monkeypatch.setattr(rs232_sensor, "info", lambda *a, **k: None)
     monkeypatch.setattr(rs232_sensor, "warning", lambda *a, **k: None)
     monkeypatch.setattr(rs232_sensor, "error", lambda *a, **k: None)
@@ -51,11 +36,7 @@
 
     reading = await sensor.read()
     assert reading.status == SensorStatus.ERROR
-<<<<<<< HEAD
     assert reading.error_message is not None
-=======
-    assert reading.error_message is not None
-
 
 @pytest.mark.asyncio
 async def test_read_returns_error_on_invalid_data():
@@ -70,5 +51,4 @@
     sensor._is_connected = True
     reading = await sensor.read()
     assert reading.status == SensorStatus.ERROR
-    assert reading.value is None
->>>>>>> 23f9a66c
+    assert reading.value is None