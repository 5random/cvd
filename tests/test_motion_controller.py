import numpy as np
import pytest
import asyncio
from PIL import Image
import cv2

from src.controllers.webcam import (
    MotionDetectionController,
    MotionDetectionResult,
)
from src.controllers.webcam.motion_detection import analyze_motion
from src.controllers.controller_base import ControllerConfig

messages: list[str] = []


@pytest.mark.asyncio
async def test_motion_detection_on_black_frame(monkeypatch):
    config = ControllerConfig(controller_id="md", controller_type="motion_detection")
    ctrl = MotionDetectionController("md", config)

    async def direct(func, *a, **k):
        return func(*a, **k)

    monkeypatch.setattr(ctrl._motion_pool, "submit_async", direct)

    await ctrl.start()
    frame = np.zeros((50, 50, 3), dtype=np.uint8)
    result = await ctrl.process_image(frame, {})
    assert result.success
    assert isinstance(result.data, MotionDetectionResult)
    await ctrl.stop()


@pytest.mark.asyncio
async def test_motion_detection_on_pil_image(monkeypatch):
    config = ControllerConfig(controller_id="md", controller_type="motion_detection")
    ctrl = MotionDetectionController("md", config)

    async def direct(func, *a, **k):
        return func(*a, **k)

    monkeypatch.setattr(ctrl._motion_pool, "submit_async", direct)

    await ctrl.start()
    np_frame = np.zeros((50, 50, 3), dtype=np.uint8)
    pil_image = Image.fromarray(np_frame)
    result = await ctrl.process_image(pil_image, {})
    assert result.success
    assert isinstance(result.data, MotionDetectionResult)
    await ctrl.stop()


@pytest.mark.asyncio
async def test_motion_detection_on_bytes(monkeypatch):
    config = ControllerConfig(controller_id="md", controller_type="motion_detection")
    ctrl = MotionDetectionController("md", config)

    async def direct(func, *a, **k):
        return func(*a, **k)

    monkeypatch.setattr(ctrl._motion_pool, "submit_async", direct)

    await ctrl.start()
    np_frame = np.zeros((50, 50, 3), dtype=np.uint8)
    _, encoded = cv2.imencode(".jpg", np_frame)
    bytes_data = encoded.tobytes()
    result = await ctrl.process_image(bytes_data, {})
    assert result.success
    assert isinstance(result.data, MotionDetectionResult)
    await ctrl.stop()


@pytest.mark.asyncio
async def test_initialize_logs_algorithm(monkeypatch):
    config = ControllerConfig(controller_id="md", controller_type="motion_detection")
    ctrl = MotionDetectionController("md", config)

    import src.controllers.webcam.motion_detection as md

    monkeypatch.setattr(md, "info", lambda msg, **kwargs: messages.append(msg))

    success = await ctrl.initialize()
    await ctrl.cleanup()

    assert success

    assert any(
        m == "Initialized motion detection controller with MOG2 algorithm"
        for m in messages
    )


@pytest.mark.asyncio
async def test_multi_frame_threshold_mode(monkeypatch):
    cfg = ControllerConfig(
        controller_id="md",
        controller_type="motion_detection",
        parameters={
            "multi_frame_enabled": True,
            "multi_frame_method": "threshold",
            "multi_frame_window": 3,
            "multi_frame_threshold": 0.6,
        },
    )
    ctrl = MotionDetectionController("md", cfg)

    results = [
        MotionDetectionResult(True, 0, 0, 0, None, None, 0.9),
        MotionDetectionResult(False, 0, 0, 0, None, None, 0.2),
        MotionDetectionResult(False, 0, 0, 0, None, None, 0.1),
    ]

    async def fake_submit(*a, **k):
        return results.pop(0)

    monkeypatch.setattr(ctrl._motion_pool, "submit_async", fake_submit)

    await ctrl.start()
    frame = np.zeros((10, 10, 3), dtype=np.uint8)
    await ctrl.process_image(frame, {})
    await ctrl.process_image(frame, {})
    res = await ctrl.process_image(frame, {})
    assert res.data.motion_detected is False
    await ctrl.stop()


@pytest.mark.asyncio
async def test_multi_frame_probability_mode(monkeypatch):
    cfg = ControllerConfig(
        controller_id="md",
        controller_type="motion_detection",
        parameters={
            "multi_frame_enabled": True,
            "multi_frame_method": "probability",
            "multi_frame_decay": 0.5,
            "multi_frame_threshold": 0.2,
        },
    )
    ctrl = MotionDetectionController("md", cfg)

    results = [
        MotionDetectionResult(False, 0, 0, 0, None, None, 0.0),
        MotionDetectionResult(True, 0, 0, 0, None, None, 1.0),
        MotionDetectionResult(False, 0, 0, 0, None, None, 0.0),
    ]

    async def fake_submit(*a, **k):
        return results.pop(0)

    monkeypatch.setattr(ctrl._motion_pool, "submit_async", fake_submit)

    await ctrl.start()
    frame = np.zeros((10, 10, 3), dtype=np.uint8)
    await ctrl.process_image(frame, {})
    await ctrl.process_image(frame, {})
    res = await ctrl.process_image(frame, {})
    assert res.data.motion_detected is True
    await ctrl.stop()

    assert any(m == "Motion detection controller initialized" for m in messages)


@pytest.mark.asyncio
async def test_multi_frame_probability_decay_influence(monkeypatch):
    cfg = ControllerConfig(
        controller_id="md",
        controller_type="motion_detection",
        parameters={
            "multi_frame_enabled": True,
            "multi_frame_method": "probability",
            "multi_frame_decay": 0.9,
            "multi_frame_threshold": 0.2,
        },
    )
    ctrl = MotionDetectionController("md", cfg)

    results = [
        MotionDetectionResult(False, 0, 0, 0, None, None, 0.0),
        MotionDetectionResult(True, 0, 0, 0, None, None, 1.0),
        MotionDetectionResult(False, 0, 0, 0, None, None, 0.0),
    ]

    async def fake_submit(*a, **k):
        return results.pop(0)

    monkeypatch.setattr(ctrl._motion_pool, "submit_async", fake_submit)

    await ctrl.start()
    frame = np.zeros((10, 10, 3), dtype=np.uint8)
    await ctrl.process_image(frame, {})
    await ctrl.process_image(frame, {})
    res = await ctrl.process_image(frame, {})
    assert res.data.motion_detected is False
    await ctrl.stop()


@pytest.mark.asyncio
async def test_bg_subtractor_mog2_params(monkeypatch):
    params = {
        "algorithm": "MOG2",
        "var_threshold": 12,
        "history": 321,
        "detect_shadows": False,
    }
    config = ControllerConfig(
        controller_id="md", controller_type="motion_detection", parameters=params
    )
    ctrl = MotionDetectionController("md", config)

    called = {}

    def fake_mog2(*, detectShadows=True, varThreshold=16, history=500):
        called["detectShadows"] = detectShadows
        called["varThreshold"] = varThreshold
        called["history"] = history

        class Dummy:
            def apply(self, *a, **k):
                return np.zeros((1, 1), dtype=np.uint8)

        return Dummy()

    monkeypatch.setattr(cv2, "createBackgroundSubtractorMOG2", fake_mog2)

    success = await ctrl.initialize()
    await ctrl.cleanup()

    assert success
    assert called == {"detectShadows": False, "varThreshold": 12, "history": 321}


@pytest.mark.asyncio
async def test_bg_subtractor_knn_params(monkeypatch):
    params = {
        "algorithm": "KNN",
        "dist2_threshold": 42.0,
        "history": 111,
        "detect_shadows": False,
    }
    config = ControllerConfig(
        controller_id="md", controller_type="motion_detection", parameters=params
    )
    ctrl = MotionDetectionController("md", config)

    called = {}

    def fake_knn(*, detectShadows=True, dist2Threshold=400.0, history=500):
        called["detectShadows"] = detectShadows
        called["dist2Threshold"] = dist2Threshold
        called["history"] = history

        class Dummy:
            def apply(self, *a, **k):
                return np.zeros((1, 1), dtype=np.uint8)

        return Dummy()

    monkeypatch.setattr(cv2, "createBackgroundSubtractorKNN", fake_knn)

    success = await ctrl.initialize()
    await ctrl.cleanup()

    assert success
    assert called == {
        "detectShadows": False,
        "dist2Threshold": 42.0,
        "history": 111,
    }


def test_convert_to_cv_frame_bgr_passthrough():
    config = ControllerConfig(controller_id="md", controller_type="motion_detection")
    ctrl = MotionDetectionController("md", config)
    bgr = np.zeros((5, 5, 3), dtype=np.uint8)
    bgr[:, :, 0] = 10
    bgr[:, :, 1] = 20
    bgr[:, :, 2] = 30

    converted = ctrl._convert_to_cv_frame(bgr)
    assert np.array_equal(converted, bgr)


@pytest.mark.asyncio
async def test_stop_event_initialized_and_persistent():
    cfg = ControllerConfig(controller_id="md", controller_type="motion_detection")
    ctrl = MotionDetectionController("md", cfg)
    assert isinstance(ctrl._stop_event, asyncio.Event)
    started = await ctrl.start()
    assert started
    assert isinstance(ctrl._stop_event, asyncio.Event)
    await ctrl.stop()


def test_multi_frame_window_defaults_to_one_on_zero():
    cfg = ControllerConfig(
        controller_id="md",
        controller_type="motion_detection",
        parameters={"multi_frame_window": 0},
    )
    ctrl = MotionDetectionController("md", cfg)
    assert ctrl.multi_frame_window == 1


def test_multi_frame_window_defaults_to_one_on_negative():
    cfg = ControllerConfig(
        controller_id="md",
        controller_type="motion_detection",
        parameters={"multi_frame_window": -5},
    )
    ctrl = MotionDetectionController("md", cfg)
    assert ctrl.multi_frame_window == 1


def test_motion_threshold_percentage_defaults_to_positive():
    cfg = ControllerConfig(
        controller_id="md",
        controller_type="motion_detection",
        parameters={"motion_threshold_percentage": 0},
    )
    ctrl = MotionDetectionController("md", cfg)
    assert ctrl.motion_threshold_percentage == 1.0


def test_analyze_motion_zero_threshold_confidence_zero():
    mask = np.zeros((10, 10), dtype=np.uint8)
    frame = np.zeros((10, 10, 3), dtype=np.uint8)
    result = analyze_motion(
        mask,
        frame,
        min_contour_area=1,
        roundness_enabled=False,
        roundness_threshold=0.0,
        motion_threshold_percentage=0.0,
        confidence_threshold=0.5,
    )
    assert result.confidence == 0.0
    assert result.motion_detected is False


@pytest.mark.asyncio
async def test_invalid_roi_dimensions_skip_crop(monkeypatch):
    cfg = ControllerConfig(
        controller_id="md",
        controller_type="motion_detection",
        parameters={"roi_width": 0, "roi_height": -1},
    )
    ctrl = MotionDetectionController("md", cfg)

    async def direct(func, *a, **k):
        return func(*a, **k)

    monkeypatch.setattr(ctrl._motion_pool, "submit_async", direct)

    import src.controllers.webcam.motion_detection as md

    warnings: list[str] = []
    monkeypatch.setattr(md, "warning", lambda msg, **kw: warnings.append(msg))

    await ctrl.start()
    frame = np.zeros((10, 10, 3), dtype=np.uint8)
    result = await ctrl.process_image(frame, {})
    await ctrl.stop()

    assert result.success
    assert warnings
    assert ctrl.roi_width is None and ctrl.roi_height is None
    assert result.data.frame.shape == frame.shape


@pytest.mark.asyncio
async def test_roi_out_of_bounds_skip_crop(monkeypatch):
    cfg = ControllerConfig(
        controller_id="md",
        controller_type="motion_detection",
        parameters={"roi_width": 5, "roi_height": 5, "roi_x": 20, "roi_y": 20},
    )
    ctrl = MotionDetectionController("md", cfg)

    async def direct(func, *a, **k):
        return func(*a, **k)

    monkeypatch.setattr(ctrl._motion_pool, "submit_async", direct)

    import src.controllers.webcam.motion_detection as md

    warnings: list[str] = []
    monkeypatch.setattr(md, "warning", lambda msg, **kw: warnings.append(msg))

    await ctrl.start()
    frame = np.zeros((10, 10, 3), dtype=np.uint8)
    result = await ctrl.process_image(frame, {})
    await ctrl.stop()

    assert result.success
    assert warnings
    assert result.data.frame.shape == frame.shape


<<<<<<< HEAD
def test_invalid_gaussian_blur_kernel_defaults(monkeypatch):
    import src.controllers.webcam.motion_detection as md

    warnings: list[str] = []
    monkeypatch.setattr(md, "warning", lambda msg, **kw: warnings.append(msg))

    cfg = ControllerConfig(
        controller_id="md",
        controller_type="motion_detection",
        parameters={"gaussian_blur_kernel": (4, 4)},
    )
    ctrl = MotionDetectionController("md", cfg)
    assert ctrl.gaussian_blur_kernel == (5, 5)
    assert warnings


def test_invalid_morphology_kernel_size_defaults(monkeypatch):
    import src.controllers.webcam.motion_detection as md

    warnings: list[str] = []
    monkeypatch.setattr(md, "warning", lambda msg, **kw: warnings.append(msg))

    cfg = ControllerConfig(
        controller_id="md",
        controller_type="motion_detection",
        parameters={"morphology_kernel_size": 0},
    )
    ctrl = MotionDetectionController("md", cfg)
    assert ctrl.morphology_kernel_size == 5
    assert warnings
=======
@pytest.mark.asyncio
async def test_frame_size_updates_on_roi_change(monkeypatch):
    cfg = ControllerConfig(controller_id="md", controller_type="motion_detection")
    ctrl = MotionDetectionController("md", cfg)

    async def direct(func, *a, **k):
        return func(*a, **k)

    monkeypatch.setattr(ctrl._motion_pool, "submit_async", direct)

    await ctrl.start()
    frame = np.zeros((10, 20, 3), dtype=np.uint8)
    result1 = await ctrl.process_image(frame, {})
    assert result1.metadata["frame_size"] == (20, 10)

    ctrl.roi_x = 5
    ctrl.roi_y = 0
    ctrl.roi_width = 10
    ctrl.roi_height = 10

    result2 = await ctrl.process_image(frame, {})
    await ctrl.stop()

    assert result2.metadata["frame_size"] == (10, 10)
    assert ctrl._frame_size == (10, 10)

async def test_roi_bbox_and_center_adjustment(monkeypatch):
    cfg = ControllerConfig(
        controller_id="md",
        controller_type="motion_detection",
        parameters={"roi_width": 5, "roi_height": 5, "roi_x": 3, "roi_y": 4},
    )
    ctrl = MotionDetectionController("md", cfg)

    async def fake_submit(*a, **k):
        return MotionDetectionResult(
            True,
            1.0,
            20.0,
            1,
            motion_center=(1, 1),
            motion_bbox=(0, 0, 2, 2),
            confidence=0.9,
        )

    monkeypatch.setattr(ctrl._motion_pool, "submit_async", fake_submit)

    await ctrl.start()
    frame = np.zeros((10, 10, 3), dtype=np.uint8)
    result = await ctrl.process_image(frame, {})
    await ctrl.stop()

    assert result.success
    assert result.data.motion_bbox == (3, 4, 2, 2)
    assert result.data.motion_center == (4, 5)
    assert result.data.frame.shape[:2] == (5, 5)
>>>>>>> b6760367
<|MERGE_RESOLUTION|>--- conflicted
+++ resolved
@@ -396,8 +396,6 @@
     assert warnings
     assert result.data.frame.shape == frame.shape
 
-
-<<<<<<< HEAD
 def test_invalid_gaussian_blur_kernel_defaults(monkeypatch):
     import src.controllers.webcam.motion_detection as md
 
@@ -428,7 +426,7 @@
     ctrl = MotionDetectionController("md", cfg)
     assert ctrl.morphology_kernel_size == 5
     assert warnings
-=======
+
 @pytest.mark.asyncio
 async def test_frame_size_updates_on_roi_change(monkeypatch):
     cfg = ControllerConfig(controller_id="md", controller_type="motion_detection")
@@ -484,5 +482,4 @@
     assert result.success
     assert result.data.motion_bbox == (3, 4, 2, 2)
     assert result.data.motion_center == (4, 5)
-    assert result.data.frame.shape[:2] == (5, 5)
->>>>>>> b6760367
+    assert result.data.frame.shape[:2] == (5, 5)