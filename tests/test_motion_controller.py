--- conflicted
+++ resolved
@@ -24,8 +24,6 @@
     assert "motion_detected" in result.data
     await ctrl.stop()
 
-
-<<<<<<< HEAD
 @pytest.mark.asyncio
 async def test_motion_detection_on_pil_image(monkeypatch):
     config = ControllerConfig(controller_id="md", controller_type="motion_detection")
@@ -63,12 +61,3 @@
     assert result.success
     assert "motion_detected" in result.data
     await ctrl.stop()
-=======
-def test_convert_bgr_frame_unchanged():
-    """Ensure that BGR frames are not converted to RGB."""
-    config = ControllerConfig(controller_id="md", controller_type="motion_detection")
-    ctrl = MotionDetectionController("md", config)
-    frame = np.random.randint(0, 256, (10, 10, 3), dtype=np.uint8)
-    converted = ctrl._convert_to_cv_frame(frame)
-    assert np.array_equal(converted, frame)
->>>>>>> a91a1533
