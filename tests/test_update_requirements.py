--- conflicted
+++ resolved
@@ -21,11 +21,8 @@
     )
     update_requirements.main()
     req_file = tmp_path / "requirements.txt"
-<<<<<<< HEAD
+
     assert req_file.read_text().splitlines() == sorted(deps)
-=======
-    assert req_file.read_text().splitlines() == deps
-
 
 def test_update_requirements_missing_file(tmp_path, monkeypatch):
     scripts_dir = tmp_path / "scripts"
@@ -44,5 +41,4 @@
     monkeypatch.setattr(update_requirements, "__file__", str(scripts_dir / "update_requirements.py"))
     with pytest.raises(SystemExit) as exc:
         update_requirements.main()
-    assert exc.value.code != 0
->>>>>>> 444f4ac3
+    assert exc.value.code != 0