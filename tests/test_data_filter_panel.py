--- conflicted
+++ resolved
@@ -9,7 +9,6 @@
 
 def test_invalid_date_notifies(monkeypatch):
     messages = []
-<<<<<<< HEAD
     monkeypatch.setattr(ui, "notify", lambda msg, **kwargs: messages.append(msg))
     panel = DataFilterPanel(ComponentConfig(component_id="test"), None, lambda _: None)
     panel._date_from_picker = types.SimpleNamespace(value="not-a-date")
@@ -29,23 +28,3 @@
     panel._open_date_dialog()
     assert panel._date_from_picker.value == ""
     assert panel._date_to_picker.value == ""
-=======
-    monkeypatch.setattr(ui, 'notify', lambda msg, **kwargs: messages.append(msg))
-    panel = DataFilterPanel(ComponentConfig(component_id='test'), None, lambda _: None)
-    panel._date_from_picker = types.SimpleNamespace(value='not-a-date')
-    panel._date_to_picker = types.SimpleNamespace(value='')
-    panel._apply_date_range()
-    assert 'Invalid date format' in messages[0]
-
-
-def test_invalid_range_keeps_previous(monkeypatch):
-    messages = []
-    monkeypatch.setattr(ui, 'notify', lambda msg, **kwargs: messages.append(msg))
-    panel = DataFilterPanel(ComponentConfig(component_id='test'), None, lambda _: None)
-    panel.current_filters["date_range"] = (None, None)
-    panel._date_from_picker = types.SimpleNamespace(value='2023-03-10')
-    panel._date_to_picker = types.SimpleNamespace(value='2023-03-01')
-    panel._apply_date_range()
-    assert panel.current_filters["date_range"] == (None, None)
-    assert 'Invalid date range' in messages[0]
->>>>>>> 81a5d63c
