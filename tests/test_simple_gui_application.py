from program.src.gui.alt_application import SimpleGUIApplication
from program.src.utils.config_service import (
    get_config_service,
    set_config_service,
)
from program.src.utils.email_alert_service import set_email_alert_service


def test_global_services_set(tmp_path, monkeypatch):
    cfg_dir = tmp_path
    (cfg_dir / "config.json").write_text("{}")
    (cfg_dir / "default_config.json").write_text("{}")

    captured = {}

    class DummyManager:
        _controllers = {}

        def get_controller(self, controller_id: str):
            return self._controllers.get(controller_id)

    def dummy_create_manager():
        captured["config"] = get_config_service()
        return DummyManager()

    monkeypatch.setattr(
        "program.src.controllers.controller_manager.create_cvd_controller_manager",
        dummy_create_manager,
    )

    class DummyEmailAlertService:
        def __init__(self, service):
            self.service = service

    email_mod = __import__(
        "program.src.utils.email_alert_service",
        fromlist=["EmailAlertService"],
    )
    monkeypatch.setattr(email_mod, "EmailAlertService", DummyEmailAlertService)
<<<<<<< HEAD
    email_mod_alias = __import__(
        "src.utils.email_alert_service",
        fromlist=["EmailAlertService"],
    )
    monkeypatch.setattr(email_mod_alias, "EmailAlertService", DummyEmailAlertService)
=======
    try:
        other_mod = __import__(
            "src.utils.email_alert_service",
            fromlist=["EmailAlertService"],
        )
        monkeypatch.setattr(other_mod, "EmailAlertService", DummyEmailAlertService)
    except ImportError:
        pass
>>>>>>> 61c6277f

    try:
        app = SimpleGUIApplication(
            config_dir=cfg_dir,
            email_alert_service_cls=DummyEmailAlertService,
        )
        assert get_config_service() is app.config_service
        assert isinstance(app.email_alert_service, DummyEmailAlertService)
        assert app.email_alert_service.service is app.config_service
        assert captured["config"] is app.config_service
    finally:
        set_config_service(None)
        set_email_alert_service(None)<|MERGE_RESOLUTION|>--- conflicted
+++ resolved
@@ -37,13 +37,7 @@
         fromlist=["EmailAlertService"],
     )
     monkeypatch.setattr(email_mod, "EmailAlertService", DummyEmailAlertService)
-<<<<<<< HEAD
-    email_mod_alias = __import__(
-        "src.utils.email_alert_service",
-        fromlist=["EmailAlertService"],
-    )
-    monkeypatch.setattr(email_mod_alias, "EmailAlertService", DummyEmailAlertService)
-=======
+
     try:
         other_mod = __import__(
             "src.utils.email_alert_service",
@@ -52,7 +46,6 @@
         monkeypatch.setattr(other_mod, "EmailAlertService", DummyEmailAlertService)
     except ImportError:
         pass
->>>>>>> 61c6277f
 
     try:
         app = SimpleGUIApplication(
