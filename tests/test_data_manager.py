import os
import gzip
from pathlib import Path
import time
import zipfile

import pytest

from src.utils.data_utils.data_manager import DataManager, FileStatus


class DummyCompressionSettings:
    def __init__(self):
        self.preserve_original = False


class DummyCompressionService:
<<<<<<< HEAD
    def __init__(self, preserve_original: bool = False):
        self._compression_settings = type(
            "Settings", (), {"preserve_original": preserve_original}
        )()
=======
    def __init__(self):

        class Settings:
            preserve_original = False

        self._compression_settings = DummyCompressionSettings()

>>>>>>> 914cb9b4

    def compress_file(self, src: str, dst: str):
        with open(src, "rb") as f_in, gzip.open(dst, "wb") as f_out:
            f_out.write(f_in.read())
<<<<<<< HEAD
        if not self._compression_settings.preserve_original:
            Path(src).unlink()
=======

        if not self._compression_settings.preserve_original:
            os.remove(src)
            
>>>>>>> 914cb9b4
        return Path(dst)


@pytest.fixture
def data_manager(tmp_path, monkeypatch):
    monkeypatch.setenv("ENABLE_WATCHDOG", "0")
    # Ensure configuration service does not override test paths
    import src.utils.config_utils.config_service as cs_module
    cs_module._config_service_instance = None
    monkeypatch.setattr(DataManager, "_background_maintenance_worker", lambda self: None)
    mgr = DataManager(base_output_dir=tmp_path)
    yield mgr


def test_scan_and_download(tmp_path, data_manager):
    dm = data_manager

    f1 = dm.raw_dir / "sensor1.csv"
    f1.write_text("data")
    f2 = dm.processed_dir / "experiment_1.csv"
    f2.write_text("proc")

    processed = dm.scan_directories()
    assert processed >= 2

    req_id = dm.create_download_package([str(f1.resolve())])

    download = None
    for _ in range(20):
        download = dm.get_download_file(req_id)
        if download:
            break
        time.sleep(0.1)

    assert download and download.exists()
    with zipfile.ZipFile(download) as z:
        assert any(p.endswith("sensor1.csv") for p in z.namelist())


def test_background_maintenance_compression(tmp_path, data_manager):
    dm = data_manager
    dm._compression_service = DummyCompressionService()
    dm._maintenance_service.compression_service = dm._compression_service
    dm._maintenance_service.threshold = 1
    dm._maintenance_service.max_age = 3600

    f = dm.raw_dir / "sensorX.csv"
    f.write_text("0123456789")

    dm.scan_directories()
    assert str(f.resolve()) in dm._index.files

    dm._maintenance_service.compress_inactive_files([dm.raw_dir])
    dm.scan_directories()

    compressed = list((dm.raw_dir / "compressed").glob("*.csv.gz"))
    assert compressed
    assert not f.exists()
    comp_path = compressed[0]
    meta = dm._index.files.get(str(comp_path.resolve()))
    assert meta and meta.status == FileStatus.COMPRESSED


def test_experiment_id_zip(tmp_path, data_manager):
    dm = data_manager

    zip_file = dm.processed_dir / "experiment_5.zip"
    zip_file.write_text("dummy")

    dm.scan_directories()

    meta = dm._index.files.get(str(zip_file.resolve()))
    assert meta and meta.experiment_id == "5"<|MERGE_RESOLUTION|>--- conflicted
+++ resolved
@@ -15,12 +15,7 @@
 
 
 class DummyCompressionService:
-<<<<<<< HEAD
-    def __init__(self, preserve_original: bool = False):
-        self._compression_settings = type(
-            "Settings", (), {"preserve_original": preserve_original}
-        )()
-=======
+
     def __init__(self):
 
         class Settings:
@@ -28,20 +23,13 @@
 
         self._compression_settings = DummyCompressionSettings()
 
->>>>>>> 914cb9b4
-
     def compress_file(self, src: str, dst: str):
         with open(src, "rb") as f_in, gzip.open(dst, "wb") as f_out:
             f_out.write(f_in.read())
-<<<<<<< HEAD
-        if not self._compression_settings.preserve_original:
-            Path(src).unlink()
-=======
 
         if not self._compression_settings.preserve_original:
             os.remove(src)
-            
->>>>>>> 914cb9b4
+
         return Path(dst)
 
 
