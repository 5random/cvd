import json
import numpy as np
import pytest
import types
from nicegui import ui
import sys, os
sys.path.insert(0, os.path.abspath("program"))

from src.utils.config_utils.config_service import ConfigurationService
from src.gui.gui_elements import gui_controller_setup_wizard_element as wizard_mod
from src.gui.gui_elements.gui_controller_setup_wizard_element import (
    ControllerSetupWizardComponent,
)


class DummySensorManager:
    pass


class DummyControllerManager:
    pass


class Dummy:
    def __enter__(self):
        return self

    def __exit__(self, exc_type, exc, tb):
        pass

    def classes(self, *a, **k):
        return self

    def props(self, *a, **k):
        return self

    def bind_value_to(self, *a, **k):
        return self

    def clear(self):
        return None

    def open(self):
        return None

    def close(self):
        return None


class DummyImage(Dummy):
    def __init__(self) -> None:
        super().__init__()
        self.source = None

    def set_source(self, src) -> None:
        self.source = src


class DummyInteractiveImage(Dummy):
    def __init__(self) -> None:
        super().__init__()
        self.callback = None

    def on_mouse(self, cb):
        self.callback = cb
        return self

    def add_layer(self):
        return types.SimpleNamespace(content="")


def create_service(tmp_path, cfg=None):
    cfg = cfg or {}
    config_path = tmp_path / "config.json"
    default_path = tmp_path / "default.json"
    config_path.write_text(json.dumps(cfg))
    default_path.write_text("{}")
    return ConfigurationService(config_path, default_path)


@pytest.fixture
def dummy_ui(monkeypatch):
    messages = []

    def dummy_element(*a, **k):
        return Dummy()

    def dummy_image(*a, **k):
        return DummyImage()

    for name in ["dialog", "card", "label", "button"]:
        monkeypatch.setattr(ui, name, dummy_element)
    monkeypatch.setattr(ui, "image", dummy_image)

    def dummy_interactive(*a, **k):
        img = DummyInteractiveImage()
        dummy_interactive.last = img
        return img

    monkeypatch.setattr(ui, "interactive_image", dummy_interactive)
    monkeypatch.setattr(ui, "notify", lambda msg, **kw: messages.append(msg))
    return messages


def test_test_webcam_notifies(monkeypatch, tmp_path, dummy_ui):
    messages = dummy_ui

    class DummyCap:
        def __init__(self, index):
            self.index = index

        def isOpened(self):
            return True

        def set(self, *a):
            pass

        def read(self):
            frame = np.zeros((1, 1, 3), dtype=np.uint8)
            return True, frame

        def release(self):
            pass

    monkeypatch.setattr(wizard_mod.cv2, "VideoCapture", lambda idx: DummyCap(idx))

    service = create_service(tmp_path)
    monkeypatch.setattr(
        ControllerSetupWizardComponent,
        "_update_controller_defaults",
        lambda self: None,
    )
    wizard = ControllerSetupWizardComponent(
        service, DummyControllerManager(), DummySensorManager()
    )
    wizard._wizard_data["selected_webcam"] = "cam1"
    wizard._step2_elements["webcam_preview"] = DummyImage()
    wizard._test_webcam()

    assert any("successful" in m.lower() for m in messages)
    assert wizard._step2_elements["webcam_preview"].source is not None


def test_on_webcam_change_updates_index(monkeypatch, tmp_path):
    service = create_service(tmp_path)
    monkeypatch.setattr(
        ControllerSetupWizardComponent,
        "_update_controller_defaults",
        lambda self: None,
    )
    wizard = ControllerSetupWizardComponent(
        service, DummyControllerManager(), DummySensorManager()
    )

    monkeypatch.setattr(wizard, "_render_webcam_selection", lambda: None)

    wizard._on_webcam_change(types.SimpleNamespace(value="Camera 2 (USB)"))

    assert wizard._wizard_data["webcam_config"]["device_index"] == 2


def test_test_webcam_uses_device_index(monkeypatch, tmp_path, dummy_ui):
    messages = dummy_ui

    used_index = {}

    class DummyCap:
        def __init__(self, index):
            used_index["value"] = index

        def isOpened(self):
            return True

        def set(self, *a):
            pass

        def read(self):
            frame = np.zeros((1, 1, 3), dtype=np.uint8)
            return True, frame

        def release(self):
            pass

    monkeypatch.setattr(wizard_mod.cv2, "VideoCapture", lambda idx: DummyCap(idx))

    service = create_service(tmp_path)
    monkeypatch.setattr(
        ControllerSetupWizardComponent,
        "_update_controller_defaults",
        lambda self: None,
    )
    wizard = ControllerSetupWizardComponent(
        service, DummyControllerManager(), DummySensorManager()
    )
    wizard._wizard_data["webcam_config"]["device_index"] = 3
    wizard._wizard_data["selected_webcam"] = "cam1"
    wizard._step2_elements["webcam_preview"] = DummyImage()
    wizard._test_webcam()

    assert used_index["value"] == 3


<<<<<<< HEAD
def test_roi_updates_on_draw(monkeypatch, tmp_path, dummy_ui):
    messages = dummy_ui

=======
def test_on_webcam_change_triggers_preview(monkeypatch, tmp_path):
>>>>>>> 3690194d
    service = create_service(tmp_path)
    monkeypatch.setattr(
        ControllerSetupWizardComponent,
        "_update_controller_defaults",
        lambda self: None,
    )
    wizard = ControllerSetupWizardComponent(
        service, DummyControllerManager(), DummySensorManager()
    )

<<<<<<< HEAD
    monkeypatch.setattr(wizard, "_refresh_step3", lambda: None)

    wizard._wizard_data["parameters"] = {"roi_x": 0, "roi_y": 0, "roi_width": 0, "roi_height": 0}

    wizard._show_roi_selector()

    img = ui.interactive_image.last
    cb = img.callback

    cb(types.SimpleNamespace(type="mousedown", image_x=10, image_y=20))
    cb(types.SimpleNamespace(type="mousemove", image_x=40, image_y=60))

    assert wizard._wizard_data["parameters"]["roi_x"] == 10
    assert wizard._wizard_data["parameters"]["roi_y"] == 20
    assert wizard._wizard_data["parameters"]["roi_width"] == 30
    assert wizard._wizard_data["parameters"]["roi_height"] == 40
=======
    # stub render method to create preview element
    monkeypatch.setattr(
        wizard,
        "_render_webcam_selection",
        lambda: wizard._step2_elements.update({"webcam_preview": DummyImage()}),
    )

    called = {}
    monkeypatch.setattr(wizard, "_test_webcam", lambda: called.setdefault("ok", True))

    wizard._on_webcam_change(types.SimpleNamespace(value="Camera 1 (USB)"))

    assert called.get("ok")
>>>>>>> 3690194d
<|MERGE_RESOLUTION|>--- conflicted
+++ resolved
@@ -200,24 +200,24 @@
     assert used_index["value"] == 3
 
 
-<<<<<<< HEAD
+
 def test_roi_updates_on_draw(monkeypatch, tmp_path, dummy_ui):
     messages = dummy_ui
 
-=======
+
 def test_on_webcam_change_triggers_preview(monkeypatch, tmp_path):
->>>>>>> 3690194d
-    service = create_service(tmp_path)
-    monkeypatch.setattr(
-        ControllerSetupWizardComponent,
-        "_update_controller_defaults",
-        lambda self: None,
-    )
-    wizard = ControllerSetupWizardComponent(
-        service, DummyControllerManager(), DummySensorManager()
-    )
-
-<<<<<<< HEAD
+
+    service = create_service(tmp_path)
+    monkeypatch.setattr(
+        ControllerSetupWizardComponent,
+        "_update_controller_defaults",
+        lambda self: None,
+    )
+    wizard = ControllerSetupWizardComponent(
+        service, DummyControllerManager(), DummySensorManager()
+    )
+
+
     monkeypatch.setattr(wizard, "_refresh_step3", lambda: None)
 
     wizard._wizard_data["parameters"] = {"roi_x": 0, "roi_y": 0, "roi_width": 0, "roi_height": 0}
@@ -234,7 +234,7 @@
     assert wizard._wizard_data["parameters"]["roi_y"] == 20
     assert wizard._wizard_data["parameters"]["roi_width"] == 30
     assert wizard._wizard_data["parameters"]["roi_height"] == 40
-=======
+
     # stub render method to create preview element
     monkeypatch.setattr(
         wizard,
@@ -248,4 +248,3 @@
     wizard._on_webcam_change(types.SimpleNamespace(value="Camera 1 (USB)"))
 
     assert called.get("ok")
->>>>>>> 3690194d
