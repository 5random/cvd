from src.utils.container import ApplicationContainer
from src import gui
from src.gui.alt_gui_elements.alert_element_new import EmailAlertStatusDisplay

class DummyWebApp:
    def __init__(self, *a, **k):
        from types import SimpleNamespace

<<<<<<< HEAD
        self.component_registry = SimpleNamespace(cleanup_all=lambda: None)

    async def startup(self):
        pass

    async def shutdown(self):
        pass

    def register_components(self):
        pass


def test_data_saver_flush_interval_from_config(tmp_path, monkeypatch):
    monkeypatch.setattr(
        "src.gui.alt_application.SimpleGUIApplication", DummyWebApp
    )
=======
def test_data_saver_flush_interval_from_config(tmp_path, monkeypatch):
>>>>>>> 4a042b9d
    config_dir = tmp_path
    cfg = {
        "data_storage": {
            "storage_paths": {"base": str(tmp_path / "data")},
            "flush_interval": 3,
        }
    }
    (config_dir / "config.json").write_text(__import__("json").dumps(cfg))
    (config_dir / "default_config.json").write_text("{}")

    monkeypatch.setattr(gui, "EmailAlertStatusDisplay", EmailAlertStatusDisplay)
    container = ApplicationContainer.create(config_dir)
    try:
        assert container.data_saver.flush_interval == 3
    finally:
        try:
            container.shutdown_sync()
        except Exception:
            pass


def test_data_saver_flush_interval_defaults_to_one(tmp_path, monkeypatch):
<<<<<<< HEAD
    monkeypatch.setattr(
        "src.gui.alt_application.SimpleGUIApplication", DummyWebApp
    )
=======
>>>>>>> 4a042b9d
    config_dir = tmp_path
    cfg = {
        "data_storage": {
            "storage_paths": {"base": str(tmp_path / "data")},
            "flush_interval": 0,
        }
    }
    (config_dir / "config.json").write_text(__import__("json").dumps(cfg))
    (config_dir / "default_config.json").write_text("{}")

    monkeypatch.setattr(gui, "EmailAlertStatusDisplay", EmailAlertStatusDisplay)
    container = ApplicationContainer.create(config_dir)
    try:
        assert container.data_saver.flush_interval == 1
    finally:
        try:
            container.shutdown_sync()
        except Exception:
            pass<|MERGE_RESOLUTION|>--- conflicted
+++ resolved
@@ -5,8 +5,7 @@
 class DummyWebApp:
     def __init__(self, *a, **k):
         from types import SimpleNamespace
-
-<<<<<<< HEAD
+        
         self.component_registry = SimpleNamespace(cleanup_all=lambda: None)
 
     async def startup(self):
@@ -23,9 +22,6 @@
     monkeypatch.setattr(
         "src.gui.alt_application.SimpleGUIApplication", DummyWebApp
     )
-=======
-def test_data_saver_flush_interval_from_config(tmp_path, monkeypatch):
->>>>>>> 4a042b9d
     config_dir = tmp_path
     cfg = {
         "data_storage": {
@@ -48,12 +44,9 @@
 
 
 def test_data_saver_flush_interval_defaults_to_one(tmp_path, monkeypatch):
-<<<<<<< HEAD
     monkeypatch.setattr(
         "src.gui.alt_application.SimpleGUIApplication", DummyWebApp
     )
-=======
->>>>>>> 4a042b9d
     config_dir = tmp_path
     cfg = {
         "data_storage": {
