# Controllers Package

This directory houses the controller framework responsible for processing sensor data and higher level algorithms. `controller_base.py` defines abstract controller stages and common dataclasses while `controller_manager.py` orchestrates execution and dependency management. The `algorithms` subpackage contains built–in controllers such as motion detection and reactor state estimation, and `controller_utils` offers camera helpers and controller-specific data sources.

<<<<<<< HEAD
## Controller Manager

`ControllerManager` is responsible for instantiating controllers, resolving their
dependencies and running them in the correct order. Controllers are registered
either programmatically using `register_controller()` or by loading
configuration dictionaries via `add_controller_from_config()`.

The typical lifecycle of a controller is:

1. **Creation** – a `ControllerStage` subclass is constructed with a
   `ControllerConfig` instance.
2. **Start** – `ControllerManager.start_all_controllers()` calls each
   controller's `start()` method which in turn invokes `initialize()`.
3. **Processing** – for every batch of sensor readings
   `ControllerManager.process_data()` prepares a `ControllerInput` and calls the
   controller's `process()` method.  Results are stored so that dependent
   controllers can use them.
4. **Stop** – when shutting down `stop_all_controllers()` invokes the
   controller's `stop()` which triggers `cleanup()` and transitions the status
   to `STOPPED`.

`ControllerManager.add_dependency()` establishes a directed dependency between
two controllers. During processing the output of the source controller is passed
to the target according to an optional `data_mapping` dictionary.

### Controller Configuration

`ControllerConfig` is a dataclass describing how a controller should behave.
Important fields include:

- `controller_id` – unique identifier used when registering the controller.
- `controller_type` – string defining the implementation type
  (e.g. `"motion_detection"`).
- `enabled` – whether the controller participates in processing.
- `parameters` – dictionary of arbitrary configuration values consumed by the
  controller implementation.
- `input_sensors` – optional list of sensor IDs to filter incoming data.
- `input_controllers` – optional list restricting which controller outputs are
  provided as dependencies.
- `output_name` – optional key under which the controller stores its primary
  result.

Dependencies are added after controllers are registered:

```python
manager.add_dependency("camera_capture", "motion_detection",
                       data_mapping={"frame": "image"})
```

## Implementing a Custom Controller

To create a new controller subclass `ControllerStage` and implement the
asynchronous `process()` method. After instantiation register the controller
with a manager:

```python
from src.controllers.controller_base import ControllerStage, ControllerConfig,
    ControllerInput, ControllerResult


class ExampleController(ControllerStage):
    async def process(self, input_data: ControllerInput) -> ControllerResult:
        # Simple example that always returns 42
        return ControllerResult.success_result({"value": 42})


cfg = ControllerConfig(controller_id="example", controller_type="custom")
ctrl = ExampleController("example", cfg)
manager = create_test_controller_manager()
manager.register_controller(ctrl)
```

The new controller will now participate in the normal lifecycle managed by
`ControllerManager` alongside any built‑in controllers.
=======
## Registering Controller Types

`controller_manager` exposes a small registry so additional controllers can be
hooked into the system. Use `register_controller_type` to associate a type name
with your controller class:

```python
from src.controllers.controller_manager import register_controller_type
from mypackage.mycontroller import MyController

register_controller_type("my_controller", MyController)
```

Registered types can then be referenced from configuration files or when calling
`create_controller` on a `ControllerManager` instance.

## Logging Guidelines

Controllers log via `src.utils.log_utils.log_service`. Include the
`controller_id` and any relevant metadata (e.g. source sensor or algorithm)
with every message.

- Use `info` for standard lifecycle events.
- Use `warning` for recoverable problems.
- Use `error` for failures or unexpected exceptions.

Example:

```python
info("Controller started", controller_id=self.controller_id, algorithm="MOG2")
warning(
    "Camera not opened, reinitializing",
    controller_id=self.controller_id,
    device_index=self.device_index,
)
```

Providing metadata keeps logs machine friendly for monitoring tools.
>>>>>>> 06a3927f
<|MERGE_RESOLUTION|>--- conflicted
+++ resolved
@@ -2,7 +2,7 @@
 
 This directory houses the controller framework responsible for processing sensor data and higher level algorithms. `controller_base.py` defines abstract controller stages and common dataclasses while `controller_manager.py` orchestrates execution and dependency management. The `algorithms` subpackage contains built–in controllers such as motion detection and reactor state estimation, and `controller_utils` offers camera helpers and controller-specific data sources.
 
-<<<<<<< HEAD
+
 ## Controller Manager
 
 `ControllerManager` is responsible for instantiating controllers, resolving their
@@ -77,7 +77,7 @@
 
 The new controller will now participate in the normal lifecycle managed by
 `ControllerManager` alongside any built‑in controllers.
-=======
+
 ## Registering Controller Types
 
 `controller_manager` exposes a small registry so additional controllers can be
@@ -115,5 +115,4 @@
 )
 ```
 
-Providing metadata keeps logs machine friendly for monitoring tools.
->>>>>>> 06a3927f
+Providing metadata keeps logs machine friendly for monitoring tools.