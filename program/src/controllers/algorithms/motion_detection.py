--- conflicted
+++ resolved
@@ -20,7 +20,6 @@
 )
 from src.utils.concurrency.thread_pool import run_camera_io
 from src.utils.config_utils.config_service import get_config_service
-<<<<<<< HEAD
 from src.utils.concurrency.process_pool import (
     ManagedProcessPool,
     ProcessPoolConfig,
@@ -31,12 +30,6 @@
     apply_uvc_settings,
     rotate_frame,
 )
-
-=======
-from src.utils.concurrency.process_pool import ManagedProcessPool, ProcessPoolConfig, ProcessPoolType
-from src.utils.log_utils.log_service import info, warning, error
-from src.controllers.controller_utils.camera_utils import apply_uvc_settings, rotate_frame
->>>>>>> a91a1533
 
 @dataclass
 class MotionDetectionResult:
@@ -184,11 +177,8 @@
         self._max_history = params.get("max_history", 100)
 
         # Lock to protect shared state in async processing
-<<<<<<< HEAD
         import asyncio
 
-=======
->>>>>>> a91a1533
         self._state_lock = asyncio.Lock()
 
         # Camera capture resources
@@ -333,31 +323,22 @@
             if isinstance(image_data, np.ndarray):
                 # Already an OpenCV frame (assumed BGR/BGRA)
                 frame = image_data
-<<<<<<< HEAD
-=======
-            elif hasattr(image_data, "array"):
-                # PIL Image or similar returns RGB/RGBA
-                frame = np.array(image_data)
-                rgb_source = True
->>>>>>> a91a1533
+
             elif isinstance(image_data, bytes):
                 # Raw image bytes (often RGB order)
                 nparr = np.frombuffer(image_data, np.uint8)
                 frame = cv2.imdecode(nparr, cv2.IMREAD_COLOR)
-<<<<<<< HEAD
+          
             elif hasattr(image_data, "__array__") or isinstance(
                 image_data, Image.Image
             ):
                 # Objects implementing the numpy array protocol or PIL images
                 frame = np.array(image_data)
-=======
-                rgb_source = True
->>>>>>> a91a1533
+
             else:
                 error(f"Unsupported image data type: {type(image_data)}")
                 return None
 
-<<<<<<< HEAD
             # Ensure the frame is in the correct format
             if len(frame.shape) == 3 and frame.shape[2] == 3:
                 # Convert RGB to BGR for OpenCV (expects BGR format)
@@ -365,18 +346,6 @@
             elif len(frame.shape) == 3 and frame.shape[2] == 4:
                 # Convert RGBA to BGR
                 frame = cv2.cvtColor(frame, cv2.COLOR_RGBA2BGR)
-=======
-            if len(frame.shape) == 3:
-                channels = frame.shape[2]
-                if channels == 3 and rgb_source:
-                    # Convert RGB to BGR for OpenCV
-                    frame = cv2.cvtColor(frame, cv2.COLOR_RGB2BGR)
-                elif channels == 4:
-                    if rgb_source:
-                        frame = cv2.cvtColor(frame, cv2.COLOR_RGBA2BGR)
-                    else:
-                        frame = cv2.cvtColor(frame, cv2.COLOR_BGRA2BGR)
->>>>>>> a91a1533
 
             return frame
 
@@ -578,10 +547,5 @@
                             continue
             except Exception as e:
                 error(f"Camera capture error: {e}")
-<<<<<<< HEAD
-            await asyncio.sleep(base_delay)
-=======
-                failure_count += 1
-                delay = min(failure_delay * 2 ** failure_count, 2.0)
-            await asyncio.sleep(delay)
->>>>>>> a91a1533
+
+            await asyncio.sleep(base_delay)