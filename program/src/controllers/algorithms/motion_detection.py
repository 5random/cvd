"""
Motion detection controller using OpenCV background subtraction.
"""

import cv2
import numpy as np
from PIL import Image
from typing import Dict, Any, Optional, Tuple
from dataclasses import dataclass
import time
import math
import asyncio
import contextlib

from src.controllers.controller_base import (
    ImageController,
    ControllerResult,
    ControllerConfig,
    ControllerInput,
)
from src.utils.config_utils.config_service import get_config_service
from src.utils.concurrency.process_pool import (
    ManagedProcessPool,
    ProcessPoolConfig,
    ProcessPoolType,
)
from src.utils.log_utils.log_service import info, warning, error, debug
from src.utils.concurrency.thread_pool import run_camera_io
from src.controllers.controller_utils.camera_utils import apply_uvc_settings, rotate_frame


@dataclass
class MotionDetectionResult:
    """Result from motion detection"""

    motion_detected: bool
    motion_area: float  # Total area of motion
    motion_percentage: float  # Percentage of frame with motion
    motion_regions: int  # Number of motion regions
    motion_center: Optional[Tuple[int, int]]  # Center of motion
    motion_bbox: Optional[Tuple[int, int, int, int]]  # Bounding box (x, y, w, h)
    confidence: float  # Confidence score
    frame_delta: Optional[np.ndarray] = None  # Frame difference (for visualization)
    motion_mask: Optional[np.ndarray] = None  # Motion mask (for visualization)
    frame: Optional[np.ndarray] = None  # Original frame (for visualization)


def analyze_motion(
    mask: np.ndarray,
    frame: np.ndarray,
    *,
    min_contour_area: int,
    roundness_enabled: bool,
    roundness_threshold: float,
    motion_threshold_percentage: float,
    confidence_threshold: float,
) -> MotionDetectionResult:
    """Analyze the motion mask to extract motion information"""
    # Find contours
    contours, _ = cv2.findContours(mask, cv2.RETR_EXTERNAL, cv2.CHAIN_APPROX_SIMPLE)
    # Filter contours by area and optional roundness
    valid_contours = []
    for c in contours:
        area = cv2.contourArea(c)
        if area < min_contour_area:
            continue
        if roundness_enabled:
            peri = cv2.arcLength(c, True)
            if peri > 0:
                circ = 4 * math.pi * area / (peri * peri)
                if circ < roundness_threshold:
                    continue
        valid_contours.append(c)

    # Calculate motion metrics
    total_motion_area = sum(cv2.contourArea(c) for c in valid_contours)
    frame_area = mask.shape[0] * mask.shape[1]
    motion_percentage = (total_motion_area / frame_area) * 100

    # Determine if motion is detected
    motion_detected = motion_percentage >= motion_threshold_percentage

    # Calculate motion center and bounding box
    motion_center = None
    motion_bbox = None

    if valid_contours:
        # Combine all contours
        all_points = np.vstack(valid_contours)

        # Calculate center
        M = cv2.moments(all_points)
        if M["m00"] != 0:
            motion_center = (int(M["m10"] / M["m00"]), int(M["m01"] / M["m00"]))

        # Calculate bounding box
        x, y, w, h = cv2.boundingRect(all_points)
        motion_bbox = (x, y, w, h)

    # Calculate confidence based on motion characteristics
    confidence = min(motion_percentage / motion_threshold_percentage, 1.0)
    if confidence < confidence_threshold:
        motion_detected = False

    return MotionDetectionResult(
        motion_detected=motion_detected,
        motion_area=total_motion_area,
        motion_percentage=motion_percentage,
        motion_regions=len(valid_contours),
        motion_center=motion_center,
        motion_bbox=motion_bbox,
        confidence=confidence,
        motion_mask=mask,
        frame_delta=None,  # Could add frame differencing if needed
    )


class MotionDetectionController(ImageController):
    """Controller for detecting motion in camera images using background subtraction"""

    def __init__(self, controller_id: str, config: ControllerConfig):
        super().__init__(controller_id, config)
        # Create dedicated process pool for motion analysis (CPU-bound)
        self._motion_pool = ManagedProcessPool(
            ProcessPoolConfig(), pool_type=ProcessPoolType.CPU
        )

        # Runtime state
        self._capture: Optional[cv2.VideoCapture] = None
        self._capture_task: Optional[asyncio.Task] = None
        self._stop_event = asyncio.Event()

        # Parameters from config
        params = config.parameters
        # Camera parameters
        self.device_index = params.get("device_index", 0)
        self.webcam_id = params.get("cam_id")
        self.width = params.get("width")
        self.height = params.get("height")
        self.fps = params.get("fps")
        self.rotation = params.get("rotation", 0)
        self.uvc_settings = params.get("uvc_settings", {})

        if self.webcam_id:
            service = get_config_service()
            if service:
                cam_cfg = service.get_webcam_config(self.webcam_id)
                if cam_cfg:
                    self.device_index = cam_cfg.get("device_index", self.device_index)
                    res = cam_cfg.get("resolution")
                    if res and len(res) == 2:
                        self.width, self.height = res
                    self.fps = cam_cfg.get("fps", self.fps)
                    self.rotation = cam_cfg.get("rotation", self.rotation)
                    self.uvc_settings.update(cam_cfg.get("uvc_settings", {}))
        self.algorithm = params.get("algorithm", "MOG2")  # MOG2, KNN, or GMG
        self.learning_rate = params.get("learning_rate", 0.01)
        self.threshold = params.get("threshold", 25)
        self.min_contour_area = params.get("min_contour_area", 500)
        self.motion_threshold_percentage = params.get(
            "motion_threshold_percentage", 1.0
        )
        self.gaussian_blur_kernel = params.get("gaussian_blur_kernel", (5, 5))
        self.morphology_kernel_size = params.get("morphology_kernel_size", 5)
        self.confidence_threshold = params.get("confidence_threshold", 0.5)
        # New: roundness and multi-frame criteria from config
        self.roundness_enabled = params.get("roundness_enabled", False)
        self.roundness_threshold = params.get("roundness_threshold", 0.7)
        self.multi_frame_enabled = params.get("multi_frame_enabled", False)
        self.multi_frame_window = params.get("multi_frame_window", 30)
        self.multi_frame_threshold = params.get("multi_frame_threshold", 0.3)

        # Background subtractor
        self._bg_subtractor: Optional[cv2.BackgroundSubtractor] = None
        self._frame_count = 0
        self._last_frame: Optional[np.ndarray] = None
        self._frame_size: Optional[Tuple[int, int]] = None

        # Statistics
        self._motion_history = []
        self._max_history = params.get("max_history", 100)

        # Lock to protect shared state in async processing
        self._state_lock = asyncio.Lock()

<<<<<<< HEAD
=======
        # Camera capture state
        self._stop_event = asyncio.Event()
        self._capture: Optional[cv2.VideoCapture] = None
        self._capture_task: Optional[asyncio.Task] = None


>>>>>>> 9a9f196f
    async def initialize(self) -> bool:
        """Initialize the motion detection controller"""
        try:
            # Create background subtractor based on algorithm
            if self.algorithm == "MOG2":
                self._bg_subtractor = cv2.createBackgroundSubtractorMOG2(
                    detectShadows=True, varThreshold=16, history=500
                )
            elif self.algorithm == "KNN":
                self._bg_subtractor = cv2.createBackgroundSubtractorKNN(
                    detectShadows=True, dist2Threshold=400.0, history=500
                )
            else:
                error(f"Unsupported background subtraction algorithm: {self.algorithm}")
                return False

            info(f"Initialized motion detection controller with {self.algorithm} algorithm")
            return True

        except Exception as e:
            error(f"Failed to initialize motion detection controller: {e}")
            return False

    async def process_image(
        self, image_data: Any, metadata: Dict[str, Any]
    ) -> ControllerResult:
        """Process image for motion detection"""
        try:
            # Convert image data to OpenCV format
            frame = self._convert_to_cv_frame(image_data)
            if frame is None:
                return ControllerResult.error_result(
                    "Failed to convert image data to OpenCV format"
                )

            # Store frame size for calculations
            if self._frame_size is None:
                self._frame_size = (frame.shape[1], frame.shape[0])

            # Ensure background subtractor is initialized
            if self._bg_subtractor is None:
                initialized = await self.initialize()
                if not initialized:
                    return ControllerResult.error_result(
                        "Background subtractor not initialized"
                    )
            # Explicitly handle case where background subtractor is still None
            if self._bg_subtractor is None:
                error("Background subtractor still not initialized after initialize()")
                return ControllerResult.error_result(
                    "Background subtractor not initialized after initialization"
                )

            # Apply background subtraction
            fg_mask = self._bg_subtractor.apply(frame, learningRate=self.learning_rate)

            # Post-process the mask
            processed_mask = self._post_process_mask(fg_mask)

            # Offload heavy analysis to dedicated process pool
            motion_result = await self._motion_pool.submit_async(
                analyze_motion,
                processed_mask,
                frame,
                min_contour_area=self.min_contour_area,
                roundness_enabled=self.roundness_enabled,
                roundness_threshold=self.roundness_threshold,
                motion_threshold_percentage=self.motion_threshold_percentage,
                confidence_threshold=self.confidence_threshold,
            )

            # Update shared state atomically
            async with self._state_lock:
                # Update raw detection history
                self._update_statistics(motion_result)
                # Robust multi-frame decision
                if (
                    self.multi_frame_enabled
                    and len(self._motion_history) >= self.multi_frame_window
                ):
                    recent = self._motion_history[-self.multi_frame_window :]
                    count = sum(1 for h in recent if h["motion_detected"])
                    if count / self.multi_frame_window < self.multi_frame_threshold:
                        motion_result.motion_detected = False

                # Attach frame and mask for optional visualization
                motion_result.frame = frame
                motion_result.motion_mask = processed_mask

                # Update frame count and last frame
                self._frame_count += 1
                self._last_frame = frame

            return ControllerResult.success_result(
                motion_result,
                metadata={
                    "controller_type": "motion_detection",
                    "frame_count": self._frame_count,
                    "timestamp": metadata.get("timestamp", time.time()),
                    "source_sensor": metadata.get("source_sensor"),
                    "algorithm": self.algorithm,
                    "frame_size": self._frame_size,
                },
            )
        except Exception as e:
            error(f"Error in motion detection: {e}")
            return ControllerResult.error_result(f"Motion detection error: {e}")

    def _convert_to_cv_frame(self, image_data: Any) -> Optional[np.ndarray]:
        """Convert various image data formats to OpenCV frame"""
        try:
            rgb_source = False
            if isinstance(image_data, np.ndarray):
                # Already an OpenCV frame (assumed BGR/BGRA)
                frame = image_data

            elif isinstance(image_data, bytes):
                # Raw image bytes (often RGB order)
                nparr = np.frombuffer(image_data, np.uint8)
                frame = cv2.imdecode(nparr, cv2.IMREAD_COLOR)

            elif hasattr(image_data, "__array__") or isinstance(
                image_data, Image.Image
            ):
                # Objects implementing the numpy array protocol or PIL images
                frame = np.array(image_data)

            else:
                error(f"Unsupported image data type: {type(image_data)}")
                return None

            # Ensure the frame is in the correct format
            if len(frame.shape) == 3 and frame.shape[2] == 3:
                # Convert RGB to BGR for OpenCV (expects BGR format)
                frame = cv2.cvtColor(frame, cv2.COLOR_RGB2BGR)
            elif len(frame.shape) == 3 and frame.shape[2] == 4:
                # Convert RGBA to BGR
                frame = cv2.cvtColor(frame, cv2.COLOR_RGBA2BGR)

            return frame

        except Exception as e:
            error(f"Error converting image data: {e}")
            return None

    def _post_process_mask(self, fg_mask: np.ndarray) -> np.ndarray:
        """Post-process the foreground mask to reduce noise"""
        # Apply threshold
        _, thresh = cv2.threshold(fg_mask, self.threshold, 255, cv2.THRESH_BINARY)

        # Apply Gaussian blur to reduce noise
        blurred = cv2.GaussianBlur(thresh, self.gaussian_blur_kernel, 0)

        # Apply morphological operations to clean up the mask
        kernel = cv2.getStructuringElement(
            cv2.MORPH_ELLIPSE,
            (self.morphology_kernel_size, self.morphology_kernel_size),
        )

        # Remove noise with opening
        opened = cv2.morphologyEx(blurred, cv2.MORPH_OPEN, kernel)

        # Fill gaps with closing
        closed = cv2.morphologyEx(opened, cv2.MORPH_CLOSE, kernel)

        return closed

    def _motion_result_to_dict(self, result: MotionDetectionResult) -> Dict[str, Any]:
        """Convert MotionDetectionResult to dictionary for serialization"""
        return {
            "motion_detected": result.motion_detected,
            "motion_area": result.motion_area,
            "motion_percentage": result.motion_percentage,
            "motion_regions": result.motion_regions,
            "motion_center": result.motion_center,
            "motion_bbox": result.motion_bbox,
            "confidence": result.confidence,
            # Note: numpy arrays (motion_mask, frame_delta) are not included for serialization
            # They can be accessed separately if needed for visualization
        }

    def _update_statistics(self, result: MotionDetectionResult) -> None:
        """Update motion detection statistics"""
        self._motion_history.append(
            {
                "timestamp": time.time(),
                "motion_detected": result.motion_detected,
                "motion_percentage": result.motion_percentage,
                "confidence": result.confidence,
            }
        )

        # Limit history size
        if len(self._motion_history) > self._max_history:
            self._motion_history.pop(0)

    def get_motion_statistics(self) -> Dict[str, Any]:
        """Get motion detection statistics"""
        if not self._motion_history:
            return {}

        recent_detections = [h for h in self._motion_history if h["motion_detected"]]

        return {
            "total_frames": len(self._motion_history),
            "motion_frames": len(recent_detections),
            "motion_rate": len(recent_detections) / len(self._motion_history),
            "avg_motion_percentage": (
                np.mean([h["motion_percentage"] for h in recent_detections])
                if recent_detections
                else 0
            ),
            "avg_confidence": (
                np.mean([h["confidence"] for h in recent_detections])
                if recent_detections
                else 0
            ),
            "last_motion_time": (
                recent_detections[-1]["timestamp"] if recent_detections else None
            ),
        }

    async def cleanup(self) -> None:
        """Cleanup motion detection resources"""
        # Stop capture loop and release camera resources
        self._stop_event.set()
        if self._capture_task:
            self._capture_task.cancel()
            with contextlib.suppress(asyncio.CancelledError, Exception):
                await self._capture_task
            self._capture_task = None
        if self._capture is not None:
            await run_camera_io(self._capture.release)
            self._capture = None
        # Ensure no pending tasks remain before shutting down the process pool
        start_time = time.monotonic()
        while getattr(self._motion_pool, "_telemetry").active:
            await asyncio.sleep(0.05)
            if time.monotonic() - start_time > 5:
                warning(
                    "Timeout waiting for motion pool tasks to finish",
                    active=getattr(self._motion_pool, "_telemetry").active,
                )
                break
        self._motion_pool.shutdown(wait=True)

        self._bg_subtractor = None
        self._last_frame = None
        self._motion_history.clear()
        info("Motion detection controller cleaned up")

    async def start(self) -> bool:
        if not await super().start():
            return False
        self._stop_event.clear()
        self._capture_task = asyncio.create_task(self._capture_loop())
        return True

    async def stop(self) -> None:
        self._stop_event.set()
        if self._capture_task:
            self._capture_task.cancel()
            with contextlib.suppress(asyncio.CancelledError, Exception):
                await self._capture_task
            self._capture_task = None
        await super().stop()

    async def process(self, input_data: ControllerInput) -> ControllerResult:
        output = self._output_cache.get(self.controller_id)
        if output is None:
            return ControllerResult.success_result(None)
        return ControllerResult.success_result(output)

    async def _capture_loop(self) -> None:
        base_delay = 1.0 / self.fps if self.fps else 0.03
        failure_delay = 0.1
        reopen_delay = 5.0
        failure_count = 0
        max_failures = 5
        delay = base_delay

        while not self._stop_event.is_set():
            try:
                if self._capture is None:
                    warning("Camera capture missing, attempting reinitialization")
                    try:
                        self._capture = await run_camera_io(
                            cv2.VideoCapture, self.device_index
                        )
                        if self._capture and self._capture.isOpened():
                            if self.width:
                                await run_camera_io(
                                    self._capture.set,
                                    cv2.CAP_PROP_FRAME_WIDTH,
                                    int(self.width),
                                )
                            if self.height:
                                await run_camera_io(
                                    self._capture.set,
                                    cv2.CAP_PROP_FRAME_HEIGHT,
                                    int(self.height),
                                )
                            if self.fps:
                                await run_camera_io(
                                    self._capture.set, cv2.CAP_PROP_FPS, int(self.fps)
                                )
                            await apply_uvc_settings(self._capture, self.uvc_settings)
                            failure_count = 0
                            delay = base_delay
                        else:
                            raise RuntimeError("capture not opened")
                    except Exception as exc:
                        error(f"Failed to reinitialize camera: {exc}")
                        self._capture = None
                        failure_count += 1
                        if failure_count >= max_failures:
                            error("Camera unavailable, retrying later")
                            delay = reopen_delay
                            failure_count = 0
                        else:
                            delay = min(failure_delay * 2**failure_count, 2.0)
                    await asyncio.sleep(delay)
                    continue

                ret, frame = await run_camera_io(self._capture.read)
                if ret:
                    if self.rotation:
                        frame = rotate_frame(frame, self.rotation)
                    result = await self.process_image(
                        frame,
                        {
                            "source_sensor": self.webcam_id or "camera",
                            "timestamp": time.time(),
                        },
                    )
                    if result.success:
                        self._output_cache[self.controller_id] = result.data
                    failure_count = 0
                    delay = base_delay
                else:
                    failure_count += 1
                    delay = min(failure_delay * 2**failure_count, 2.0)
                    if failure_count > max_failures:
                        opened = await run_camera_io(self._capture.isOpened)
                        if not opened:
                            warning("Camera not opened, attempting to reinitialize")
                            await run_camera_io(self._capture.release)
                            self._capture = None
                            continue
            except Exception as e:
                error(f"Camera capture error: {e}")

            await asyncio.sleep(base_delay)<|MERGE_RESOLUTION|>--- conflicted
+++ resolved
@@ -183,15 +183,11 @@
         # Lock to protect shared state in async processing
         self._state_lock = asyncio.Lock()
 
-<<<<<<< HEAD
-=======
         # Camera capture state
         self._stop_event = asyncio.Event()
         self._capture: Optional[cv2.VideoCapture] = None
         self._capture_task: Optional[asyncio.Task] = None
 
-
->>>>>>> 9a9f196f
     async def initialize(self) -> bool:
         """Initialize the motion detection controller"""
         try:
