--- conflicted
+++ resolved
@@ -109,23 +109,12 @@
                 output_name=config.get("output_name"),
             )
 
-<<<<<<< HEAD
             ctrl_cls = CONTROLLER_CLASS_MAP.get(controller_type)
             if ctrl_cls is None:
                 raise ValueError(f"Unknown controller type: {controller_type}")
 
             return ctrl_cls(controller_id, cfg)
-=======
-            cls = CONTROLLER_REGISTRY.get(controller_type)
-            if cls is not None:
-                return cls(controller_id, cfg)
-
-            warning(
-                "Unknown controller type",
-                controller_id=controller_id,
-                controller_type=controller_type,
-            )
->>>>>>> bc904636
+
         except Exception as exc:
             error(
                 "Failed to create controller from config",
