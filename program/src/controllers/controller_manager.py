--- conflicted
+++ resolved
@@ -108,21 +108,19 @@
                 input_controllers=config.get("input_controllers", []),
                 output_name=config.get("output_name"),
             )
-
-<<<<<<< HEAD
+            
             if controller_type == "motion_detection":
                 return MotionDetectionController(controller_id, cfg)
             if controller_type == "reactor_state":
                 return ReactorStateController(controller_id, cfg)
             if controller_type in ("camera_capture", "camera"):
                 return CameraCaptureController(controller_id, cfg)
-=======
+
             ctrl_cls = CONTROLLER_CLASS_MAP.get(controller_type)
             if ctrl_cls is None:
                 raise ValueError(f"Unknown controller type: {controller_type}")
 
             return ctrl_cls(controller_id, cfg)
->>>>>>> a24d58ba
 
         except Exception as exc:
             error(
