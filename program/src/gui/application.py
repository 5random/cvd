--- conflicted
+++ resolved
@@ -170,7 +170,6 @@
             """System status page"""
             return self._create_status_page()
 
-<<<<<<< HEAD
         async def _video_feed(request: Request, cid: Optional[str] = None):
             """Stream MJPEG frames from the specified dashboard camera"""
             camera = None
@@ -191,36 +190,6 @@
                         camera = comp
                         break
 
-=======
-        @ui.page("/video_feed")
-        async def video_feed(request: Request):
-            """Stream MJPEG frames from the dashboard camera"""
-            # retrieve specific dashboard camera stream
-            camera = self.component_registry.get_component("dashboard_camera_stream")
-            if camera is None:
-                # fallback to first registered dashboard camera stream
-                for comp in self.component_registry.get_all_components():
-                    cid = getattr(comp, "component_id", "")
-                    if str(cid).startswith("dashboard_camera_stream_"):
-                        camera = comp
-                        break
-
-            # if no registered camera is available, create a temporary one
-            if camera is None:
-                if self._temp_camera_stream is None:
-                    self._temp_camera_stream = CameraStreamComponent(
-                        controller_manager=self.controller_manager,
-                        component_id="temp_dashboard_camera_stream",
-                    )
-                    self.component_registry.register(self._temp_camera_stream)
-                    # start streaming to update frames for MJPEG output
-                    try:
-                        self._temp_camera_stream.start_streaming()
-                    except Exception as exc:  # pragma: no cover - best effort
-                        warning(f"Failed to start temporary camera stream: {exc}")
-                camera = self._temp_camera_stream
-
->>>>>>> 847c2b33
             if camera is None:
                 raise HTTPException(status_code=503, detail="Camera stream unavailable")
 
