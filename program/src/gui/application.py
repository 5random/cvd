--- conflicted
+++ resolved
@@ -321,11 +321,9 @@
                 if cfg.get("show_on_dashboard")
             ]
 
-<<<<<<< HEAD
+
             with ui.column().classes('w-1/2'):
-=======
-            with ui.column().classes("w-1/2"):
->>>>>>> 8bfe8ec6
+
                 self._dashboard_component = DashboardComponent(
                     self.config_service,
                     self.sensor_manager,
@@ -335,28 +333,17 @@
                 self.component_registry.register(self._dashboard_component)
                 self._dashboard_component.render()
             # use dashboard's configured sensors for live plot
-<<<<<<< HEAD
+
             dashboard_sensors = getattr(self._dashboard_component, '_dashboard_sensors', [])
-=======
-            dashboard_sensors = getattr(
-                self._dashboard_component, "_dashboard_sensors", []
-            )
->>>>>>> 8bfe8ec6
+
 
             # Right column - live plot
             if dashboard_sensors:
                 with ui.column().classes("w-1/2"):
-<<<<<<< HEAD
+
                     plot_config = PlotConfig(max_points=2000, refresh_rate_ms=1000, history_seconds=3600)
                     self._live_plot = LivePlotComponent(self.sensor_manager, plot_config, dashboard_sensors)
-=======
-                    plot_config = PlotConfig(
-                        max_points=2000, refresh_rate_ms=1000, history_seconds=3600
-                    )
-                    self._live_plot = LivePlotComponent(
-                        self.sensor_manager, plot_config, dashboard_sensors
-                    )
->>>>>>> 8bfe8ec6
+
                     self.component_registry.register(self._live_plot)
                     self._live_plot.render()
 
