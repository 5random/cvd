--- conflicted
+++ resolved
@@ -10,13 +10,9 @@
 
 
 class ExperimentManagementSection:
-<<<<<<< HEAD
-    def __init__(self, settings):
-        """Initialize experiment management section with settings"""
-=======
+
     def __init__(self, settings: Optional[dict] = None, callbacks: Optional[dict] = None):
         """Initialize experiment management section with settings
-
         Args:
             settings: optional configuration dictionary
             callbacks: optional callbacks for button actions
@@ -28,7 +24,7 @@
         self._experiment_timer: Optional[ui.timer] = None
         self._current_experiment_id: Optional[str] = None
         self.experiment_manager = get_experiment_manager()
->>>>>>> 10535f9f
+
         settings = settings or {
             "experiment_name": f'Experiment_{datetime.now().strftime("%Y%m%d_%H%M")}',
             "duration": 60,  # Default duration in minutes
