--- conflicted
+++ resolved
@@ -123,14 +123,10 @@
         if not result:
             return
 
-<<<<<<< HEAD
+
         # remember previous detection state before updating
         prev = self.motion_detected
 
-        # update stored detection state with the latest result
-=======
-        prev_detected = self.motion_detected
->>>>>>> 7dae33e7
         self.motion_detected = result.motion_detected
         self.motion_icon.name = (
             "motion_photos_on" if result.motion_detected else "motion_photos_off"
@@ -144,12 +140,9 @@
         self.motion_percentage.text = f"Motion Level: {result.motion_percentage:.1f}%"
         self.confidence_label.text = f"Confidence: {result.confidence:.2f}"
 
-<<<<<<< HEAD
         # update last motion time and count only on rising edge
         if result.motion_detected and not prev:
-=======
-        if result.motion_detected and not prev_detected:
->>>>>>> 7dae33e7
+
             self._last_motion_time = datetime.now()
             self._detection_count += 1
 
