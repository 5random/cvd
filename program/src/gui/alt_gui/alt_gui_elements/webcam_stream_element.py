from nicegui import ui


class WebcamStreamElement:
<<<<<<< HEAD
    def __init__(self, settings, callbacks=None):
        """Initialize webcam stream element with settings and optional callbacks"""
=======
    def __init__(self, settings, on_camera_status_change=None):
        """Initialize webcam stream element with settings"""
>>>>>>> cfb58213
        self.camera_active = False
        self.recording = False
        self._on_camera_status_change = on_camera_status_change
        settings = settings or {"sensitivity": 50, "fps": 30, "roi_enabled": False}
        self.settings = settings
<<<<<<< HEAD
        self.callbacks = callbacks or {}
        
        @ui.page('/webcam_stream')
=======

        @ui.page("/webcam_stream")
>>>>>>> cfb58213
        def webcam_stream_page():
            # Create the camera section
            self.create_camera_section()

    def create_camera_section(self):
<<<<<<< HEAD
            """Create camera feed and controls section"""
            with ui.card().classes('cvd-card w-full'):
                ui.label('Live Camera Feed').classes('text-lg font-bold mb-2')
                
                # Video placeholder for camera stream with context menu
                with ui.row().classes('justify-center mb-4'):
                    with ui.card().classes('border-2 border-dashed border-gray-300') \
                        .style('width: 640px; height: 480px; background-color: #f5f5f5; display: flex; align-items: center; justify-content: center;'):
                        
                        # Video element as placeholder for camera feed
                        self.video_element = ui.video(
                            'https://test-videos.co.uk/vids/bigbuckbunny/mp4/h264/360/Big_Buck_Bunny_360_10s_1MB.mp4'
                        ).style('width: 100%; height: 100%; object-fit: contain;')
                        
                        # Right-click context menu for camera
                        with ui.context_menu():
                            ui.menu_item('Camera Settings', on_click=lambda: ui.notify('function show_camera_settings_context not yet implemented', type='info'))
                            ui.separator()
                            ui.menu_item('Take Snapshot', on_click=lambda: ui.notify('function take_snapshot_context not yet implemented', type='info'))
                            ui.separator()
                            ui.menu_item('Adjust ROI', on_click=lambda: ui.notify('function adjust_roi_context not yet implemented', type='info'))
                            ui.menu_item('Reset View', on_click=lambda: ui.notify('function reset_view_context not yet implemented', type='info'))
                
                # Camera controls
                with ui.row().classes('gap-2 justify-center mb-4'):
                    self.start_camera_btn = ui.button('Play Video', icon='play_arrow', on_click=self.toggle_video_play).props('color=positive')
                    self.stop_camera_btn = ui.button('Pause Video', icon='pause', on_click=self.toggle_video_pause).props('color=negative')
                # Collapsible Camera Settings
                with ui.expansion('Camera Settings', icon='settings').classes('w-full mt-4'):
                    with ui.column().classes('gap-4 w-full mt-2'):
                        # Basic Camera Settings
                        ui.label('Basic Settings').classes('text-base font-semibold text-blue-600')                    
                        # Motion Sensitivity
                        ui.label('Motion Sensitivity').classes('text-sm font-medium text-gray-700')
                        with ui.row().classes('gap-3 items-center mb-3 w-full'):
                            self.sensitivity_number = ui.number(
                                value=self.settings['sensitivity'], min=0, max=100, step=1,
                                on_change=self.callbacks.get('update_sensitivity', lambda v: ui.notify('function update_sensitivity not yet implemented', type='info'))
                            ).classes('w-20').props('dense outlined')
                            self.sensitivity_slider = ui.slider(
                                min=0, max=100, value=self.settings['sensitivity'], step=1,
                                on_change=self.callbacks.get('update_sensitivity', lambda v: ui.notify('function update_sensitivity not yet implemented', type='info'))
                            ).props('thumb-label').classes('flex-1').style('min-width: 200px; height: 40px;')
                            
                            # Bind slider and number input values together
                            self.sensitivity_slider.bind_value(self.sensitivity_number, 'value')
                            self.sensitivity_number.bind_value(self.sensitivity_slider, 'value')
                            
                        # Frame Rate & Resolution
                        with ui.grid(columns=2).classes('gap-4 w-full mb-4'):
                            with ui.column():
                                ui.label('Frame Rate').classes('text-sm font-medium text-gray-700')
                                self.fps_select = ui.select(
                                    [5, 10, 15, 20, 24, 30], label='FPS', value=self.settings['fps'],
                                    on_change=self.callbacks.get('update_fps', lambda v: ui.notify('function update_fps not yet implemented', type='info'))
                                ).classes('w-full').props('dense outlined')
                            
                            with ui.column():
                                ui.label('Resolution').classes('text-sm font-medium text-gray-700')
                                self.resolution_select = ui.select(
                                    [
                                        '320x240 (30fps)', '352x288 (30fps)', '640x480 (30fps)',
                                        '800x600 (30fps)', '1024x768 (30fps)', '1280x720 (30fps)',
                                        '1280x960 (30fps)', '1280x1024 (30fps)', '1920x1080 (30fps)'
                                    ],
                                    label='Resolution', value='640x480 (30fps)',
                                    on_change=self.callbacks.get('update_resolution', lambda v: ui.notify('function update_resolution not yet implemented', type='info'))
                                ).classes('w-full').props('dense outlined')
                        
                        # Region of Interest
                        ui.label('Region of Interest').classes('text-sm font-medium text-gray-700')
                        with ui.row().classes('gap-2 mb-4'):
                            self.roi_checkbox = ui.checkbox('Enable ROI', value=self.settings['roi_enabled'])
                            ui.button('Set ROI', icon='crop_free', on_click=self.callbacks.get('set_roi', lambda: ui.notify('function set_roi not yet implemented', type='info'))).props('size=sm')
                    
                        # UVC Camera Controls Section
                        ui.separator().classes('my-4')
                        ui.label('UVC Camera Controls').classes('text-base font-semibold text-blue-600')
                        ui.label('Hardware-level camera adjustments').classes('text-xs text-gray-600 mb-3')
                        
                        # Image Quality Controls
                        ui.label('Image Quality').classes('text-sm font-medium text-gray-700 mb-2')                    # Brightness Control
                        ui.label('Brightness').classes('text-xs text-gray-600')
                        with ui.row().classes('gap-3 items-center mb-3 w-full'):
                            self.brightness_number = ui.number(
                                value=0, min=-100, max=100, step=1,
                                on_change=lambda value: ui.notify('function update_brightness not yet implemented', type='info')
                            ).classes('w-20').props('dense outlined')
                            self.brightness_slider = ui.slider(
                                min=-100, max=100, value=0, step=1,
                                on_change=lambda value: ui.notify('function update_brightness not yet implemented', type='info')
                            ).props('thumb-label').classes('flex-1').style('min-width: 200px; height: 40px;')
                            
                            # Bind values
                            self.brightness_slider.bind_value(self.brightness_number, 'value')
                            self.brightness_number.bind_value(self.brightness_slider, 'value')
                        
                        # Contrast Control
                        ui.label('Contrast').classes('text-xs text-gray-600')
                        with ui.row().classes('gap-3 items-center mb-3 w-full'):
                            self.contrast_number = ui.number(
                                value=100, min=0, max=200, step=1,
                                on_change=lambda value: ui.notify('function update_contrast not yet implemented', type='info')
                            ).classes('w-20').props('dense outlined')
                            self.contrast_slider = ui.slider(
                                min=0, max=200, value=100, step=1,
                                on_change=lambda value: ui.notify('function update_contrast not yet implemented', type='info')
                            ).props('thumb-label').classes('flex-1').style('min-width: 200px; height: 40px;')
                            
                            # Bind values
                            self.contrast_slider.bind_value(self.contrast_number, 'value')
                            self.contrast_number.bind_value(self.contrast_slider, 'value')
                        
                        # Saturation Control
                        ui.label('Saturation').classes('text-xs text-gray-600')
                        with ui.row().classes('gap-3 items-center mb-3 w-full'):
                            self.saturation_number = ui.number(
                                value=100, min=0, max=200, step=1,
                                on_change=lambda value: ui.notify('function update_saturation not yet implemented', type='info')
                            ).classes('w-20').props('dense outlined')
                            self.saturation_slider = ui.slider(
                                min=0, max=200, value=100, step=1,
                                on_change=lambda value: ui.notify('function update_saturation not yet implemented', type='info')
                            ).props('thumb-label').classes('flex-1').style('min-width: 200px; height: 40px;')
                            
                            # Bind values
                            self.saturation_slider.bind_value(self.saturation_number, 'value')
                            self.saturation_number.bind_value(self.saturation_slider, 'value')
                        
                        # Hue Control
                        ui.label('Hue').classes('text-xs text-gray-600')
                        with ui.row().classes('gap-3 items-center mb-3 w-full'):
                            self.hue_number = ui.number(
                                value=0, min=-180, max=180, step=1,
                                on_change=lambda value: ui.notify('function update_hue not yet implemented', type='info')
                            ).classes('w-20').props('dense outlined')
                            self.hue_slider = ui.slider(
                                min=-180, max=180, value=0, step=1,
                                on_change=lambda value: ui.notify('function update_hue not yet implemented', type='info')
                            ).props('thumb-label').classes('flex-1').style('min-width: 200px; height: 40px;')
                            
                            # Bind values
                            self.hue_slider.bind_value(self.hue_number, 'value')
                            self.hue_number.bind_value(self.hue_slider, 'value')
                        
                        # Sharpness Control
                        ui.label('Sharpness').classes('text-xs text-gray-600')
                        with ui.row().classes('gap-3 items-center mb-4 w-full'):
                            self.sharpness_number = ui.number(
                                value=50, min=0, max=100, step=1,
                                on_change=lambda value: ui.notify('function update_sharpness not yet implemented', type='info')
                            ).classes('w-20').props('dense outlined')
                            self.sharpness_slider = ui.slider(
                                min=0, max=100, value=50, step=1,
                                on_change=lambda value: ui.notify('function update_sharpness not yet implemented', type='info')
                            ).props('thumb-label').classes('flex-1').style('min-width: 200px; height: 40px;')
                            
                            # Bind values
                            self.sharpness_slider.bind_value(self.sharpness_number, 'value')
                            self.sharpness_number.bind_value(self.sharpness_slider, 'value')                    
                        # Exposure & Advanced Controls
                        ui.label('Exposure & Advanced').classes('text-sm font-medium text-gray-700 mb-2')
                        
                        # White Balance Control
                        ui.label('White Balance').classes('text-xs text-gray-600')
                        with ui.row().classes('gap-3 mb-3 items-center w-full'):
                            # Auto/manual toggle for white balance
                            self.wb_auto_checkbox = ui.checkbox(
                                'Auto', value=True,
                                on_change=self.toggle_white_balance_auto
                            ).classes('text-xs')
                            self.wb_manual_number = ui.number(
                                value=5000, min=2800, max=6500, step=100,
                                on_change=lambda value: ui.notify('function update_white_balance_manual not yet implemented', type='info')
                            ).classes('w-24').props('dense outlined')
                            self.wb_manual_slider = ui.slider(
                                min=2800, max=6500, value=5000, step=100,
                                on_change=lambda value: ui.notify('function update_white_balance_manual not yet implemented', type='info')
                            ).props('thumb-label').classes('flex-1').style('min-width: 200px; height: 40px;')
                            
                            # Initially disable manual controls since auto is enabled by default
                            self.wb_manual_number.disable()
                            self.wb_manual_slider.disable()
                            
                            # Bind values
                            self.wb_manual_slider.bind_value(self.wb_manual_number, 'value')
                            self.wb_manual_number.bind_value(self.wb_manual_slider, 'value')
                        
                        # Exposure Control
                        ui.label('Exposure').classes('text-xs text-gray-600')
                        with ui.row().classes('gap-3 mb-3 items-center w-full'):
                            # Auto/manual toggle for exposure
                            self.exposure_auto_checkbox = ui.checkbox(
                                'Auto', value=True,
                                on_change=self.toggle_exposure_auto
                            ).classes('text-xs')
                            self.exposure_manual_number = ui.number(
                                value=100, min=1, max=1000, step=1,
                                on_change=lambda value: ui.notify('function update_exposure_manual not yet implemented', type='info')
                            ).classes('w-24').props('dense outlined')
                            self.exposure_manual_slider = ui.slider(
                                min=1, max=1000, value=100, step=1,
                                on_change=lambda value: ui.notify('function update_exposure_manual not yet implemented', type='info')
                            ).props('thumb-label').classes('flex-1').style('min-width: 200px; height: 40px;')
                            
                            # note: on_change passed above in constructor

                            # Initially disable manual controls since auto is enabled by default
                            self.exposure_manual_number.disable()
                            self.exposure_manual_slider.disable()
                            # Bind values
                            self.exposure_manual_slider.bind_value(self.exposure_manual_number, 'value')
                            self.exposure_manual_number.bind_value(self.exposure_manual_slider, 'value')
                        
                        # Gain Control
                        ui.label('Gain').classes('text-xs text-gray-600')
                        with ui.row().classes('gap-3 items-center mb-3 w-full'):
                            self.gain_number = ui.number(
                                value=50, min=0, max=100, step=1,
                                on_change=lambda value: ui.notify('function update_gain not yet implemented', type='info')
                            ).classes('w-20').props('dense outlined')
                            self.gain_slider = ui.slider(
                                min=0, max=100, value=50, step=1,
                                on_change=lambda value: ui.notify('function update_gain not yet implemented', type='info')
                            ).props('thumb-label').classes('flex-1').style('min-width: 200px; height: 40px;')
                            
                            # Bind values
                            self.gain_slider.bind_value(self.gain_number, 'value')
                            self.gain_number.bind_value(self.gain_slider, 'value')
                        
                        # Gamma Control
                        ui.label('Gamma').classes('text-xs text-gray-600')
                        with ui.row().classes('gap-3 items-center mb-3 w-full'):
                            self.gamma_number = ui.number(
                                value=100, min=50, max=300, step=1,
                                on_change=lambda value: ui.notify('function update_gamma not yet implemented', type='info')
                            ).classes('w-20').props('dense outlined')
                            self.gamma_slider = ui.slider(
                                min=50, max=300, value=100, step=1,
                                on_change=lambda value: ui.notify('function update_gamma not yet implemented', type='info')
                            ).props('thumb-label').classes('flex-1').style('min-width: 200px; height: 40px;')
                            
                            # Bind values
                            self.gamma_slider.bind_value(self.gamma_number, 'value')
                            self.gamma_number.bind_value(self.gamma_slider, 'value')
                        
                        # Backlight Compensation Control
                        ui.label('Backlight Compensation').classes('text-xs text-gray-600')
                        with ui.row().classes('gap-3 items-center mb-4 w-full'):
                            self.backlight_comp_number = ui.number(
                                value=0, min=0, max=100, step=1,
                                on_change=lambda value: ui.notify('function update_backlight_comp not yet implemented', type='info')
                            ).classes('w-20').props('dense outlined')
                            self.backlight_comp_slider = ui.slider(
                                min=0, max=100, value=0, step=1,
                                on_change=lambda value: ui.notify('function update_backlight_comp not yet implemented', type='info')
                            ).props('thumb-label').classes('flex-1').style('min-width: 200px; height: 40px;')
                            
                            # Bind values
                            self.backlight_comp_slider.bind_value(self.backlight_comp_number, 'value')
                            self.backlight_comp_number.bind_value(self.backlight_comp_slider, 'value')
                    
                        # UVC Control Buttons
                        with ui.row().classes('gap-2 mt-4 justify-end'):
                            ui.button('Reset to Defaults', icon='restore', on_click=lambda: ui.notify('function reset_uvc_defaults not yet implemented', type='info')).props('size=sm color=orange')
                            ui.button('Apply UVC Settings', icon='check', on_click=self.callbacks.get('apply_uvc_settings', lambda: ui.notify('function apply_uvc_settings not yet implemented', type='info'))).props('size=sm')
    
=======
        """Create camera feed and controls section"""
        with ui.card().classes("cvd-card w-full"):
            ui.label("Live Camera Feed").classes("text-lg font-bold mb-2")

            # Video placeholder for camera stream with context menu
            with ui.row().classes("justify-center mb-4"):
                with (
                    ui.card()
                    .classes("border-2 border-dashed border-gray-300")
                    .style(
                        "width: 640px; height: 480px; background-color: #f5f5f5; display: flex; align-items: center; justify-content: center;"
                    )
                ):

                    # Video element as placeholder for camera feed
                    self.video_element = ui.video(
                        "https://test-videos.co.uk/vids/bigbuckbunny/mp4/h264/360/Big_Buck_Bunny_360_10s_1MB.mp4"
                    ).style("width: 100%; height: 100%; object-fit: contain;")

                    # Right-click context menu for camera
                    with ui.context_menu():
                        ui.menu_item(
                            "Camera Settings",
                            on_click=lambda: ui.notify(
                                "Camera settings not implemented", type="info"
                            ),
                        )
                        ui.separator()
                        ui.menu_item("Take Snapshot", on_click=self.take_snapshot)
                        self.record_menu_item = ui.menu_item(
                            "Start Recording", on_click=self.toggle_recording
                        )
                        ui.separator()
                        ui.menu_item("Adjust ROI", on_click=self.adjust_roi)
                        ui.menu_item(
                            "Reset View",
                            on_click=lambda: ui.notify("View reset", type="info"),
                        )

            # Camera controls
            with ui.row().classes("gap-2 justify-center mb-4"):
                self.start_camera_btn = ui.button(
                    "Play Video", icon="play_arrow", on_click=self.toggle_video_play
                ).props("color=positive")
                self.stop_camera_btn = ui.button(
                    "Pause Video", icon="pause", on_click=self.toggle_video_pause
                ).props("color=negative")
            # Collapsible Camera Settings
            with ui.expansion("Camera Settings", icon="settings").classes(
                "w-full mt-4"
            ):
                with ui.column().classes("gap-4 w-full mt-2"):
                    # Basic Camera Settings
                    ui.label("Basic Settings").classes(
                        "text-base font-semibold text-blue-600"
                    )
                    # Motion Sensitivity
                    ui.label("Motion Sensitivity").classes(
                        "text-sm font-medium text-gray-700"
                    )
                    with ui.row().classes("gap-3 items-center mb-3 w-full"):
                        self.sensitivity_number = (
                            ui.number(
                                value=self.settings["sensitivity"],
                                min=0,
                                max=100,
                                step=1,
                                on_change=lambda value: ui.notify(
                                    "function update_sensitivity not yet implemented",
                                    type="info",
                                ),
                            )
                            .classes("w-20")
                            .props("dense outlined")
                        )
                        self.sensitivity_slider = (
                            ui.slider(
                                min=0,
                                max=100,
                                value=self.settings["sensitivity"],
                                step=1,
                                on_change=lambda value: ui.notify(
                                    "function update_sensitivity not yet implemented",
                                    type="info",
                                ),
                            )
                            .props("thumb-label")
                            .classes("flex-1")
                            .style("min-width: 200px; height: 40px;")
                        )

                        # Bind slider and number input values together
                        self.sensitivity_slider.bind_value(
                            self.sensitivity_number, "value"
                        )
                        self.sensitivity_number.bind_value(
                            self.sensitivity_slider, "value"
                        )

                    # Frame Rate & Resolution
                    with ui.grid(columns=2).classes("gap-4 w-full mb-4"):
                        with ui.column():
                            ui.label("Frame Rate").classes(
                                "text-sm font-medium text-gray-700"
                            )
                            self.fps_select = (
                                ui.select(
                                    [5, 10, 15, 20, 24, 30],
                                    label="FPS",
                                    value=self.settings["fps"],
                                    on_change=lambda value: ui.notify(
                                        "function update_fps not yet implemented",
                                        type="info",
                                    ),
                                )
                                .classes("w-full")
                                .props("dense outlined")
                            )

                        with ui.column():
                            ui.label("Resolution").classes(
                                "text-sm font-medium text-gray-700"
                            )
                            self.resolution_select = (
                                ui.select(
                                    [
                                        "320x240 (30fps)",
                                        "352x288 (30fps)",
                                        "640x480 (30fps)",
                                        "800x600 (30fps)",
                                        "1024x768 (30fps)",
                                        "1280x720 (30fps)",
                                        "1280x960 (30fps)",
                                        "1280x1024 (30fps)",
                                        "1920x1080 (30fps)",
                                    ],
                                    label="Resolution",
                                    value="640x480 (30fps)",
                                    on_change=lambda value: ui.notify(
                                        "function update_resolution not yet implemented",
                                        type="info",
                                    ),
                                )
                                .classes("w-full")
                                .props("dense outlined")
                            )

                    # Region of Interest
                    ui.label("Region of Interest").classes(
                        "text-sm font-medium text-gray-700"
                    )
                    with ui.row().classes("gap-2 mb-4"):
                        self.roi_checkbox = ui.checkbox(
                            "Enable ROI", value=self.settings["roi_enabled"]
                        )
                        ui.button(
                            "Set ROI",
                            icon="crop_free",
                            on_click=lambda: ui.notify(
                                "function set_roi not yet implemented", type="info"
                            ),
                        ).props("size=sm")

                    # UVC Camera Controls Section
                    ui.separator().classes("my-4")
                    ui.label("UVC Camera Controls").classes(
                        "text-base font-semibold text-blue-600"
                    )
                    ui.label("Hardware-level camera adjustments").classes(
                        "text-xs text-gray-600 mb-3"
                    )

                    # Image Quality Controls
                    ui.label("Image Quality").classes(
                        "text-sm font-medium text-gray-700 mb-2"
                    )  # Brightness Control
                    ui.label("Brightness").classes("text-xs text-gray-600")
                    with ui.row().classes("gap-3 items-center mb-3 w-full"):
                        self.brightness_number = (
                            ui.number(
                                value=0,
                                min=-100,
                                max=100,
                                step=1,
                                on_change=lambda value: ui.notify(
                                    "function update_brightness not yet implemented",
                                    type="info",
                                ),
                            )
                            .classes("w-20")
                            .props("dense outlined")
                        )
                        self.brightness_slider = (
                            ui.slider(
                                min=-100,
                                max=100,
                                value=0,
                                step=1,
                                on_change=lambda value: ui.notify(
                                    "function update_brightness not yet implemented",
                                    type="info",
                                ),
                            )
                            .props("thumb-label")
                            .classes("flex-1")
                            .style("min-width: 200px; height: 40px;")
                        )

                        # Bind values
                        self.brightness_slider.bind_value(
                            self.brightness_number, "value"
                        )
                        self.brightness_number.bind_value(
                            self.brightness_slider, "value"
                        )

                    # Contrast Control
                    ui.label("Contrast").classes("text-xs text-gray-600")
                    with ui.row().classes("gap-3 items-center mb-3 w-full"):
                        self.contrast_number = (
                            ui.number(
                                value=100,
                                min=0,
                                max=200,
                                step=1,
                                on_change=lambda value: ui.notify(
                                    "function update_contrast not yet implemented",
                                    type="info",
                                ),
                            )
                            .classes("w-20")
                            .props("dense outlined")
                        )
                        self.contrast_slider = (
                            ui.slider(
                                min=0,
                                max=200,
                                value=100,
                                step=1,
                                on_change=lambda value: ui.notify(
                                    "function update_contrast not yet implemented",
                                    type="info",
                                ),
                            )
                            .props("thumb-label")
                            .classes("flex-1")
                            .style("min-width: 200px; height: 40px;")
                        )

                        # Bind values
                        self.contrast_slider.bind_value(self.contrast_number, "value")
                        self.contrast_number.bind_value(self.contrast_slider, "value")

                    # Saturation Control
                    ui.label("Saturation").classes("text-xs text-gray-600")
                    with ui.row().classes("gap-3 items-center mb-3 w-full"):
                        self.saturation_number = (
                            ui.number(
                                value=100,
                                min=0,
                                max=200,
                                step=1,
                                on_change=lambda value: ui.notify(
                                    "function update_saturation not yet implemented",
                                    type="info",
                                ),
                            )
                            .classes("w-20")
                            .props("dense outlined")
                        )
                        self.saturation_slider = (
                            ui.slider(
                                min=0,
                                max=200,
                                value=100,
                                step=1,
                                on_change=lambda value: ui.notify(
                                    "function update_saturation not yet implemented",
                                    type="info",
                                ),
                            )
                            .props("thumb-label")
                            .classes("flex-1")
                            .style("min-width: 200px; height: 40px;")
                        )

                        # Bind values
                        self.saturation_slider.bind_value(
                            self.saturation_number, "value"
                        )
                        self.saturation_number.bind_value(
                            self.saturation_slider, "value"
                        )

                    # Hue Control
                    ui.label("Hue").classes("text-xs text-gray-600")
                    with ui.row().classes("gap-3 items-center mb-3 w-full"):
                        self.hue_number = (
                            ui.number(
                                value=0,
                                min=-180,
                                max=180,
                                step=1,
                                on_change=lambda value: ui.notify(
                                    "function update_hue not yet implemented",
                                    type="info",
                                ),
                            )
                            .classes("w-20")
                            .props("dense outlined")
                        )
                        self.hue_slider = (
                            ui.slider(
                                min=-180,
                                max=180,
                                value=0,
                                step=1,
                                on_change=lambda value: ui.notify(
                                    "function update_hue not yet implemented",
                                    type="info",
                                ),
                            )
                            .props("thumb-label")
                            .classes("flex-1")
                            .style("min-width: 200px; height: 40px;")
                        )

                        # Bind values
                        self.hue_slider.bind_value(self.hue_number, "value")
                        self.hue_number.bind_value(self.hue_slider, "value")

                    # Sharpness Control
                    ui.label("Sharpness").classes("text-xs text-gray-600")
                    with ui.row().classes("gap-3 items-center mb-4 w-full"):
                        self.sharpness_number = (
                            ui.number(
                                value=50,
                                min=0,
                                max=100,
                                step=1,
                                on_change=lambda value: ui.notify(
                                    "function update_sharpness not yet implemented",
                                    type="info",
                                ),
                            )
                            .classes("w-20")
                            .props("dense outlined")
                        )
                        self.sharpness_slider = (
                            ui.slider(
                                min=0,
                                max=100,
                                value=50,
                                step=1,
                                on_change=lambda value: ui.notify(
                                    "function update_sharpness not yet implemented",
                                    type="info",
                                ),
                            )
                            .props("thumb-label")
                            .classes("flex-1")
                            .style("min-width: 200px; height: 40px;")
                        )

                        # Bind values
                        self.sharpness_slider.bind_value(self.sharpness_number, "value")
                        self.sharpness_number.bind_value(self.sharpness_slider, "value")
                    # Exposure & Advanced Controls
                    ui.label("Exposure & Advanced").classes(
                        "text-sm font-medium text-gray-700 mb-2"
                    )

                    # White Balance Control
                    ui.label("White Balance").classes("text-xs text-gray-600")
                    with ui.row().classes("gap-3 mb-3 items-center w-full"):
                        # Auto/manual toggle for white balance
                        self.wb_auto_checkbox = ui.checkbox(
                            "Auto", value=True, on_change=self.toggle_white_balance_auto
                        ).classes("text-xs")
                        self.wb_manual_number = (
                            ui.number(
                                value=5000,
                                min=2800,
                                max=6500,
                                step=100,
                                on_change=lambda value: ui.notify(
                                    "function update_white_balance_manual not yet implemented",
                                    type="info",
                                ),
                            )
                            .classes("w-24")
                            .props("dense outlined")
                        )
                        self.wb_manual_slider = (
                            ui.slider(
                                min=2800,
                                max=6500,
                                value=5000,
                                step=100,
                                on_change=lambda value: ui.notify(
                                    "function update_white_balance_manual not yet implemented",
                                    type="info",
                                ),
                            )
                            .props("thumb-label")
                            .classes("flex-1")
                            .style("min-width: 200px; height: 40px;")
                        )

                        # Initially disable manual controls since auto is enabled by default
                        self.wb_manual_number.disable()
                        self.wb_manual_slider.disable()

                        # Bind values
                        self.wb_manual_slider.bind_value(self.wb_manual_number, "value")
                        self.wb_manual_number.bind_value(self.wb_manual_slider, "value")

                    # Exposure Control
                    ui.label("Exposure").classes("text-xs text-gray-600")
                    with ui.row().classes("gap-3 mb-3 items-center w-full"):
                        # Auto/manual toggle for exposure
                        self.exposure_auto_checkbox = ui.checkbox(
                            "Auto", value=True, on_change=self.toggle_exposure_auto
                        ).classes("text-xs")
                        self.exposure_manual_number = (
                            ui.number(
                                value=100,
                                min=1,
                                max=1000,
                                step=1,
                                on_change=lambda value: ui.notify(
                                    "function update_exposure_manual not yet implemented",
                                    type="info",
                                ),
                            )
                            .classes("w-24")
                            .props("dense outlined")
                        )
                        self.exposure_manual_slider = (
                            ui.slider(
                                min=1,
                                max=1000,
                                value=100,
                                step=1,
                                on_change=lambda value: ui.notify(
                                    "function update_exposure_manual not yet implemented",
                                    type="info",
                                ),
                            )
                            .props("thumb-label")
                            .classes("flex-1")
                            .style("min-width: 200px; height: 40px;")
                        )

                        # note: on_change passed above in constructor

                        # Initially disable manual controls since auto is enabled by default
                        self.exposure_manual_number.disable()
                        self.exposure_manual_slider.disable()
                        # Bind values
                        self.exposure_manual_slider.bind_value(
                            self.exposure_manual_number, "value"
                        )
                        self.exposure_manual_number.bind_value(
                            self.exposure_manual_slider, "value"
                        )

                    # Gain Control
                    ui.label("Gain").classes("text-xs text-gray-600")
                    with ui.row().classes("gap-3 items-center mb-3 w-full"):
                        self.gain_number = (
                            ui.number(
                                value=50,
                                min=0,
                                max=100,
                                step=1,
                                on_change=lambda value: ui.notify(
                                    "function update_gain not yet implemented",
                                    type="info",
                                ),
                            )
                            .classes("w-20")
                            .props("dense outlined")
                        )
                        self.gain_slider = (
                            ui.slider(
                                min=0,
                                max=100,
                                value=50,
                                step=1,
                                on_change=lambda value: ui.notify(
                                    "function update_gain not yet implemented",
                                    type="info",
                                ),
                            )
                            .props("thumb-label")
                            .classes("flex-1")
                            .style("min-width: 200px; height: 40px;")
                        )

                        # Bind values
                        self.gain_slider.bind_value(self.gain_number, "value")
                        self.gain_number.bind_value(self.gain_slider, "value")

                    # Gamma Control
                    ui.label("Gamma").classes("text-xs text-gray-600")
                    with ui.row().classes("gap-3 items-center mb-3 w-full"):
                        self.gamma_number = (
                            ui.number(
                                value=100,
                                min=50,
                                max=300,
                                step=1,
                                on_change=lambda value: ui.notify(
                                    "function update_gamma not yet implemented",
                                    type="info",
                                ),
                            )
                            .classes("w-20")
                            .props("dense outlined")
                        )
                        self.gamma_slider = (
                            ui.slider(
                                min=50,
                                max=300,
                                value=100,
                                step=1,
                                on_change=lambda value: ui.notify(
                                    "function update_gamma not yet implemented",
                                    type="info",
                                ),
                            )
                            .props("thumb-label")
                            .classes("flex-1")
                            .style("min-width: 200px; height: 40px;")
                        )

                        # Bind values
                        self.gamma_slider.bind_value(self.gamma_number, "value")
                        self.gamma_number.bind_value(self.gamma_slider, "value")

                    # Backlight Compensation Control
                    ui.label("Backlight Compensation").classes("text-xs text-gray-600")
                    with ui.row().classes("gap-3 items-center mb-4 w-full"):
                        self.backlight_comp_number = (
                            ui.number(
                                value=0,
                                min=0,
                                max=100,
                                step=1,
                                on_change=lambda value: ui.notify(
                                    "function update_backlight_comp not yet implemented",
                                    type="info",
                                ),
                            )
                            .classes("w-20")
                            .props("dense outlined")
                        )
                        self.backlight_comp_slider = (
                            ui.slider(
                                min=0,
                                max=100,
                                value=0,
                                step=1,
                                on_change=lambda value: ui.notify(
                                    "function update_backlight_comp not yet implemented",
                                    type="info",
                                ),
                            )
                            .props("thumb-label")
                            .classes("flex-1")
                            .style("min-width: 200px; height: 40px;")
                        )

                        # Bind values
                        self.backlight_comp_slider.bind_value(
                            self.backlight_comp_number, "value"
                        )
                        self.backlight_comp_number.bind_value(
                            self.backlight_comp_slider, "value"
                        )

                    # UVC Control Buttons
                    with ui.row().classes("gap-2 mt-4 justify-end"):
                        ui.button(
                            "Reset to Defaults",
                            icon="restore",
                            on_click=lambda: ui.notify(
                                "function reset_uvc_defaults not yet implemented",
                                type="info",
                            ),
                        ).props("size=sm color=orange")
                        ui.button(
                            "Apply UVC Settings",
                            icon="check",
                            on_click=lambda: ui.notify(
                                "function apply_uvc_settings not yet implemented",
                                type="info",
                            ),
                        ).props("size=sm")

>>>>>>> cfb58213
    def toggle_video_play(self):
        """Toggle video play state"""
        if not self.camera_active:
            self.video_element.play()
            self.start_camera_btn.set_text("Pause Video")
            self.start_camera_btn.set_icon("pause")
            self.camera_active = True
            self._update_status()
        else:
            self.video_element.pause()
            self.start_camera_btn.set_text("Play Video")
            self.start_camera_btn.set_icon("play_arrow")
            self.camera_active = False
            self._update_status()

    def toggle_video_pause(self):
        """Toggle video pause state"""
        if self.camera_active:
            self.video_element.pause()
            self.start_camera_btn.set_text("Play Video")
            self.start_camera_btn.set_icon("play_arrow")
            self.camera_active = False
            self._update_status()
        else:
            self.video_element.play()
            self.start_camera_btn.set_text("Pause Video")
            self.start_camera_btn.set_icon("pause")
            self.camera_active = True
            self._update_status()

    def toggle_white_balance_auto(self, value):
        """Toggle auto/manual white balance"""
        if value:
            self.wb_manual_number.disable()
            self.wb_manual_slider.disable()
        else:
            self.wb_manual_number.enable()
            self.wb_manual_slider.enable()

    def toggle_exposure_auto(self, value):
        """Toggle auto/manual exposure"""
        if value:
            self.exposure_manual_number.disable()
            self.exposure_manual_slider.disable()
        else:
            self.exposure_manual_number.enable()
            self.exposure_manual_slider.enable()

    def _update_status(self):
        """Notify parent about camera state changes."""
        if self._on_camera_status_change:
            self._on_camera_status_change(self.camera_active)

    def toggle_recording(self):
        """Start or stop dummy recording."""
        self.recording = not self.recording
        if self.recording:
            self.record_menu_item.set_text("Stop Recording")
            ui.notify("Recording started", type="positive")
        else:
            self.record_menu_item.set_text("Start Recording")
            ui.notify("Recording stopped", type="warning")

    def take_snapshot(self):
        """Capture a snapshot of the current video frame."""
        js = f"""
        const v = document.getElementById('{self.video_element.id}');
        const c = Object.assign(document.createElement('canvas'), {{width: v.videoWidth, height: v.videoHeight}});
        c.getContext('2d').drawImage(v, 0, 0);
        c.toBlob(b => {{
            const url = URL.createObjectURL(b);
            const a = Object.assign(document.createElement('a'), {{href: url, download: 'snapshot.png'}});
            document.body.appendChild(a); a.click(); document.body.removeChild(a);
            URL.revokeObjectURL(url);
        }}, 'image/png');
        """
        ui.run_javascript(js)

    def adjust_roi(self):
        """Open a simple ROI adjustment dialog."""
        with ui.dialog() as dialog, ui.card():
            ui.label("Adjust ROI - Demo")
            ui.slider(min=0, max=100, value=0, label="X start").props("dense")
            ui.slider(min=0, max=100, value=100, label="Width").props("dense")
            ui.button("Apply", on_click=dialog.close)
        dialog.open()<|MERGE_RESOLUTION|>--- conflicted
+++ resolved
@@ -2,32 +2,23 @@
 
 
 class WebcamStreamElement:
-<<<<<<< HEAD
-    def __init__(self, settings, callbacks=None):
         """Initialize webcam stream element with settings and optional callbacks"""
-=======
     def __init__(self, settings, on_camera_status_change=None):
-        """Initialize webcam stream element with settings"""
->>>>>>> cfb58213
+
         self.camera_active = False
         self.recording = False
         self._on_camera_status_change = on_camera_status_change
         settings = settings or {"sensitivity": 50, "fps": 30, "roi_enabled": False}
         self.settings = settings
-<<<<<<< HEAD
         self.callbacks = callbacks or {}
         
         @ui.page('/webcam_stream')
-=======
-
-        @ui.page("/webcam_stream")
->>>>>>> cfb58213
+
         def webcam_stream_page():
             # Create the camera section
             self.create_camera_section()
 
     def create_camera_section(self):
-<<<<<<< HEAD
             """Create camera feed and controls section"""
             with ui.card().classes('cvd-card w-full'):
                 ui.label('Live Camera Feed').classes('text-lg font-bold mb-2')
@@ -295,609 +286,7 @@
                             ui.button('Reset to Defaults', icon='restore', on_click=lambda: ui.notify('function reset_uvc_defaults not yet implemented', type='info')).props('size=sm color=orange')
                             ui.button('Apply UVC Settings', icon='check', on_click=self.callbacks.get('apply_uvc_settings', lambda: ui.notify('function apply_uvc_settings not yet implemented', type='info'))).props('size=sm')
     
-=======
-        """Create camera feed and controls section"""
-        with ui.card().classes("cvd-card w-full"):
-            ui.label("Live Camera Feed").classes("text-lg font-bold mb-2")
-
-            # Video placeholder for camera stream with context menu
-            with ui.row().classes("justify-center mb-4"):
-                with (
-                    ui.card()
-                    .classes("border-2 border-dashed border-gray-300")
-                    .style(
-                        "width: 640px; height: 480px; background-color: #f5f5f5; display: flex; align-items: center; justify-content: center;"
-                    )
-                ):
-
-                    # Video element as placeholder for camera feed
-                    self.video_element = ui.video(
-                        "https://test-videos.co.uk/vids/bigbuckbunny/mp4/h264/360/Big_Buck_Bunny_360_10s_1MB.mp4"
-                    ).style("width: 100%; height: 100%; object-fit: contain;")
-
-                    # Right-click context menu for camera
-                    with ui.context_menu():
-                        ui.menu_item(
-                            "Camera Settings",
-                            on_click=lambda: ui.notify(
-                                "Camera settings not implemented", type="info"
-                            ),
-                        )
-                        ui.separator()
-                        ui.menu_item("Take Snapshot", on_click=self.take_snapshot)
-                        self.record_menu_item = ui.menu_item(
-                            "Start Recording", on_click=self.toggle_recording
-                        )
-                        ui.separator()
-                        ui.menu_item("Adjust ROI", on_click=self.adjust_roi)
-                        ui.menu_item(
-                            "Reset View",
-                            on_click=lambda: ui.notify("View reset", type="info"),
-                        )
-
-            # Camera controls
-            with ui.row().classes("gap-2 justify-center mb-4"):
-                self.start_camera_btn = ui.button(
-                    "Play Video", icon="play_arrow", on_click=self.toggle_video_play
-                ).props("color=positive")
-                self.stop_camera_btn = ui.button(
-                    "Pause Video", icon="pause", on_click=self.toggle_video_pause
-                ).props("color=negative")
-            # Collapsible Camera Settings
-            with ui.expansion("Camera Settings", icon="settings").classes(
-                "w-full mt-4"
-            ):
-                with ui.column().classes("gap-4 w-full mt-2"):
-                    # Basic Camera Settings
-                    ui.label("Basic Settings").classes(
-                        "text-base font-semibold text-blue-600"
-                    )
-                    # Motion Sensitivity
-                    ui.label("Motion Sensitivity").classes(
-                        "text-sm font-medium text-gray-700"
-                    )
-                    with ui.row().classes("gap-3 items-center mb-3 w-full"):
-                        self.sensitivity_number = (
-                            ui.number(
-                                value=self.settings["sensitivity"],
-                                min=0,
-                                max=100,
-                                step=1,
-                                on_change=lambda value: ui.notify(
-                                    "function update_sensitivity not yet implemented",
-                                    type="info",
-                                ),
-                            )
-                            .classes("w-20")
-                            .props("dense outlined")
-                        )
-                        self.sensitivity_slider = (
-                            ui.slider(
-                                min=0,
-                                max=100,
-                                value=self.settings["sensitivity"],
-                                step=1,
-                                on_change=lambda value: ui.notify(
-                                    "function update_sensitivity not yet implemented",
-                                    type="info",
-                                ),
-                            )
-                            .props("thumb-label")
-                            .classes("flex-1")
-                            .style("min-width: 200px; height: 40px;")
-                        )
-
-                        # Bind slider and number input values together
-                        self.sensitivity_slider.bind_value(
-                            self.sensitivity_number, "value"
-                        )
-                        self.sensitivity_number.bind_value(
-                            self.sensitivity_slider, "value"
-                        )
-
-                    # Frame Rate & Resolution
-                    with ui.grid(columns=2).classes("gap-4 w-full mb-4"):
-                        with ui.column():
-                            ui.label("Frame Rate").classes(
-                                "text-sm font-medium text-gray-700"
-                            )
-                            self.fps_select = (
-                                ui.select(
-                                    [5, 10, 15, 20, 24, 30],
-                                    label="FPS",
-                                    value=self.settings["fps"],
-                                    on_change=lambda value: ui.notify(
-                                        "function update_fps not yet implemented",
-                                        type="info",
-                                    ),
-                                )
-                                .classes("w-full")
-                                .props("dense outlined")
-                            )
-
-                        with ui.column():
-                            ui.label("Resolution").classes(
-                                "text-sm font-medium text-gray-700"
-                            )
-                            self.resolution_select = (
-                                ui.select(
-                                    [
-                                        "320x240 (30fps)",
-                                        "352x288 (30fps)",
-                                        "640x480 (30fps)",
-                                        "800x600 (30fps)",
-                                        "1024x768 (30fps)",
-                                        "1280x720 (30fps)",
-                                        "1280x960 (30fps)",
-                                        "1280x1024 (30fps)",
-                                        "1920x1080 (30fps)",
-                                    ],
-                                    label="Resolution",
-                                    value="640x480 (30fps)",
-                                    on_change=lambda value: ui.notify(
-                                        "function update_resolution not yet implemented",
-                                        type="info",
-                                    ),
-                                )
-                                .classes("w-full")
-                                .props("dense outlined")
-                            )
-
-                    # Region of Interest
-                    ui.label("Region of Interest").classes(
-                        "text-sm font-medium text-gray-700"
-                    )
-                    with ui.row().classes("gap-2 mb-4"):
-                        self.roi_checkbox = ui.checkbox(
-                            "Enable ROI", value=self.settings["roi_enabled"]
-                        )
-                        ui.button(
-                            "Set ROI",
-                            icon="crop_free",
-                            on_click=lambda: ui.notify(
-                                "function set_roi not yet implemented", type="info"
-                            ),
-                        ).props("size=sm")
-
-                    # UVC Camera Controls Section
-                    ui.separator().classes("my-4")
-                    ui.label("UVC Camera Controls").classes(
-                        "text-base font-semibold text-blue-600"
-                    )
-                    ui.label("Hardware-level camera adjustments").classes(
-                        "text-xs text-gray-600 mb-3"
-                    )
-
-                    # Image Quality Controls
-                    ui.label("Image Quality").classes(
-                        "text-sm font-medium text-gray-700 mb-2"
-                    )  # Brightness Control
-                    ui.label("Brightness").classes("text-xs text-gray-600")
-                    with ui.row().classes("gap-3 items-center mb-3 w-full"):
-                        self.brightness_number = (
-                            ui.number(
-                                value=0,
-                                min=-100,
-                                max=100,
-                                step=1,
-                                on_change=lambda value: ui.notify(
-                                    "function update_brightness not yet implemented",
-                                    type="info",
-                                ),
-                            )
-                            .classes("w-20")
-                            .props("dense outlined")
-                        )
-                        self.brightness_slider = (
-                            ui.slider(
-                                min=-100,
-                                max=100,
-                                value=0,
-                                step=1,
-                                on_change=lambda value: ui.notify(
-                                    "function update_brightness not yet implemented",
-                                    type="info",
-                                ),
-                            )
-                            .props("thumb-label")
-                            .classes("flex-1")
-                            .style("min-width: 200px; height: 40px;")
-                        )
-
-                        # Bind values
-                        self.brightness_slider.bind_value(
-                            self.brightness_number, "value"
-                        )
-                        self.brightness_number.bind_value(
-                            self.brightness_slider, "value"
-                        )
-
-                    # Contrast Control
-                    ui.label("Contrast").classes("text-xs text-gray-600")
-                    with ui.row().classes("gap-3 items-center mb-3 w-full"):
-                        self.contrast_number = (
-                            ui.number(
-                                value=100,
-                                min=0,
-                                max=200,
-                                step=1,
-                                on_change=lambda value: ui.notify(
-                                    "function update_contrast not yet implemented",
-                                    type="info",
-                                ),
-                            )
-                            .classes("w-20")
-                            .props("dense outlined")
-                        )
-                        self.contrast_slider = (
-                            ui.slider(
-                                min=0,
-                                max=200,
-                                value=100,
-                                step=1,
-                                on_change=lambda value: ui.notify(
-                                    "function update_contrast not yet implemented",
-                                    type="info",
-                                ),
-                            )
-                            .props("thumb-label")
-                            .classes("flex-1")
-                            .style("min-width: 200px; height: 40px;")
-                        )
-
-                        # Bind values
-                        self.contrast_slider.bind_value(self.contrast_number, "value")
-                        self.contrast_number.bind_value(self.contrast_slider, "value")
-
-                    # Saturation Control
-                    ui.label("Saturation").classes("text-xs text-gray-600")
-                    with ui.row().classes("gap-3 items-center mb-3 w-full"):
-                        self.saturation_number = (
-                            ui.number(
-                                value=100,
-                                min=0,
-                                max=200,
-                                step=1,
-                                on_change=lambda value: ui.notify(
-                                    "function update_saturation not yet implemented",
-                                    type="info",
-                                ),
-                            )
-                            .classes("w-20")
-                            .props("dense outlined")
-                        )
-                        self.saturation_slider = (
-                            ui.slider(
-                                min=0,
-                                max=200,
-                                value=100,
-                                step=1,
-                                on_change=lambda value: ui.notify(
-                                    "function update_saturation not yet implemented",
-                                    type="info",
-                                ),
-                            )
-                            .props("thumb-label")
-                            .classes("flex-1")
-                            .style("min-width: 200px; height: 40px;")
-                        )
-
-                        # Bind values
-                        self.saturation_slider.bind_value(
-                            self.saturation_number, "value"
-                        )
-                        self.saturation_number.bind_value(
-                            self.saturation_slider, "value"
-                        )
-
-                    # Hue Control
-                    ui.label("Hue").classes("text-xs text-gray-600")
-                    with ui.row().classes("gap-3 items-center mb-3 w-full"):
-                        self.hue_number = (
-                            ui.number(
-                                value=0,
-                                min=-180,
-                                max=180,
-                                step=1,
-                                on_change=lambda value: ui.notify(
-                                    "function update_hue not yet implemented",
-                                    type="info",
-                                ),
-                            )
-                            .classes("w-20")
-                            .props("dense outlined")
-                        )
-                        self.hue_slider = (
-                            ui.slider(
-                                min=-180,
-                                max=180,
-                                value=0,
-                                step=1,
-                                on_change=lambda value: ui.notify(
-                                    "function update_hue not yet implemented",
-                                    type="info",
-                                ),
-                            )
-                            .props("thumb-label")
-                            .classes("flex-1")
-                            .style("min-width: 200px; height: 40px;")
-                        )
-
-                        # Bind values
-                        self.hue_slider.bind_value(self.hue_number, "value")
-                        self.hue_number.bind_value(self.hue_slider, "value")
-
-                    # Sharpness Control
-                    ui.label("Sharpness").classes("text-xs text-gray-600")
-                    with ui.row().classes("gap-3 items-center mb-4 w-full"):
-                        self.sharpness_number = (
-                            ui.number(
-                                value=50,
-                                min=0,
-                                max=100,
-                                step=1,
-                                on_change=lambda value: ui.notify(
-                                    "function update_sharpness not yet implemented",
-                                    type="info",
-                                ),
-                            )
-                            .classes("w-20")
-                            .props("dense outlined")
-                        )
-                        self.sharpness_slider = (
-                            ui.slider(
-                                min=0,
-                                max=100,
-                                value=50,
-                                step=1,
-                                on_change=lambda value: ui.notify(
-                                    "function update_sharpness not yet implemented",
-                                    type="info",
-                                ),
-                            )
-                            .props("thumb-label")
-                            .classes("flex-1")
-                            .style("min-width: 200px; height: 40px;")
-                        )
-
-                        # Bind values
-                        self.sharpness_slider.bind_value(self.sharpness_number, "value")
-                        self.sharpness_number.bind_value(self.sharpness_slider, "value")
-                    # Exposure & Advanced Controls
-                    ui.label("Exposure & Advanced").classes(
-                        "text-sm font-medium text-gray-700 mb-2"
-                    )
-
-                    # White Balance Control
-                    ui.label("White Balance").classes("text-xs text-gray-600")
-                    with ui.row().classes("gap-3 mb-3 items-center w-full"):
-                        # Auto/manual toggle for white balance
-                        self.wb_auto_checkbox = ui.checkbox(
-                            "Auto", value=True, on_change=self.toggle_white_balance_auto
-                        ).classes("text-xs")
-                        self.wb_manual_number = (
-                            ui.number(
-                                value=5000,
-                                min=2800,
-                                max=6500,
-                                step=100,
-                                on_change=lambda value: ui.notify(
-                                    "function update_white_balance_manual not yet implemented",
-                                    type="info",
-                                ),
-                            )
-                            .classes("w-24")
-                            .props("dense outlined")
-                        )
-                        self.wb_manual_slider = (
-                            ui.slider(
-                                min=2800,
-                                max=6500,
-                                value=5000,
-                                step=100,
-                                on_change=lambda value: ui.notify(
-                                    "function update_white_balance_manual not yet implemented",
-                                    type="info",
-                                ),
-                            )
-                            .props("thumb-label")
-                            .classes("flex-1")
-                            .style("min-width: 200px; height: 40px;")
-                        )
-
-                        # Initially disable manual controls since auto is enabled by default
-                        self.wb_manual_number.disable()
-                        self.wb_manual_slider.disable()
-
-                        # Bind values
-                        self.wb_manual_slider.bind_value(self.wb_manual_number, "value")
-                        self.wb_manual_number.bind_value(self.wb_manual_slider, "value")
-
-                    # Exposure Control
-                    ui.label("Exposure").classes("text-xs text-gray-600")
-                    with ui.row().classes("gap-3 mb-3 items-center w-full"):
-                        # Auto/manual toggle for exposure
-                        self.exposure_auto_checkbox = ui.checkbox(
-                            "Auto", value=True, on_change=self.toggle_exposure_auto
-                        ).classes("text-xs")
-                        self.exposure_manual_number = (
-                            ui.number(
-                                value=100,
-                                min=1,
-                                max=1000,
-                                step=1,
-                                on_change=lambda value: ui.notify(
-                                    "function update_exposure_manual not yet implemented",
-                                    type="info",
-                                ),
-                            )
-                            .classes("w-24")
-                            .props("dense outlined")
-                        )
-                        self.exposure_manual_slider = (
-                            ui.slider(
-                                min=1,
-                                max=1000,
-                                value=100,
-                                step=1,
-                                on_change=lambda value: ui.notify(
-                                    "function update_exposure_manual not yet implemented",
-                                    type="info",
-                                ),
-                            )
-                            .props("thumb-label")
-                            .classes("flex-1")
-                            .style("min-width: 200px; height: 40px;")
-                        )
-
-                        # note: on_change passed above in constructor
-
-                        # Initially disable manual controls since auto is enabled by default
-                        self.exposure_manual_number.disable()
-                        self.exposure_manual_slider.disable()
-                        # Bind values
-                        self.exposure_manual_slider.bind_value(
-                            self.exposure_manual_number, "value"
-                        )
-                        self.exposure_manual_number.bind_value(
-                            self.exposure_manual_slider, "value"
-                        )
-
-                    # Gain Control
-                    ui.label("Gain").classes("text-xs text-gray-600")
-                    with ui.row().classes("gap-3 items-center mb-3 w-full"):
-                        self.gain_number = (
-                            ui.number(
-                                value=50,
-                                min=0,
-                                max=100,
-                                step=1,
-                                on_change=lambda value: ui.notify(
-                                    "function update_gain not yet implemented",
-                                    type="info",
-                                ),
-                            )
-                            .classes("w-20")
-                            .props("dense outlined")
-                        )
-                        self.gain_slider = (
-                            ui.slider(
-                                min=0,
-                                max=100,
-                                value=50,
-                                step=1,
-                                on_change=lambda value: ui.notify(
-                                    "function update_gain not yet implemented",
-                                    type="info",
-                                ),
-                            )
-                            .props("thumb-label")
-                            .classes("flex-1")
-                            .style("min-width: 200px; height: 40px;")
-                        )
-
-                        # Bind values
-                        self.gain_slider.bind_value(self.gain_number, "value")
-                        self.gain_number.bind_value(self.gain_slider, "value")
-
-                    # Gamma Control
-                    ui.label("Gamma").classes("text-xs text-gray-600")
-                    with ui.row().classes("gap-3 items-center mb-3 w-full"):
-                        self.gamma_number = (
-                            ui.number(
-                                value=100,
-                                min=50,
-                                max=300,
-                                step=1,
-                                on_change=lambda value: ui.notify(
-                                    "function update_gamma not yet implemented",
-                                    type="info",
-                                ),
-                            )
-                            .classes("w-20")
-                            .props("dense outlined")
-                        )
-                        self.gamma_slider = (
-                            ui.slider(
-                                min=50,
-                                max=300,
-                                value=100,
-                                step=1,
-                                on_change=lambda value: ui.notify(
-                                    "function update_gamma not yet implemented",
-                                    type="info",
-                                ),
-                            )
-                            .props("thumb-label")
-                            .classes("flex-1")
-                            .style("min-width: 200px; height: 40px;")
-                        )
-
-                        # Bind values
-                        self.gamma_slider.bind_value(self.gamma_number, "value")
-                        self.gamma_number.bind_value(self.gamma_slider, "value")
-
-                    # Backlight Compensation Control
-                    ui.label("Backlight Compensation").classes("text-xs text-gray-600")
-                    with ui.row().classes("gap-3 items-center mb-4 w-full"):
-                        self.backlight_comp_number = (
-                            ui.number(
-                                value=0,
-                                min=0,
-                                max=100,
-                                step=1,
-                                on_change=lambda value: ui.notify(
-                                    "function update_backlight_comp not yet implemented",
-                                    type="info",
-                                ),
-                            )
-                            .classes("w-20")
-                            .props("dense outlined")
-                        )
-                        self.backlight_comp_slider = (
-                            ui.slider(
-                                min=0,
-                                max=100,
-                                value=0,
-                                step=1,
-                                on_change=lambda value: ui.notify(
-                                    "function update_backlight_comp not yet implemented",
-                                    type="info",
-                                ),
-                            )
-                            .props("thumb-label")
-                            .classes("flex-1")
-                            .style("min-width: 200px; height: 40px;")
-                        )
-
-                        # Bind values
-                        self.backlight_comp_slider.bind_value(
-                            self.backlight_comp_number, "value"
-                        )
-                        self.backlight_comp_number.bind_value(
-                            self.backlight_comp_slider, "value"
-                        )
-
-                    # UVC Control Buttons
-                    with ui.row().classes("gap-2 mt-4 justify-end"):
-                        ui.button(
-                            "Reset to Defaults",
-                            icon="restore",
-                            on_click=lambda: ui.notify(
-                                "function reset_uvc_defaults not yet implemented",
-                                type="info",
-                            ),
-                        ).props("size=sm color=orange")
-                        ui.button(
-                            "Apply UVC Settings",
-                            icon="check",
-                            on_click=lambda: ui.notify(
-                                "function apply_uvc_settings not yet implemented",
-                                type="info",
-                            ),
-                        ).props("size=sm")
-
->>>>>>> cfb58213
+
     def toggle_video_play(self):
         """Toggle video play state"""
         if not self.camera_active:
