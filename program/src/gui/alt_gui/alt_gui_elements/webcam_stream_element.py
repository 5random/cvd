from nicegui import ui, events
import asyncio
import inspect
from program.src.utils.ui_helpers import notify_later
import asyncio
import inspect


# Default values for UVC camera controls
UVC_DEFAULTS = {
    "brightness": 0,
    "contrast": 100,
    "saturation": 100,
    "hue": 0,
    "sharpness": 50,
    "gain": 50,
    "gamma": 100,
    "backlight_compensation": 0,
    "white_balance_auto": True,
    "white_balance": 5000,
    "exposure_auto": True,
    "exposure": 100,
}


class WebcamStreamElement:
    """Initialize webcam stream element with settings and optional callbacks"""

    def __init__(
        self,
        settings,
        callbacks=None,
        on_camera_status_change=None,
        camera_toggle_cb=None,
        *,
        available_resolutions=None,
    ):
        self.camera_active = False
        self.recording = False
        self._on_camera_status_change = on_camera_status_change
        settings = settings or {
            "sensitivity": 50,
            "fps": 30,
            "roi_enabled": False,
            "rotation": 0,
        }
        self.settings = settings
        self.callbacks = callbacks or {}
        self.available_resolutions = available_resolutions or []
        # Store explicit camera toggle callback or look it up in callbacks dict
        self._camera_toggle_cb = camera_toggle_cb or self.callbacks.get("camera_toggle")
        # Callback for ROI updates (defaults to callbacks['set_roi'])
        self._roi_update_cb = self.callbacks.get("set_roi")
        # Store currently selected ROI
        self.roi_x = 0
        self.roi_y = 0
        self.roi_width = 0
        self.roi_height = 0
        self.camera_settings_expansion = None

        @ui.page("/webcam_stream")
        def webcam_stream_page():
            # Create the camera section
            self.create_camera_section()

    def create_camera_section(self):
        """Create camera feed and controls section"""
        with ui.card().classes("cvd-card w-full"):
            ui.label("Live Camera Feed").classes("text-lg font-bold mb-2")

            # Live camera stream from the /video_feed endpoint
            with ui.row().classes("justify-center mb-4"):
                with (
                    ui.card()
                    .classes("border-2 border-dashed border-gray-300")
                    .style(
                        "width: 640px; height: 480px; "
                        "background-color: #f5f5f5; "
                        "display: flex; align-items: center; "
                        "justify-content: center;"
                    )
                ):
                    # Image element displaying the MJPEG stream
                    self.video_element = ui.image("/video_feed").style(
                        "width: 100%; height: 100%; object-fit: contain;"
                    )

                    # Right-click context menu for camera
                    with ui.context_menu():
                        ui.menu_item(
                            "Camera Settings",
                            on_click=self.callbacks.get(
                                "show_camera_settings", lambda: None
                            ),
                        )
                        ui.separator()
                        ui.menu_item(
                            "Take Snapshot",
                            on_click=self.callbacks.get(
                                "take_snapshot", self.take_snapshot
                            ),
                        )
                        ui.separator()
                        ui.menu_item(
                            "Adjust ROI",
                            on_click=self.callbacks.get("adjust_roi", self.adjust_roi),
                        )
                        ui.menu_item(
                            "Reset View",
                            on_click=self.callbacks.get("reset_view", lambda: None),
                        )
                        # Recording toggle menu item
                        self.record_menu_item = ui.menu_item(
                            "Start Recording",
                            on_click=self.toggle_recording,
                        )

            # Camera controls
            with ui.row().classes("gap-2 justify-center mb-4"):
                self.start_camera_btn = ui.button(
                    "Play Video",
                    icon="play_arrow",
                    on_click=self.toggle_video_play,
                ).props("color=positive")
            # Collapsible Camera Settings
            with ui.expansion("Camera Settings", icon="settings") as exp:
                self.camera_settings_expansion = exp
                exp.classes("w-full mt-4")
                with ui.column().classes("gap-4 w-full mt-2"):
                    # Basic Camera Settings
                    ui.label("Basic Settings").classes(
                        "text-base font-semibold text-blue-600"
                    )
                    # Motion Sensitivity
                    ui.label("Motion Sensitivity").classes(
                        "text-sm font-medium text-gray-700"
                    )
                    with ui.row().classes("gap-3 items-center mb-3 w-full"):
                        self.sensitivity_number = (
                            ui.number(
                                value=self.settings["sensitivity"],
                                min=0,
                                max=100,
                                step=1,
                                on_change=self.callbacks.get(
                                    "update_sensitivity",
                                    lambda v: None,
                                ),
                            )
                            .classes("w-20")
                            .props("dense outlined")
                        )
                        self.sensitivity_slider = (
                            ui.slider(
                                min=0,
                                max=100,
                                value=self.settings["sensitivity"],
                                step=1,
                                on_change=self.callbacks.get(
                                    "update_sensitivity",
                                    lambda v: None,
                                ),
                            )
                            .props("thumb-label")
                            .classes("flex-1")
                            .style("min-width: 200px; height: 40px;")
                        )

                        # Bind slider and number input values together
                        self.sensitivity_slider.bind_value(
                            self.sensitivity_number, "value"
                        )
                        self.sensitivity_number.bind_value(
                            self.sensitivity_slider, "value"
                        )

                    # Frame Rate, Resolution & Rotation
                    with ui.grid(columns=3).classes("gap-4 w-full mb-4"):
                        with ui.column():
                            ui.label("Frame Rate").classes(
                                "text-sm font-medium text-gray-700"
                            )
                            self.fps_select = (
                                ui.select(
                                    [5, 10, 15, 20, 24, 30],
                                    label="FPS",
                                    value=self.settings["fps"],
                                    on_change=self.callbacks.get(
                                        "update_fps",
                                        lambda v: None,
                                    ),
                                )
                                .classes("w-full")
                                .props("dense outlined")
                            )

                        with ui.column():
                            ui.label("Resolution").classes(
                                "text-sm font-medium text-gray-700"
                            )
                            options = [
                                f"{w}x{h} ({fps}fps)"
                                for (w, h, fps) in self.available_resolutions
                            ] or [
                                "320x240 (30fps)",
                                "352x288 (30fps)",
                                "640x480 (30fps)",
                                "800x600 (30fps)",
                                "1024x768 (30fps)",
                                "1280x720 (30fps)",
                                "1280x960 (30fps)",
                                "1280x1024 (30fps)",
                                "1920x1080 (30fps)",
                            ]
                            default_value = options[0] if options else "640x480 (30fps)"
                            self.resolution_select = (
                                ui.select(
                                    options,
                                    label="Resolution",
                                    value=default_value,
                                    on_change=self.callbacks.get(
                                        "update_resolution",
                                        lambda v: None,
                                    ),
                                )
                                .classes("w-full")
                                .props("dense outlined")
                            )

                        with ui.column():
                            ui.label("Rotation").classes(
                                "text-sm font-medium text-gray-700"
                            )
                            self.rotation_select = (
                                ui.select(
                                    [0, 90, 180, 270],
                                    label="Rotation",
                                    value=self.settings.get("rotation", 0),
                                    on_change=self.callbacks.get(
                                        "update_rotation",
                                        lambda v: None,
                                    ),
                                )
                                .classes("w-full")
                                .props("dense outlined")
                            )

                    # Region of Interest
                    ui.label("Region of Interest").classes(
                        "text-sm font-medium text-gray-700"
                    )
                    with ui.row().classes("gap-2 mb-4"):
                        self.roi_checkbox = ui.checkbox(
                            "Enable ROI", value=self.settings["roi_enabled"]
                        )
                        ui.button(
                            "Set ROI",
                            icon="crop_free",
                            on_click=self.callbacks.get(
                                "set_roi",
                                lambda: None,
                            ),
                        ).props("size=sm")

                    # UVC Camera Controls Section
                    ui.separator().classes("my-4")
                    ui.label("UVC Camera Controls").classes(
                        "text-base font-semibold text-blue-600"
                    )
                    ui.label("Hardware-level camera adjustments").classes(
                        "text-xs text-gray-600 mb-3"
                    )

                    # Image Quality Controls
                    ui.label("Image Quality").classes(
                        "text-sm font-medium text-gray-700 mb-2"
                    )  # Brightness Control
                    ui.label("Brightness").classes("text-xs text-gray-600")
                    with ui.row().classes("gap-3 items-center mb-3 w-full"):
                        self.brightness_number = (
                            ui.number(
                                value=UVC_DEFAULTS["brightness"],
                                min=-100,
                                max=100,
                                step=1,
                                on_change=self.callbacks.get(
                                    "update_brightness", lambda value: None
                                ),
                            )
                            .classes("w-20")
                            .props("dense outlined")
                        )
                        self.brightness_slider = (
                            ui.slider(
                                min=-100,
                                max=100,
                                value=UVC_DEFAULTS["brightness"],
                                step=1,
                                on_change=self.callbacks.get(
                                    "update_brightness", lambda value: None
                                ),
                            )
                            .props("thumb-label")
                            .classes("flex-1")
                            .style("min-width: 200px; height: 40px;")
                        )

                        # Bind values
                        self.brightness_slider.bind_value(
                            self.brightness_number, "value"
                        )
                        self.brightness_number.bind_value(
                            self.brightness_slider, "value"
                        )

                    # Contrast Control
                    ui.label("Contrast").classes("text-xs text-gray-600")
                    with ui.row().classes("gap-3 items-center mb-3 w-full"):
                        self.contrast_number = (
                            ui.number(
                                value=UVC_DEFAULTS["contrast"],
                                min=0,
                                max=200,
                                step=1,
                                on_change=self.callbacks.get(
                                    "update_contrast", lambda value: None
                                ),
                            )
                            .classes("w-20")
                            .props("dense outlined")
                        )
                        self.contrast_slider = (
                            ui.slider(
                                min=0,
                                max=200,
                                value=UVC_DEFAULTS["contrast"],
                                step=1,
                                on_change=self.callbacks.get(
                                    "update_contrast", lambda value: None
                                ),
                            )
                            .props("thumb-label")
                            .classes("flex-1")
                            .style("min-width: 200px; height: 40px;")
                        )

                        # Bind values
                        self.contrast_slider.bind_value(self.contrast_number, "value")
                        self.contrast_number.bind_value(self.contrast_slider, "value")

                    # Saturation Control
                    ui.label("Saturation").classes("text-xs text-gray-600")
                    with ui.row().classes("gap-3 items-center mb-3 w-full"):
                        self.saturation_number = (
                            ui.number(
                                value=UVC_DEFAULTS["saturation"],
                                min=0,
                                max=200,
                                step=1,
                                on_change=self.callbacks.get(
                                    "update_saturation", lambda value: None
                                ),
                            )
                            .classes("w-20")
                            .props("dense outlined")
                        )
                        self.saturation_slider = (
                            ui.slider(
                                min=0,
                                max=200,
                                value=UVC_DEFAULTS["saturation"],
                                step=1,
                                on_change=self.callbacks.get(
                                    "update_saturation", lambda value: None
                                ),
                            )
                            .props("thumb-label")
                            .classes("flex-1")
                            .style("min-width: 200px; height: 40px;")
                        )

                        # Bind values
                        self.saturation_slider.bind_value(
                            self.saturation_number, "value"
                        )
                        self.saturation_number.bind_value(
                            self.saturation_slider, "value"
                        )

                    # Hue Control
                    ui.label("Hue").classes("text-xs text-gray-600")
                    with ui.row().classes("gap-3 items-center mb-3 w-full"):
                        self.hue_number = (
                            ui.number(
                                value=UVC_DEFAULTS["hue"],
                                min=-180,
                                max=180,
                                step=1,
                                on_change=self.callbacks.get(
                                    "update_hue", lambda value: None
                                ),
                            )
                            .classes("w-20")
                            .props("dense outlined")
                        )
                        self.hue_slider = (
                            ui.slider(
                                min=-180,
                                max=180,
                                value=UVC_DEFAULTS["hue"],
                                step=1,
                                on_change=self.callbacks.get(
                                    "update_hue", lambda value: None
                                ),
                            )
                            .props("thumb-label")
                            .classes("flex-1")
                            .style("min-width: 200px; height: 40px;")
                        )

                        # Bind values
                        self.hue_slider.bind_value(self.hue_number, "value")
                        self.hue_number.bind_value(self.hue_slider, "value")

                    # Sharpness Control
                    ui.label("Sharpness").classes("text-xs text-gray-600")
                    with ui.row().classes("gap-3 items-center mb-4 w-full"):
                        self.sharpness_number = (
                            ui.number(
                                value=UVC_DEFAULTS["sharpness"],
                                min=0,
                                max=100,
                                step=1,
                                on_change=self.callbacks.get(
                                    "update_sharpness", lambda value: None
                                ),
                            )
                            .classes("w-20")
                            .props("dense outlined")
                        )
                        self.sharpness_slider = (
                            ui.slider(
                                min=0,
                                max=100,
                                value=UVC_DEFAULTS["sharpness"],
                                step=1,
                                on_change=self.callbacks.get(
                                    "update_sharpness", lambda value: None
                                ),
                            )
                            .props("thumb-label")
                            .classes("flex-1")
                            .style("min-width: 200px; height: 40px;")
                        )

                        # Bind values
                        self.sharpness_slider.bind_value(self.sharpness_number, "value")
                        self.sharpness_number.bind_value(self.sharpness_slider, "value")
                    # Exposure & Advanced Controls
                    ui.label("Exposure & Advanced").classes(
                        "text-sm font-medium text-gray-700 mb-2"
                    )

                    # White Balance Control
                    ui.label("White Balance").classes("text-xs text-gray-600")
                    with ui.row().classes("gap-3 mb-3 items-center w-full"):
                        # Auto/manual toggle for white balance
                        self.wb_auto_checkbox = ui.checkbox(
                            "Auto",
                            value=UVC_DEFAULTS["white_balance_auto"],
                            on_change=self.toggle_white_balance_auto,
                        ).classes("text-xs")
                        self.wb_manual_number = (
                            ui.number(
                                value=UVC_DEFAULTS["white_balance"],
                                min=2800,
                                max=6500,
                                step=100,
                                on_change=self.callbacks.get(
                                    "update_white_balance_manual",
                                    lambda value: None,
                                ),
                            )
                            .classes("w-24")
                            .props("dense outlined")
                        )
                        self.wb_manual_slider = (
                            ui.slider(
                                min=2800,
                                max=6500,
                                value=UVC_DEFAULTS["white_balance"],
                                step=100,
                                on_change=self.callbacks.get(
                                    "update_white_balance_manual",
                                    lambda value: None,
                                ),
                            )
                            .props("thumb-label")
                            .classes("flex-1")
                            .style("min-width: 200px; height: 40px;")
                        )

                        # Disable manual controls since auto is default
                        self.wb_manual_number.disable()
                        self.wb_manual_slider.disable()

                        # Bind values
                        self.wb_manual_slider.bind_value(self.wb_manual_number, "value")
                        self.wb_manual_number.bind_value(self.wb_manual_slider, "value")

                    # Exposure Control
                    ui.label("Exposure").classes("text-xs text-gray-600")
                    with ui.row().classes("gap-3 mb-3 items-center w-full"):
                        # Auto/manual toggle for exposure
                        self.exposure_auto_checkbox = ui.checkbox(
                            "Auto",
                            value=UVC_DEFAULTS["exposure_auto"],
                            on_change=self.toggle_exposure_auto,
                        ).classes("text-xs")
                        self.exposure_manual_number = (
                            ui.number(
                                value=UVC_DEFAULTS["exposure"],
                                min=1,
                                max=1000,
                                step=1,
                                on_change=self.callbacks.get(
                                    "update_exposure_manual",
                                    lambda value: None,
                                ),
                            )
                            .classes("w-24")
                            .props("dense outlined")
                        )
                        self.exposure_manual_slider = (
                            ui.slider(
                                min=1,
                                max=1000,
                                value=UVC_DEFAULTS["exposure"],
                                step=1,
                                on_change=self.callbacks.get(
                                    "update_exposure_manual",
                                    lambda value: None,
                                ),
                            )
                            .props("thumb-label")
                            .classes("flex-1")
                            .style("min-width: 200px; height: 40px;")
                        )

                        # note: on_change passed above in constructor

                        # Disable manual controls as auto is default
                        self.exposure_manual_number.disable()
                        self.exposure_manual_slider.disable()
                        # Bind values
                        self.exposure_manual_slider.bind_value(
                            self.exposure_manual_number, "value"
                        )
                        self.exposure_manual_number.bind_value(
                            self.exposure_manual_slider, "value"
                        )

                    # Gain Control
                    ui.label("Gain").classes("text-xs text-gray-600")
                    with ui.row().classes("gap-3 items-center mb-3 w-full"):
                        self.gain_number = (
                            ui.number(
                                value=UVC_DEFAULTS["gain"],
                                min=0,
                                max=100,
                                step=1,
                                on_change=self.callbacks.get(
                                    "update_gain", lambda value: None
                                ),
                            )
                            .classes("w-20")
                            .props("dense outlined")
                        )
                        self.gain_slider = (
                            ui.slider(
                                min=0,
                                max=100,
                                value=UVC_DEFAULTS["gain"],
                                step=1,
                                on_change=self.callbacks.get(
                                    "update_gain", lambda value: None
                                ),
                            )
                            .props("thumb-label")
                            .classes("flex-1")
                            .style("min-width: 200px; height: 40px;")
                        )

                        # Bind values
                        self.gain_slider.bind_value(self.gain_number, "value")
                        self.gain_number.bind_value(self.gain_slider, "value")

                    # Gamma Control
                    ui.label("Gamma").classes("text-xs text-gray-600")
                    with ui.row().classes("gap-3 items-center mb-3 w-full"):
                        self.gamma_number = (
                            ui.number(
                                value=UVC_DEFAULTS["gamma"],
                                min=50,
                                max=300,
                                step=1,
                                on_change=self.callbacks.get(
                                    "update_gamma", lambda value: None
                                ),
                            )
                            .classes("w-20")
                            .props("dense outlined")
                        )
                        self.gamma_slider = (
                            ui.slider(
                                min=50,
                                max=300,
                                value=UVC_DEFAULTS["gamma"],
                                step=1,
                                on_change=self.callbacks.get(
                                    "update_gamma", lambda value: None
                                ),
                            )
                            .props("thumb-label")
                            .classes("flex-1")
                            .style("min-width: 200px; height: 40px;")
                        )

                        # Bind values
                        self.gamma_slider.bind_value(self.gamma_number, "value")
                        self.gamma_number.bind_value(self.gamma_slider, "value")

                    # Backlight Compensation Control
                    ui.label("Backlight Compensation").classes("text-xs text-gray-600")
                    with ui.row().classes("gap-3 items-center mb-4 w-full"):
                        self.backlight_comp_number = (
                            ui.number(
                                value=UVC_DEFAULTS["backlight_compensation"],
                                min=0,
                                max=100,
                                step=1,
                                on_change=self.callbacks.get(
                                    "update_backlight_comp", lambda value: None
                                ),
                            )
                            .classes("w-20")
                            .props("dense outlined")
                        )
                        self.backlight_comp_slider = (
                            ui.slider(
                                min=0,
                                max=100,
                                value=UVC_DEFAULTS["backlight_compensation"],
                                step=1,
                                on_change=self.callbacks.get(
                                    "update_backlight_comp", lambda value: None
                                ),
                            )
                            .props("thumb-label")
                            .classes("flex-1")
                            .style("min-width: 200px; height: 40px;")
                        )

                        # Bind values
                        self.backlight_comp_slider.bind_value(
                            self.backlight_comp_number, "value"
                        )
                        self.backlight_comp_number.bind_value(
                            self.backlight_comp_slider, "value"
                        )

                    # UVC Control Buttons
                    with ui.row().classes("gap-2 mt-4 justify-end"):
                        ui.button(
                            "Reset to Defaults",
                            icon="restore",
                            on_click=self.callbacks.get(
                                "reset_uvc_defaults", lambda: None
                            ),
                        ).props("size=sm color=orange")
                        ui.button(
                            "Apply UVC Settings",
                            icon="check",
                            on_click=self.callbacks.get(
                                "apply_uvc_settings", lambda: None
                            ),
                        ).props("size=sm")

    def toggle_video_play(self):
        """Toggle video play state"""
        if not self.camera_active:
            self.video_element.set_source("/video_feed")
            self.start_camera_btn.set_text("Pause Video")
            self.start_camera_btn.set_icon("pause")
            self.start_camera_btn.props("color=negative")
            self.camera_active = True
            if self._camera_toggle_cb:
<<<<<<< HEAD
                if inspect.iscoroutinefunction(self._camera_toggle_cb):
                    asyncio.create_task(self._camera_toggle_cb())
                else:
                    self._camera_toggle_cb()
=======
                result = self._camera_toggle_cb()
                if inspect.isawaitable(result):
                    asyncio.create_task(result)
>>>>>>> ec44bf18
            self._update_status()
        else:
            # Clear the image source to stop streaming
            self.video_element.set_source("")
            self.start_camera_btn.set_text("Play Video")
            self.start_camera_btn.set_icon("play_arrow")
            self.start_camera_btn.props("color=positive")
            self.camera_active = False
            if self._camera_toggle_cb:
<<<<<<< HEAD
                if inspect.iscoroutinefunction(self._camera_toggle_cb):
                    asyncio.create_task(self._camera_toggle_cb())
                else:
                    self._camera_toggle_cb()
=======
                result = self._camera_toggle_cb()
                if inspect.isawaitable(result):
                    asyncio.create_task(result)
>>>>>>> ec44bf18
            self._update_status()

    def toggle_white_balance_auto(self, value):
        """Toggle auto/manual white balance"""
        if value:
            self.wb_manual_number.disable()
            self.wb_manual_slider.disable()
        else:
            self.wb_manual_number.enable()
            self.wb_manual_slider.enable()

    def toggle_exposure_auto(self, value):
        """Toggle auto/manual exposure"""
        if value:
            self.exposure_manual_number.disable()
            self.exposure_manual_slider.disable()
        else:
            self.exposure_manual_number.enable()
            self.exposure_manual_slider.enable()

    def _update_status(self):
        """Notify parent about camera state changes."""
        if self._on_camera_status_change:
            self._on_camera_status_change(self.camera_active)

    def toggle_recording(self):
        """Start or stop dummy recording."""
        self.recording = not self.recording
        if self.recording:
            # update the label of the menu item
            self.record_menu_item.props('text="Stop Recording"')
            notify_later("Recording started", type="positive")
        else:
            # reset the label when stopping the recording
            self.record_menu_item.props('text="Start Recording"')
            notify_later("Recording stopped", type="warning")

    def take_snapshot(self):
        """Capture a snapshot of the current video frame."""
        js = f"""
        const v = document.getElementById('{self.video_element.id}');
        const c = Object.assign(
            document.createElement('canvas'),
            {{width: v.naturalWidth, height: v.naturalHeight}}
        );
        c.getContext('2d').drawImage(v, 0, 0);
        c.toBlob(b => {{
            const url = URL.createObjectURL(b);
            const a = Object.assign(
                document.createElement('a'),
                {{href: url, download: 'snapshot.png'}}
            );
            document.body.appendChild(a);
            a.click();
            document.body.removeChild(a);
            URL.revokeObjectURL(url);
        }}, 'image/png');
        """
        ui.run_javascript(js)

    def adjust_roi(self):
        """Allow the user to graphically select the ROI on the video feed."""

        start = {"x": 0.0, "y": 0.0}
        layer = None

        def on_mouse(e: events.MouseEventArguments) -> None:
            nonlocal start
            if e.type == "mousedown":
                start = {"x": e.image_x, "y": e.image_y}
                if layer:
                    layer.content = ""
            elif e.type in {"mousemove", "mouseup"}:
                x1 = min(start["x"], e.image_x)
                y1 = min(start["y"], e.image_y)
                x2 = max(start["x"], e.image_x)
                y2 = max(start["y"], e.image_y)
                if layer:
                    layer.content = (
                        f'<rect x="{x1}" y="{y1}" width="{x2 - x1}" '
                        f'height="{y2 - y1}" stroke="red" fill="none" '
                        f'stroke-width="2" />'
                    )
                if e.type == "mouseup":
                    self.roi_x = int(x1)
                    self.roi_y = int(y1)
                    self.roi_width = int(x2 - x1)
                    self.roi_height = int(y2 - y1)
                    if getattr(self, "roi_checkbox", None):
                        self.roi_checkbox.value = True
                    if self._roi_update_cb:
                        self._roi_update_cb()
                    notify_later(
                        f"ROI set to ({self.roi_x}, {self.roi_y}, {self.roi_width}, {self.roi_height})",
                        type="positive",
                    )
                    dialog.close()

        with ui.dialog().props("persistent") as dialog:
            with ui.column().classes("items-center gap-4"):
                img = ui.interactive_image(
                    "/video_feed",
                    events=["mousedown", "mousemove", "mouseup"],
                    cross=True,
                ).on_mouse(on_mouse)
                layer = img.add_layer()
                ui.label("Drag on the image to select the ROI")
                ui.button("Cancel", on_click=dialog.close)
        dialog.open()

    def show_camera_settings(self):
        """Open the camera settings expansion from the context menu."""
        if self.camera_settings_expansion is not None:
            self.camera_settings_expansion.open()

    def reset_view(self):
        """Reset the view to its default state."""
        if hasattr(self, "video_element"):
            # Reload by resetting the source path instead of using force_reload
            self.video_element.set_source(self.video_element.source)
        if getattr(self, "roi_checkbox", None):
            self.roi_checkbox.value = False
            if self._roi_update_cb:
                self._roi_update_cb()<|MERGE_RESOLUTION|>--- conflicted
+++ resolved
@@ -695,16 +695,15 @@
             self.start_camera_btn.props("color=negative")
             self.camera_active = True
             if self._camera_toggle_cb:
-<<<<<<< HEAD
                 if inspect.iscoroutinefunction(self._camera_toggle_cb):
                     asyncio.create_task(self._camera_toggle_cb())
                 else:
                     self._camera_toggle_cb()
-=======
+
                 result = self._camera_toggle_cb()
                 if inspect.isawaitable(result):
                     asyncio.create_task(result)
->>>>>>> ec44bf18
+
             self._update_status()
         else:
             # Clear the image source to stop streaming
@@ -714,16 +713,14 @@
             self.start_camera_btn.props("color=positive")
             self.camera_active = False
             if self._camera_toggle_cb:
-<<<<<<< HEAD
                 if inspect.iscoroutinefunction(self._camera_toggle_cb):
                     asyncio.create_task(self._camera_toggle_cb())
                 else:
                     self._camera_toggle_cb()
-=======
                 result = self._camera_toggle_cb()
                 if inspect.isawaitable(result):
                     asyncio.create_task(result)
->>>>>>> ec44bf18
+
             self._update_status()
 
     def toggle_white_balance_auto(self, value):
