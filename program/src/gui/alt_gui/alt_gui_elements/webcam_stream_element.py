from nicegui import ui, events
import asyncio
import inspect
from program.src.utils.ui_helpers import notify_later
import asyncio
import inspect


# Default values for UVC camera controls
UVC_DEFAULTS = {
    "brightness": 0,
    "contrast": 100,
    "saturation": 100,
    "hue": 0,
    "sharpness": 50,
    "gain": 50,
    "gamma": 100,
    "backlight_compensation": 0,
    "white_balance_auto": True,
    "white_balance": 5000,
    "exposure_auto": True,
    "exposure": 100,
}


class WebcamStreamElement:
    """Initialize webcam stream element with settings and optional callbacks"""

    def __init__(
        self,
        settings,
        callbacks=None,
        on_camera_status_change=None,
        camera_toggle_cb=None,
        *,
        available_resolutions=None,
    ):
        self.camera_active = False
        self.recording = False
        self._on_camera_status_change = on_camera_status_change
        settings = settings or {
            "sensitivity": 50,
            "fps": 30,
            "roi_enabled": False,
            "rotation": 0,
        }
        self.settings = settings
        self.callbacks = callbacks or {}
        self.available_resolutions = available_resolutions or []
        # Store explicit camera toggle callback or look it up in callbacks dict
        self._camera_toggle_cb = camera_toggle_cb or self.callbacks.get("camera_toggle")
        # Callback for ROI updates (defaults to callbacks['set_roi'])
        self._roi_update_cb = self.callbacks.get("set_roi")
        # Store currently selected ROI
        self.roi_x = 0
        self.roi_y = 0
        self.roi_width = 0
        self.roi_height = 0
        self.camera_settings_expansion = None

        @ui.page("/webcam_stream")
        def webcam_stream_page():
            # Create the camera section
            self.create_camera_section()

    def create_camera_section(self):
        """Create camera feed and controls section"""
        with ui.card().classes("cvd-card w-full"):
            ui.label("Live Camera Feed").classes("text-lg font-bold mb-2")

            # Live camera stream from the /video_feed endpoint
            with ui.row().classes("justify-center mb-4"):
                with (
                    ui.card()
                    .classes("border-2 border-dashed border-gray-300")
                    .style(
                        "width: 640px; height: 480px; "
                        "background-color: #f5f5f5; "
                        "display: flex; align-items: center; "
                        "justify-content: center;"
                    )
                ):
                    # Image element displaying the MJPEG stream
                    self.video_element = ui.image("/video_feed").style(
                        "width: 100%; height: 100%; object-fit: contain;"
                    )

                    # Right-click context menu for camera
                    with ui.context_menu():
                        ui.menu_item(
                            "Camera Settings",
                            on_click=self.callbacks.get(
                                "show_camera_settings", lambda: None
                            ),
                        )
                        ui.separator()
                        ui.menu_item(
                            "Take Snapshot",
                            on_click=self.callbacks.get(
                                "take_snapshot", self.take_snapshot
                            ),
                        )
                        ui.separator()
                        ui.menu_item(
                            "Adjust ROI",
                            on_click=self.callbacks.get("adjust_roi", self.adjust_roi),
                        )
                        ui.menu_item(
                            "Reset View",
                            on_click=self.callbacks.get("reset_view", lambda: None),
                        )
                        # Recording toggle menu item
                        self.record_menu_item = ui.menu_item(
                            "Start Recording",
                            on_click=self.toggle_recording,
                        )

            # Camera controls
            with ui.row().classes("gap-2 justify-center mb-4"):
                self.start_camera_btn = ui.button(
                    "Play Video",
                    icon="play_arrow",
                    on_click=self.toggle_video_play,
                ).props("color=positive")
            # Collapsible Camera Settings
            with ui.expansion("Camera Settings", icon="settings") as exp:
                self.camera_settings_expansion = exp
                exp.classes("w-full mt-4")
                with ui.column().classes("gap-4 w-full mt-2"):
                    # Basic Camera Settings
                    ui.label("Basic Settings").classes(
                        "text-base font-semibold text-blue-600"
                    )
                    # Motion Sensitivity
                    ui.label("Motion Sensitivity").classes(
                        "text-sm font-medium text-gray-700"
                    )
                    with ui.row().classes("gap-3 items-center mb-3 w-full"):
                        self.sensitivity_number = (
                            ui.number(
                                value=self.settings["sensitivity"],
                                min=0,
                                max=100,
                                step=1,
                                on_change=self.callbacks.get(
                                    "update_sensitivity",
                                    lambda v: None,
                                ),
                            )
                            .classes("w-20")
                            .props("dense outlined")
                        )
                        self.sensitivity_slider = (
                            ui.slider(
                                min=0,
                                max=100,
                                value=self.settings["sensitivity"],
                                step=1,
                                on_change=self.callbacks.get(
                                    "update_sensitivity",
                                    lambda v: None,
                                ),
                            )
                            .props("thumb-label")
                            .classes("flex-1")
                            .style("min-width: 200px; height: 40px;")
                        )

                        # Bind slider and number input values together
                        self.sensitivity_slider.bind_value(
                            self.sensitivity_number, "value"
                        )
                        self.sensitivity_number.bind_value(
                            self.sensitivity_slider, "value"
                        )

                    # Frame Rate, Resolution & Rotation
                    with ui.grid(columns=3).classes("gap-4 w-full mb-4"):
                        with ui.column():
                            ui.label("Frame Rate").classes(
                                "text-sm font-medium text-gray-700"
                            )
                            self.fps_select = (
                                ui.select(
                                    [5, 10, 15, 20, 24, 30],
                                    label="FPS",
                                    value=self.settings["fps"],
                                    on_change=self.callbacks.get(
                                        "update_fps",
                                        lambda v: None,
                                    ),
                                )
                                .classes("w-full")
                                .props("dense outlined")
                            )

                        with ui.column():
                            ui.label("Resolution").classes(
                                "text-sm font-medium text-gray-700"
                            )
                            options = [
                                f"{w}x{h} ({fps}fps)"
                                for (w, h, fps) in self.available_resolutions
                            ] or [
                                "320x240 (30fps)",
                                "352x288 (30fps)",
                                "640x480 (30fps)",
                                "800x600 (30fps)",
                                "1024x768 (30fps)",
                                "1280x720 (30fps)",
                                "1280x960 (30fps)",
                                "1280x1024 (30fps)",
                                "1920x1080 (30fps)",
                            ]
                            default_value = options[0] if options else "640x480 (30fps)"
                            self.resolution_select = (
                                ui.select(
                                    options,
                                    label="Resolution",
                                    value=default_value,
                                    on_change=self.callbacks.get(
                                        "update_resolution",
                                        lambda v: None,
                                    ),
                                )
                                .classes("w-full")
                                .props("dense outlined")
                            )

                        with ui.column():
                            ui.label("Rotation").classes(
                                "text-sm font-medium text-gray-700"
                            )
                            self.rotation_select = (
                                ui.select(
                                    [0, 90, 180, 270],
                                    label="Rotation",
                                    value=self.settings.get("rotation", 0),
                                    on_change=self.callbacks.get(
                                        "update_rotation",
                                        lambda v: None,
                                    ),
                                )
                                .classes("w-full")
                                .props("dense outlined")
                            )

                    # Region of Interest
                    ui.label("Region of Interest").classes(
                        "text-sm font-medium text-gray-700"
                    )
                    with ui.row().classes("gap-2 mb-4"):
                        self.roi_checkbox = ui.checkbox(
                            "Enable ROI", value=self.settings["roi_enabled"]
                        )
                        ui.button(
                            "Set ROI",
                            icon="crop_free",
                            on_click=self.callbacks.get(
                                "set_roi",
                                lambda: None,
                            ),
                        ).props("size=sm")

                    # UVC Camera Controls Section
                    ui.separator().classes("my-4")
                    ui.label("UVC Camera Controls").classes(
                        "text-base font-semibold text-blue-600"
                    )
                    ui.label("Hardware-level camera adjustments").classes(
                        "text-xs text-gray-600 mb-3"
                    )

                    # Image Quality Controls
                    ui.label("Image Quality").classes(
                        "text-sm font-medium text-gray-700 mb-2"
                    )  # Brightness Control
                    ui.label("Brightness").classes("text-xs text-gray-600")
                    with ui.row().classes("gap-3 items-center mb-3 w-full"):
                        self.brightness_number = (
                            ui.number(
                                value=UVC_DEFAULTS["brightness"],
                                min=-100,
                                max=100,
                                step=1,
                                on_change=self.callbacks.get(
                                    "update_brightness", lambda value: None
                                ),
                            )
                            .classes("w-20")
                            .props("dense outlined")
                        )
                        self.brightness_slider = (
                            ui.slider(
                                min=-100,
                                max=100,
                                value=UVC_DEFAULTS["brightness"],
                                step=1,
                                on_change=self.callbacks.get(
                                    "update_brightness", lambda value: None
                                ),
                            )
                            .props("thumb-label")
                            .classes("flex-1")
                            .style("min-width: 200px; height: 40px;")
                        )

                        # Bind values
                        self.brightness_slider.bind_value(
                            self.brightness_number, "value"
                        )
                        self.brightness_number.bind_value(
                            self.brightness_slider, "value"
                        )

                    # Contrast Control
                    ui.label("Contrast").classes("text-xs text-gray-600")
                    with ui.row().classes("gap-3 items-center mb-3 w-full"):
                        self.contrast_number = (
                            ui.number(
                                value=UVC_DEFAULTS["contrast"],
                                min=0,
                                max=200,
                                step=1,
                                on_change=self.callbacks.get(
                                    "update_contrast", lambda value: None
                                ),
                            )
                            .classes("w-20")
                            .props("dense outlined")
                        )
                        self.contrast_slider = (
                            ui.slider(
                                min=0,
                                max=200,
                                value=UVC_DEFAULTS["contrast"],
                                step=1,
                                on_change=self.callbacks.get(
                                    "update_contrast", lambda value: None
                                ),
                            )
                            .props("thumb-label")
                            .classes("flex-1")
                            .style("min-width: 200px; height: 40px;")
                        )

                        # Bind values
                        self.contrast_slider.bind_value(self.contrast_number, "value")
                        self.contrast_number.bind_value(self.contrast_slider, "value")

                    # Saturation Control
                    ui.label("Saturation").classes("text-xs text-gray-600")
                    with ui.row().classes("gap-3 items-center mb-3 w-full"):
                        self.saturation_number = (
                            ui.number(
                                value=UVC_DEFAULTS["saturation"],
                                min=0,
                                max=200,
                                step=1,
                                on_change=self.callbacks.get(
                                    "update_saturation", lambda value: None
                                ),
                            )
                            .classes("w-20")
                            .props("dense outlined")
                        )
                        self.saturation_slider = (
                            ui.slider(
                                min=0,
                                max=200,
                                value=UVC_DEFAULTS["saturation"],
                                step=1,
                                on_change=self.callbacks.get(
                                    "update_saturation", lambda value: None
                                ),
                            )
                            .props("thumb-label")
                            .classes("flex-1")
                            .style("min-width: 200px; height: 40px;")
                        )

                        # Bind values
                        self.saturation_slider.bind_value(
                            self.saturation_number, "value"
                        )
                        self.saturation_number.bind_value(
                            self.saturation_slider, "value"
                        )

                    # Hue Control
                    ui.label("Hue").classes("text-xs text-gray-600")
                    with ui.row().classes("gap-3 items-center mb-3 w-full"):
                        self.hue_number = (
                            ui.number(
                                value=UVC_DEFAULTS["hue"],
                                min=-180,
                                max=180,
                                step=1,
                                on_change=self.callbacks.get(
                                    "update_hue", lambda value: None
                                ),
                            )
                            .classes("w-20")
                            .props("dense outlined")
                        )
                        self.hue_slider = (
                            ui.slider(
                                min=-180,
                                max=180,
                                value=UVC_DEFAULTS["hue"],
                                step=1,
                                on_change=self.callbacks.get(
                                    "update_hue", lambda value: None
                                ),
                            )
                            .props("thumb-label")
                            .classes("flex-1")
                            .style("min-width: 200px; height: 40px;")
                        )

                        # Bind values
                        self.hue_slider.bind_value(self.hue_number, "value")
                        self.hue_number.bind_value(self.hue_slider, "value")

                    # Sharpness Control
                    ui.label("Sharpness").classes("text-xs text-gray-600")
                    with ui.row().classes("gap-3 items-center mb-4 w-full"):
                        self.sharpness_number = (
                            ui.number(
                                value=UVC_DEFAULTS["sharpness"],
                                min=0,
                                max=100,
                                step=1,
                                on_change=self.callbacks.get(
                                    "update_sharpness", lambda value: None
                                ),
                            )
                            .classes("w-20")
                            .props("dense outlined")
                        )
                        self.sharpness_slider = (
                            ui.slider(
                                min=0,
                                max=100,
                                value=UVC_DEFAULTS["sharpness"],
                                step=1,
                                on_change=self.callbacks.get(
                                    "update_sharpness", lambda value: None
                                ),
                            )
                            .props("thumb-label")
                            .classes("flex-1")
                            .style("min-width: 200px; height: 40px;")
                        )

                        # Bind values
                        self.sharpness_slider.bind_value(self.sharpness_number, "value")
                        self.sharpness_number.bind_value(self.sharpness_slider, "value")
                    # Exposure & Advanced Controls
                    ui.label("Exposure & Advanced").classes(
                        "text-sm font-medium text-gray-700 mb-2"
                    )

                    # White Balance Control
                    ui.label("White Balance").classes("text-xs text-gray-600")
                    with ui.row().classes("gap-3 mb-3 items-center w-full"):
                        # Auto/manual toggle for white balance
                        self.wb_auto_checkbox = ui.checkbox(
                            "Auto",
                            value=UVC_DEFAULTS["white_balance_auto"],
                            on_change=self.toggle_white_balance_auto,
                        ).classes("text-xs")
                        self.wb_manual_number = (
                            ui.number(
                                value=UVC_DEFAULTS["white_balance"],
                                min=2800,
                                max=6500,
                                step=100,
                                on_change=self.callbacks.get(
                                    "update_white_balance_manual",
                                    lambda value: None,
                                ),
                            )
                            .classes("w-24")
                            .props("dense outlined")
                        )
                        self.wb_manual_slider = (
                            ui.slider(
                                min=2800,
                                max=6500,
                                value=UVC_DEFAULTS["white_balance"],
                                step=100,
                                on_change=self.callbacks.get(
                                    "update_white_balance_manual",
                                    lambda value: None,
                                ),
                            )
                            .props("thumb-label")
                            .classes("flex-1")
                            .style("min-width: 200px; height: 40px;")
                        )

                        # Disable manual controls since auto is default
                        self.wb_manual_number.disable()
                        self.wb_manual_slider.disable()

                        # Bind values
                        self.wb_manual_slider.bind_value(self.wb_manual_number, "value")
                        self.wb_manual_number.bind_value(self.wb_manual_slider, "value")

                    # Exposure Control
                    ui.label("Exposure").classes("text-xs text-gray-600")
                    with ui.row().classes("gap-3 mb-3 items-center w-full"):
                        # Auto/manual toggle for exposure
                        self.exposure_auto_checkbox = ui.checkbox(
                            "Auto",
                            value=UVC_DEFAULTS["exposure_auto"],
                            on_change=self.toggle_exposure_auto,
                        ).classes("text-xs")
                        self.exposure_manual_number = (
                            ui.number(
                                value=UVC_DEFAULTS["exposure"],
                                min=1,
                                max=1000,
                                step=1,
                                on_change=self.callbacks.get(
                                    "update_exposure_manual",
                                    lambda value: None,
                                ),
                            )
                            .classes("w-24")
                            .props("dense outlined")
                        )
                        self.exposure_manual_slider = (
                            ui.slider(
                                min=1,
                                max=1000,
                                value=UVC_DEFAULTS["exposure"],
                                step=1,
                                on_change=self.callbacks.get(
                                    "update_exposure_manual",
                                    lambda value: None,
                                ),
                            )
                            .props("thumb-label")
                            .classes("flex-1")
                            .style("min-width: 200px; height: 40px;")
                        )

                        # note: on_change passed above in constructor

                        # Disable manual controls as auto is default
                        self.exposure_manual_number.disable()
                        self.exposure_manual_slider.disable()
                        # Bind values
                        self.exposure_manual_slider.bind_value(
                            self.exposure_manual_number, "value"
                        )
                        self.exposure_manual_number.bind_value(
                            self.exposure_manual_slider, "value"
                        )

                    # Gain Control
                    ui.label("Gain").classes("text-xs text-gray-600")
                    with ui.row().classes("gap-3 items-center mb-3 w-full"):
                        self.gain_number = (
                            ui.number(
                                value=UVC_DEFAULTS["gain"],
                                min=0,
                                max=100,
                                step=1,
                                on_change=self.callbacks.get(
                                    "update_gain", lambda value: None
                                ),
                            )
                            .classes("w-20")
                            .props("dense outlined")
                        )
                        self.gain_slider = (
                            ui.slider(
                                min=0,
                                max=100,
                                value=UVC_DEFAULTS["gain"],
                                step=1,
                                on_change=self.callbacks.get(
                                    "update_gain", lambda value: None
                                ),
                            )
                            .props("thumb-label")
                            .classes("flex-1")
                            .style("min-width: 200px; height: 40px;")
                        )

                        # Bind values
                        self.gain_slider.bind_value(self.gain_number, "value")
                        self.gain_number.bind_value(self.gain_slider, "value")

                    # Gamma Control
                    ui.label("Gamma").classes("text-xs text-gray-600")
                    with ui.row().classes("gap-3 items-center mb-3 w-full"):
                        self.gamma_number = (
                            ui.number(
                                value=UVC_DEFAULTS["gamma"],
                                min=50,
                                max=300,
                                step=1,
                                on_change=self.callbacks.get(
                                    "update_gamma", lambda value: None
                                ),
                            )
                            .classes("w-20")
                            .props("dense outlined")
                        )
                        self.gamma_slider = (
                            ui.slider(
                                min=50,
                                max=300,
                                value=UVC_DEFAULTS["gamma"],
                                step=1,
                                on_change=self.callbacks.get(
                                    "update_gamma", lambda value: None
                                ),
                            )
                            .props("thumb-label")
                            .classes("flex-1")
                            .style("min-width: 200px; height: 40px;")
                        )

                        # Bind values
                        self.gamma_slider.bind_value(self.gamma_number, "value")
                        self.gamma_number.bind_value(self.gamma_slider, "value")

                    # Backlight Compensation Control
                    ui.label("Backlight Compensation").classes("text-xs text-gray-600")
                    with ui.row().classes("gap-3 items-center mb-4 w-full"):
                        self.backlight_comp_number = (
                            ui.number(
                                value=UVC_DEFAULTS["backlight_compensation"],
                                min=0,
                                max=100,
                                step=1,
                                on_change=self.callbacks.get(
                                    "update_backlight_comp", lambda value: None
                                ),
                            )
                            .classes("w-20")
                            .props("dense outlined")
                        )
                        self.backlight_comp_slider = (
                            ui.slider(
                                min=0,
                                max=100,
                                value=UVC_DEFAULTS["backlight_compensation"],
                                step=1,
                                on_change=self.callbacks.get(
                                    "update_backlight_comp", lambda value: None
                                ),
                            )
                            .props("thumb-label")
                            .classes("flex-1")
                            .style("min-width: 200px; height: 40px;")
                        )

                        # Bind values
                        self.backlight_comp_slider.bind_value(
                            self.backlight_comp_number, "value"
                        )
                        self.backlight_comp_number.bind_value(
                            self.backlight_comp_slider, "value"
                        )

                    # UVC Control Buttons
                    with ui.row().classes("gap-2 mt-4 justify-end"):
                        ui.button(
                            "Reset to Defaults",
                            icon="restore",
                            on_click=self.callbacks.get(
                                "reset_uvc_defaults", lambda: None
                            ),
                        ).props("size=sm color=orange")
                        ui.button(
                            "Apply UVC Settings",
                            icon="check",
                            on_click=self.callbacks.get(
                                "apply_uvc_settings", lambda: None
                            ),
                        ).props("size=sm")

    def toggle_video_play(self):
        """Toggle video play state"""
        if not self.camera_active:
            self.video_element.set_source("/video_feed")
            self.start_camera_btn.set_text("Pause Video")
            self.start_camera_btn.set_icon("pause")
            self.start_camera_btn.props("color=negative")
            self.camera_active = True
            if self._camera_toggle_cb:
<<<<<<< HEAD
                result = self._camera_toggle_cb()
                if inspect.iscoroutine(result):
                    asyncio.create_task(result)
=======
                if inspect.iscoroutinefunction(self._camera_toggle_cb):
                    asyncio.create_task(self._camera_toggle_cb())
                else:
                    self._camera_toggle_cb()

                result = self._camera_toggle_cb()
                if inspect.isawaitable(result):
                    asyncio.create_task(result)

>>>>>>> 86aa5db7
            self._update_status()
        else:
            # Clear the image source to stop streaming
            self.video_element.set_source("")
            self.start_camera_btn.set_text("Play Video")
            self.start_camera_btn.set_icon("play_arrow")
            self.start_camera_btn.props("color=positive")
            self.camera_active = False
            if self._camera_toggle_cb:
<<<<<<< HEAD
                result = self._camera_toggle_cb()
                if inspect.iscoroutine(result):
                    asyncio.create_task(result)
=======
                if inspect.iscoroutinefunction(self._camera_toggle_cb):
                    asyncio.create_task(self._camera_toggle_cb())
                else:
                    self._camera_toggle_cb()
                result = self._camera_toggle_cb()
                if inspect.isawaitable(result):
                    asyncio.create_task(result)

>>>>>>> 86aa5db7
            self._update_status()

    def toggle_white_balance_auto(self, value):
        """Toggle auto/manual white balance"""
        if value:
            self.wb_manual_number.disable()
            self.wb_manual_slider.disable()
        else:
            self.wb_manual_number.enable()
            self.wb_manual_slider.enable()

    def toggle_exposure_auto(self, value):
        """Toggle auto/manual exposure"""
        if value:
            self.exposure_manual_number.disable()
            self.exposure_manual_slider.disable()
        else:
            self.exposure_manual_number.enable()
            self.exposure_manual_slider.enable()

    def _update_status(self):
        """Notify parent about camera state changes."""
        if self._on_camera_status_change:
            self._on_camera_status_change(self.camera_active)

    def toggle_recording(self):
        """Start or stop dummy recording."""
        self.recording = not self.recording
        if self.recording:
            # update the label of the menu item
            self.record_menu_item.props('text="Stop Recording"')
            notify_later("Recording started", type="positive")
        else:
            # reset the label when stopping the recording
            self.record_menu_item.props('text="Start Recording"')
            notify_later("Recording stopped", type="warning")

    def take_snapshot(self):
        """Capture a snapshot of the current video frame."""
        js = f"""
        const v = document.getElementById('{self.video_element.id}');
        const c = Object.assign(
            document.createElement('canvas'),
            {{width: v.naturalWidth, height: v.naturalHeight}}
        );
        c.getContext('2d').drawImage(v, 0, 0);
        c.toBlob(b => {{
            const url = URL.createObjectURL(b);
            const a = Object.assign(
                document.createElement('a'),
                {{href: url, download: 'snapshot.png'}}
            );
            document.body.appendChild(a);
            a.click();
            document.body.removeChild(a);
            URL.revokeObjectURL(url);
        }}, 'image/png');
        """
        ui.run_javascript(js)

    def adjust_roi(self):
        """Allow the user to graphically select the ROI on the video feed."""

        start = {"x": 0.0, "y": 0.0}
        layer = None

        def on_mouse(e: events.MouseEventArguments) -> None:
            nonlocal start
            if e.type == "mousedown":
                start = {"x": e.image_x, "y": e.image_y}
                if layer:
                    layer.content = ""
            elif e.type in {"mousemove", "mouseup"}:
                x1 = min(start["x"], e.image_x)
                y1 = min(start["y"], e.image_y)
                x2 = max(start["x"], e.image_x)
                y2 = max(start["y"], e.image_y)
                if layer:
                    layer.content = (
                        f'<rect x="{x1}" y="{y1}" width="{x2 - x1}" '
                        f'height="{y2 - y1}" stroke="red" fill="none" '
                        f'stroke-width="2" />'
                    )
                if e.type == "mouseup":
                    self.roi_x = int(x1)
                    self.roi_y = int(y1)
                    self.roi_width = int(x2 - x1)
                    self.roi_height = int(y2 - y1)
                    if getattr(self, "roi_checkbox", None):
                        self.roi_checkbox.value = True
                    if self._roi_update_cb:
                        self._roi_update_cb()
                    notify_later(
                        f"ROI set to ({self.roi_x}, {self.roi_y}, {self.roi_width}, {self.roi_height})",
                        type="positive",
                    )
                    dialog.close()

        with ui.dialog().props("persistent") as dialog:
            with ui.column().classes("items-center gap-4"):
                img = ui.interactive_image(
                    "/video_feed",
                    events=["mousedown", "mousemove", "mouseup"],
                    cross=True,
                ).on_mouse(on_mouse)
                layer = img.add_layer()
                ui.label("Drag on the image to select the ROI")
                ui.button("Cancel", on_click=dialog.close)
        dialog.open()

    def show_camera_settings(self):
        """Open the camera settings expansion from the context menu."""
        if self.camera_settings_expansion is not None:
            self.camera_settings_expansion.open()

    def reset_view(self):
        """Reset the view to its default state."""
        if hasattr(self, "video_element"):
            # Reload by resetting the source path instead of using force_reload
            self.video_element.set_source(self.video_element.source)
        if getattr(self, "roi_checkbox", None):
            self.roi_checkbox.value = False
            if self._roi_update_cb:
                self._roi_update_cb()

    def update_resolutions(self, modes):
        """Update resolution dropdown options."""
        self.available_resolutions = list(modes or [])
        options = [f"{w}x{h} ({fps}fps)" for (w, h, fps) in self.available_resolutions]
        if hasattr(self, "resolution_select", None):
            current = getattr(self.resolution_select, "value", None)
            self.resolution_select.options = options
            if current not in options and options:
                self.resolution_select.value = options[0]<|MERGE_RESOLUTION|>--- conflicted
+++ resolved
@@ -695,11 +695,7 @@
             self.start_camera_btn.props("color=negative")
             self.camera_active = True
             if self._camera_toggle_cb:
-<<<<<<< HEAD
-                result = self._camera_toggle_cb()
-                if inspect.iscoroutine(result):
-                    asyncio.create_task(result)
-=======
+
                 if inspect.iscoroutinefunction(self._camera_toggle_cb):
                     asyncio.create_task(self._camera_toggle_cb())
                 else:
@@ -708,8 +704,6 @@
                 result = self._camera_toggle_cb()
                 if inspect.isawaitable(result):
                     asyncio.create_task(result)
-
->>>>>>> 86aa5db7
             self._update_status()
         else:
             # Clear the image source to stop streaming
@@ -719,11 +713,6 @@
             self.start_camera_btn.props("color=positive")
             self.camera_active = False
             if self._camera_toggle_cb:
-<<<<<<< HEAD
-                result = self._camera_toggle_cb()
-                if inspect.iscoroutine(result):
-                    asyncio.create_task(result)
-=======
                 if inspect.iscoroutinefunction(self._camera_toggle_cb):
                     asyncio.create_task(self._camera_toggle_cb())
                 else:
@@ -732,7 +721,6 @@
                 if inspect.isawaitable(result):
                     asyncio.create_task(result)
 
->>>>>>> 86aa5db7
             self._update_status()
 
     def toggle_white_balance_auto(self, value):
