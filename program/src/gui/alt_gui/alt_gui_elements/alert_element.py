--- conflicted
+++ resolved
@@ -37,7 +37,7 @@
 
             # Email settings
             with ui.column().classes("gap-3"):
-<<<<<<< HEAD
+
                 self.email_input = (
                     ui.input(
                         "Alert Email Address",
@@ -58,20 +58,7 @@
                     .on("update:model-value", self._on_delay_change)
                     .classes("w-full")
                 )
-=======
-                self.email_input = ui.input(
-                    "Alert Email Address",
-                    placeholder="user@example.com",
-                    value=self.settings.get("email", "user@example.com"),
-                ).classes("w-full")
 
-                self.alert_delay_input = ui.number(
-                    "Alert Delay (minutes)",
-                    value=self.settings.get("alert_delay", 5),
-                    min=1,
-                    max=60,
-                ).classes("w-full")
->>>>>>> 2dd2d4bc
 
                 ui.label("Send alert if no motion detected for this duration").classes(
                     "text-xs text-gray-600"
