"""UI elements for configuring and testing basic email alerts."""

from nicegui import ui


class EmailAlertsSection:
    """Section for managing email alert settings within the GUI."""
    def __init__(self, settings, callbacks=None):
        """Initialize email alerts section with settings"""
        self.experiment_running = False
        self.alerts_enabled = False
        settings = settings or {"email": "user@example.com", "alert_delay": 5}
        # ensure keys for all alerts exist with sensible defaults
        settings.setdefault("no_motion_alert", True)
        settings.setdefault("camera_offline_alert", True)
        settings.setdefault("system_error_alert", True)
        settings.setdefault("experiment_complete_alert", False)
        self.settings = settings
        self.callbacks = callbacks or {}

        @ui.page("/email_alerts")
        def page():
            """Create the email alerts configuration section"""
            self.create_email_alerts_section()

    def create_email_alerts_section(self):
        """Create email alerts configuration section"""
        with ui.card().classes("cvd-card w-full"):
            ui.label("Email Alerts").classes("text-lg font-bold mb-2")

            # Enable/disable alerts
            self.alerts_enabled_checkbox = (
                ui.checkbox(
                    "Enable Email Alerts",
                    value=self.alerts_enabled,
                    on_change=self.callbacks.get(
                        "toggle_alerts",
                        lambda value: None,
                    ),
                ).classes("mb-3")
            )

            # Email settings
            with ui.column().classes("gap-3"):

                self.email_input = (
                    ui.input(
                        "Alert Email Address",
                        placeholder="user@example.com",
                        value=self.settings["email"],
                    )
                    .on("update:model-value", self._on_email_change)
                    .classes("w-full")
                )

                self.alert_delay_input = (
                    ui.number(
                        "Alert Delay (minutes)",
                        value=self.settings["alert_delay"],
                        min=1,
                        max=60,
                    )
                    .on("update:model-value", self._on_delay_change)
                    .classes("w-full")
                )


                ui.label(
                    "Send alert if no motion detected for this duration"
                ).classes(
                    "text-xs text-gray-600"
                )

            # Alert conditions
            ui.separator().classes("my-3")
            ui.label("Alert Conditions").classes("text-sm font-semibold")

            with ui.column().classes("ml-4 gap-1"):
                self.no_motion_alert = ui.checkbox(
                    "No motion detected (extended period)",
                    value=self.settings.get("no_motion_alert", True),
                ).on(
                    "update:model-value",
                    lambda e: self._on_checkbox_change("no_motion_alert", e.value),
                )
                self.camera_offline_alert = ui.checkbox(
                    "Camera goes offline",
                    value=self.settings.get("camera_offline_alert", True),
                ).on(
                    "update:model-value",
                    lambda e: self._on_checkbox_change("camera_offline_alert", e.value),
                )
                self.system_error_alert = ui.checkbox(
                    "System errors occur",
                    value=self.settings.get("system_error_alert", True),
                ).on(
                    "update:model-value",
                    lambda e: self._on_checkbox_change("system_error_alert", e.value),
                )
<<<<<<< HEAD
                self.system_error_alert = ui.checkbox(
                    "System errors occur",
                    value=True,
                )
=======
>>>>>>> 4f16d1a0
                self.experiment_complete_alert = ui.checkbox(
                    "Experiment completes",
                    value=self.settings.get("experiment_complete_alert", False),
                ).on(
                    "update:model-value",
                    lambda e: self._on_checkbox_change(
                        "experiment_complete_alert", e.value
                    ),
                )

            # Test and status
            ui.separator().classes("my-3")
            with ui.row().classes("gap-2 w-full"):
                ui.button(
                    "Send Test Alert",
                    icon="send",
                    on_click=self.callbacks.get(
                        "send_test_alert",
                        lambda: None,
                    ),
                ).props("color=warning").classes("flex-1")
                ui.button(
                    "Alert History",
                    icon="history",
                    on_click=self.callbacks.get(
                        "show_alert_history",
                        lambda: None,
                    ),
                ).props("color=secondary outline").classes("flex-1")

            # Last alert status
            self.last_alert_label = ui.label("No alerts sent").classes(
                "text-xs text-gray-600 mt-2"
            )

    def _on_email_change(self, event) -> None:
        """Update email setting from input."""
        value = getattr(event, "value", None)
        if value is not None:
            self.settings["email"] = value
            callback = self.callbacks.get("update_email")
            if callback:
                callback(value)

    def _on_delay_change(self, event) -> None:
        """Update alert delay setting from input."""
        value = getattr(event, "value", None)
        if value is not None:
            try:
                self.settings["alert_delay"] = int(value)
            except (TypeError, ValueError):
                return
            callback = self.callbacks.get("update_alert_delay")
            if callback:
                callback(self.settings["alert_delay"])

    def _on_checkbox_change(self, key: str, value: bool) -> None:
        """Handle checkbox value changes."""
        self.settings[key] = bool(value)
        callback = self.callbacks.get(key)
        if callback:
            callback(bool(value))<|MERGE_RESOLUTION|>--- conflicted
+++ resolved
@@ -97,13 +97,12 @@
                     "update:model-value",
                     lambda e: self._on_checkbox_change("system_error_alert", e.value),
                 )
-<<<<<<< HEAD
+
                 self.system_error_alert = ui.checkbox(
                     "System errors occur",
                     value=True,
                 )
-=======
->>>>>>> 4f16d1a0
+
                 self.experiment_complete_alert = ui.checkbox(
                     "Experiment completes",
                     value=self.settings.get("experiment_complete_alert", False),
