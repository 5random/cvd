"""
Email Alert Service Setup Wizard
Implementiert einen 4-stufigen Wizard für die Konfiguration des Email-Alert-Service mit NiceGUI Stepper
"""

from nicegui import ui
from typing import Dict, List, Optional, Any, Callable
from src.utils.email_alert_service import get_email_alert_service
from datetime import datetime
import re


class EmailAlertWizard:
    """4-Step Email Alert Service Setup Wizard using NiceGUI Stepper"""

    def __init__(self, on_save: Optional[Callable[[Dict[str, Any]], None]] = None):
        """Initialize the Email Alert Wizard

        Args:
            on_save: optional callback invoked with the configuration when saved
        """
        self.on_save = on_save
        self.alert_data = {
            "name": "",
            "emails": [],
            "settings": {
                "no_motion_detected": {"enabled": False, "delay_minutes": 5},
                "camera_offline": {"enabled": False},
                "system_error": {"enabled": False},
                "experiment_completes": {"enabled": False},
            },
        }

    def create_wizard(self) -> ui.card:
        """Create the Email Alert Setup Wizard"""
        with ui.card().classes("w-full max-w-4xl mx-auto") as wizard_card:
            ui.label("Email Alert Service Setup").classes("text-xl font-bold mb-4")

            with ui.stepper().props("vertical").classes("w-full") as stepper:
                self.stepper = stepper
                self._create_step1_alert_name()
                self._create_step2_email_addresses()
                self._create_step3_alert_settings()
                self._create_step4_review()

        return wizard_card

    def _create_step1_alert_name(self):
        """Step 1: Alert Configuration Name"""
        with ui.step("alert_name", title="Alert Configuration Name", icon="label"):
            ui.label("Step 1: Choose a Name for Your Alert Configuration").classes(
                "text-lg font-semibold mb-4"
            )
            ui.label(
                "Give your alert configuration a descriptive name to identify it later."
            ).classes("text-sm text-gray-600 mb-4")

            with ui.column().classes("gap-4 w-full"):
                # Alert Name Input
                name_input = (
                    ui.input(
                        "Configuration Name",
                        placeholder='e.g., "Lab Monitor Alerts", "Experiment Notifications"',
                    )
                    .classes("w-full")
                    .props("outlined")
                )

                # Suggestions
                ui.label("Suggestions:").classes("text-sm font-medium mt-2")
                suggestions = [
                    "Lab Monitor Alerts",
                    "Experiment Notifications",
                    "Security Alerts",
                    "System Monitoring",
                    f'CVD Alerts {datetime.now().strftime("%Y-%m-%d")}',
                ]

                with ui.row().classes("gap-2 flex-wrap"):
                    for suggestion in suggestions:
                        ui.button(
                            suggestion,
                            on_click=lambda _, s=suggestion: self._set_alert_name(
                                s, name_input, step1_feedback, step1_next_btn
                            ),
                        ).props("size=sm outline color=primary")

                # Validation feedback
                step1_feedback = ui.label("").classes("text-sm mt-2")

                # Set up validation
                name_input.on(
                    "input",
                    lambda: self._validate_step1(
                        name_input, step1_feedback, step1_next_btn
                    ),
                )

            with ui.stepper_navigation():
                step1_next_btn = ui.button(
                    "Next",
                    on_click=lambda: self._next_to_step2(name_input),
                    icon="arrow_forward",
                ).props("color=primary")
                step1_next_btn.disable()

    def _create_step2_email_addresses(self):
        """Step 2: Email Addresses Configuration"""
        with ui.step("email_config", title="Email Addresses", icon="email"):
            ui.label("Step 2: Configure Email Addresses").classes(
                "text-lg font-semibold mb-4"
            )
            ui.label(
                "Add email addresses that should receive alerts. You can add multiple recipients."
            ).classes("text-sm text-gray-600 mb-4")

            with ui.column().classes("gap-4 w-full"):
                # Email Input
                with ui.row().classes("gap-2 w-full items-end"):
                    email_input = (
                        ui.input("Email Address", placeholder="user@example.com")
                        .classes("flex-1")
                        .props("outlined")
                    )

                    add_email_btn = ui.button(
                        "Add Email",
                        icon="add",
                        on_click=lambda: self._add_email(
                            email_input,
                            email_list,
                            step2_feedback,
                            step2_next_btn,
                            email_feedback,
                        ),
                    ).props("color=primary")
                    add_email_btn.disable()

                # Email validation feedback
                email_feedback = ui.label("").classes("text-sm")

                # Set up email validation
                email_input.on(
                    "input",
                    lambda: self._validate_email_input(
                        email_input, email_feedback, add_email_btn
                    ),
                )

                # Current Email List
                ui.label("Recipients:").classes("text-sm font-medium mt-4")
                with ui.card().classes("w-full min-h-24"):
                    email_list = ui.column().classes("gap-2 p-2")
                    self._update_email_list(email_list)

                # Step validation feedback
                step2_feedback = ui.label(
                    "Add at least one valid email address to continue."
                ).classes("text-sm text-orange-600 mt-2")

            with ui.stepper_navigation():
                ui.button(
                    "Back", on_click=self.stepper.previous, icon="arrow_back"
                ).props("flat")
                step2_next_btn = ui.button(
                    "Next", on_click=self._next_to_step3, icon="arrow_forward"
                ).props("color=primary")
                step2_next_btn.disable()

    def _create_step3_alert_settings(self):
        """Step 3: Alert Settings Configuration"""
        with ui.step("alert_settings", title="Alert Settings", icon="settings"):
            ui.label("Step 3: Configure Alert Conditions").classes(
                "text-lg font-semibold mb-4"
            )
            ui.label(
                "Choose which events should trigger email alerts and configure their settings."
            ).classes("text-sm text-gray-600 mb-4")

            with ui.column().classes("gap-6 w-full"):
                # Configuration Summary
                ui.separator().classes("my-4")
                ui.label("Configuration Summary:").classes("text-sm font-semibold")
                summary_container = ui.column().classes("gap-2 p-3 bg-gray-50 rounded")

                # No Motion Detected Alert
                with ui.expansion(
                    "No Motion Detected Alert", icon="motion_photos_off"
                ).classes("w-full"):
                    with ui.column().classes("gap-3 p-4"):
                        no_motion_checkbox = ui.checkbox(
                            "Send alert when no motion is detected for extended period",
                            value=False,
                            on_change=lambda e: self._update_no_motion_setting(
                                e.value, summary_container
                            ),
                        )

                        with ui.row().classes("gap-4 items-center ml-6"):
                            ui.label("Alert delay:").classes("text-sm")
                            no_motion_delay = (
                                ui.number(
                                    "Minutes",
                                    value=5,
                                    min=1,
                                    max=1440,
                                    on_change=lambda e: self._update_no_motion_delay(
                                        e.value, summary_container
                                    ),
                                )
                                .classes("w-24")
                                .props("dense outlined")
                            )
                            ui.label(
                                "minutes without motion before sending alert"
                            ).classes("text-sm text-gray-600")

                # Camera Offline Alert
                with ui.expansion("Camera Offline Alert", icon="videocam_off").classes(
                    "w-full"
                ):
                    with ui.column().classes("gap-3 p-4"):
                        camera_offline_checkbox = ui.checkbox(
                            "Send alert when camera goes offline or becomes unavailable",
                            value=False,
                            on_change=lambda e: self._update_camera_offline_setting(
                                e.value, summary_container
                            ),
                        )
                        ui.label(
                            "Alert will be sent immediately when camera connection is lost."
                        ).classes("text-sm text-gray-600 ml-6")

                # System Error Alert
                with ui.expansion("System Error Alert", icon="error").classes("w-full"):
                    with ui.column().classes("gap-3 p-4"):
                        system_error_checkbox = ui.checkbox(
                            "Send alert when system errors occur",
                            value=False,
                            on_change=lambda e: self._update_system_error_setting(
                                e.value, summary_container
                            ),
                        )
                        ui.label(
                            "Alert will be sent when critical system errors are detected."
                        ).classes("text-sm text-gray-600 ml-6")
                # Experiment Complete Alert
                with ui.expansion("Experiment Complete Alert", icon="science").classes(
                    "w-full"
                ):
                    with ui.column().classes("gap-3 p-4"):
                        experiment_complete_checkbox = ui.checkbox(
                            "Send alert when experiments complete",
                            value=False,
                            on_change=lambda e: self._update_experiment_complete_setting(
                                e.value, summary_container
                            ),
                        )
                        ui.label(
                            "Alert will be sent when a running experiment finishes."
                        ).classes("text-sm text-gray-600 ml-6")

                self._update_summary(summary_container)

            with ui.stepper_navigation():
                ui.button(
                    "Back", on_click=self.stepper.previous, icon="arrow_back"
                ).props("flat")
                step3_next_btn = ui.button(
                    "Review", on_click=self._next_to_step4, icon="arrow_forward"
                ).props("color=primary")
                step3_next_btn.enable()  # Always enabled, user can proceed even with no alerts selected

    def _create_step4_review(self):
        """Step 4: Review Configuration Before Saving"""
        with ui.step("review", title="Review & Save", icon="preview"):
            ui.label("Step 4: Review Your Configuration").classes(
                "text-lg font-semibold mb-4"
            )
            ui.label(
                "Please review all settings before saving your email alert configuration."
            ).classes("text-sm text-gray-600 mb-6")

            with ui.column().classes("gap-6 w-full"):
                # Configuration Overview Card
                with ui.card().classes(
                    "w-full p-4 bg-blue-50 border-l-4 border-blue-500"
                ):
                    ui.label("Configuration Overview").classes(
                        "text-lg font-semibold text-blue-800 mb-3"
                    )

                    # Alert Name
                    with ui.row().classes("gap-3 items-center mb-2"):
                        ui.icon("label").classes("text-blue-600")
                        ui.label("Configuration Name:").classes("font-medium")
                        ui.label(self.alert_data["name"] or "Not set").classes(
                            "font-mono bg-white p-1 rounded"
                        )

                    # Email Recipients
                    with ui.row().classes("gap-3 items-start mb-2"):
                        ui.icon("email").classes("text-blue-600")
                        ui.label("Email Recipients:").classes("font-medium")
                        with ui.column().classes("gap-1"):
                            if self.alert_data["emails"]:
                                for email in self.alert_data["emails"]:
                                    ui.label(f"• {email}").classes(
                                        "font-mono text-sm bg-white p-1 rounded"
                                    )
                            else:
                                ui.label("No recipients added").classes(
                                    "text-orange-600"
                                )

                # Alert Types Card
                with ui.card().classes(
                    "w-full p-4 bg-green-50 border-l-4 border-green-500"
                ):
                    ui.label("Alert Types Configuration").classes(
                        "text-lg font-semibold text-green-800 mb-3"
                    )

                    alert_types = [
                        (
                            "no_motion_detected",
                            "No Motion Detected",
                            "motion_photos_off",
                        ),
                        ("camera_offline", "Camera Offline", "videocam_off"),
                        ("system_error", "System Error", "error"),
                        ("experiment_completes", "Experiment Complete", "check_circle"),
                    ]

                    active_alerts_count = 0
                    for alert_key, alert_name, icon in alert_types:
                        settings = self.alert_data["settings"][alert_key]
                        is_enabled = settings["enabled"]

                        if is_enabled:
                            active_alerts_count += 1

                        with ui.row().classes("gap-3 items-center mb-2"):
                            ui.icon(icon).classes(
                                "text-green-600" if is_enabled else "text-gray-400"
                            )
                            ui.label(alert_name).classes("font-medium")
                            if is_enabled:
                                ui.chip("Enabled", color="positive").props("dense")
                                if alert_key == "no_motion_detected":
                                    ui.label(
                                        f'({settings["delay_minutes"]} min delay)'
                                    ).classes("text-sm text-gray-600")
                            else:
                                ui.chip("Disabled", color="grey").props("dense outline")

                    if active_alerts_count == 0:
                        ui.label("⚠️ No alert types are currently enabled").classes(
                            "text-orange-600 font-medium mt-2"
                        )

                # Validation Summary
                with ui.card().classes(
                    "w-full p-4 bg-gray-50 border-l-4 border-gray-400"
                ):
                    ui.label("Configuration Status").classes(
                        "text-lg font-semibold text-gray-800 mb-3"
                    )

                    validation_issues = []

                    if not self.alert_data["name"]:
                        validation_issues.append("Configuration name is required")

                    if not self.alert_data["emails"]:
                        validation_issues.append(
                            "At least one email recipient is required"
                        )

                    if active_alerts_count == 0:
                        validation_issues.append(
                            "At least one alert type should be enabled"
                        )

                    if validation_issues:
                        ui.label("Issues found:").classes(
                            "font-medium text-red-600 mb-2"
                        )
                        for issue in validation_issues:
                            with ui.row().classes("gap-2 items-center"):
                                ui.icon("error").classes("text-red-500")
                                ui.label(issue).classes("text-red-600")
                    else:
                        with ui.row().classes("gap-2 items-center"):
                            ui.icon("check_circle").classes("text-green-600")
                            ui.label(
                                "Configuration is valid and ready to save"
                            ).classes("text-green-600 font-medium")

            # Navigation
            with ui.stepper_navigation():
                ui.button(
                    "Back", on_click=self.stepper.previous, icon="arrow_back"
                ).props("flat")
                ui.button(
                    "Save Configuration", on_click=self._save_configuration, icon="save"
                ).props("color=positive")
                ui.button("Test Alerts", on_click=self._test_alerts, icon="send").props(
                    "color=warning "
                )

    def _validate_step1(self, name_input, step1_feedback, step1_next_btn):
        """Validate Step 1: Alert Name"""
        name = name_input.value.strip() if name_input.value else ""

        if len(name) < 3:
            step1_feedback.text = "Name must be at least 3 characters long"
            step1_feedback.classes = "text-sm mt-2 text-red-600"
            step1_next_btn.disable()
        elif len(name) > 50:
            step1_feedback.text = "Name must be 50 characters or less"
            step1_feedback.classes = "text-sm mt-2 text-red-600"
            step1_next_btn.disable()
        else:
            step1_feedback.text = "✓ Valid configuration name"
            step1_feedback.classes = "text-sm mt-2 text-green-600"
            step1_next_btn.enable()
            self.alert_data["name"] = name

    def _set_alert_name(self, name: str, name_input, step1_feedback, step1_next_btn):
        """Set alert name from suggestion"""
        name_input.value = name
        self._validate_step1(name_input, step1_feedback, step1_next_btn)

    def _validate_email_input(self, email_input, email_feedback, add_email_btn):
        """Validate email input in real-time"""
        email = email_input.value.strip() if email_input.value else ""

        if not email:
            email_feedback.text = ""
            add_email_btn.disable()
            return

        if self._is_valid_email(email):
            if email in self.alert_data["emails"]:
                email_feedback.text = "Email already added"
                email_feedback.classes = "text-sm text-orange-600"
                add_email_btn.disable()
            else:
                email_feedback.text = "✓ Valid email address"
                email_feedback.classes = "text-sm text-green-600"
                add_email_btn.enable()
        else:
            email_feedback.text = "Please enter a valid email address"
            email_feedback.classes = "text-sm text-red-600"
            add_email_btn.disable()

    def _is_valid_email(self, email: str) -> bool:
        """Check if email format is valid"""
        pattern = r"^[a-zA-Z0-9._%+-]+@[a-zA-Z0-9.-]+\.[a-zA-Z]{2,}$"
        return re.match(pattern, email) is not None

    def _add_email(
        self, email_input, email_list, step2_feedback, step2_next_btn, email_feedback
    ):
        """Add email to the list"""
        email = email_input.value.strip()
        if (
            email
            and self._is_valid_email(email)
            and email not in self.alert_data["emails"]
        ):
            self.alert_data["emails"].append(email)
            email_input.value = ""
            self._update_email_list(email_list)
            self._validate_step2(step2_feedback, step2_next_btn)
            email_feedback.text = ""

    def _remove_email(
        self, email: str, email_list, step2_feedback=None, step2_next_btn=None
    ):
        """Remove email from the list"""
        if email in self.alert_data["emails"]:
            from typing import cast, List

            emails = cast(List[str], self.alert_data["emails"])
            emails.remove(email)
            self._update_email_list(email_list)
            if step2_feedback and step2_next_btn:
                self._validate_step2(step2_feedback, step2_next_btn)

    def _update_email_list(self, email_list):
        """Update the email list display"""
        email_list.clear()

        if not self.alert_data["emails"]:
            with email_list:
                ui.label("No email addresses added yet").classes(
                    "text-gray-500 text-sm italic"
                )
        else:
            with email_list:
                for email in self.alert_data["emails"]:
                    with ui.row().classes(
                        "gap-2 items-center justify-between w-full p-2 bg-blue-50 rounded"
                    ):
                        ui.icon("email").classes("text-blue-600")
                        ui.label(email).classes("flex-1")
                        ui.button(
                            icon="delete",
                            on_click=lambda _, e=email: self._remove_email(
                                e, email_list
                            ),
                        ).props("size=sm flat round color=negative")

    def _validate_step2(self, step2_feedback, step2_next_btn):
        """Validate Step 2: Email Addresses"""
        if len(self.alert_data["emails"]) > 0:
            step2_feedback.text = (
                f'✓ {len(self.alert_data["emails"])} email address(es) configured'
            )
            step2_feedback.classes = "text-sm mt-2 text-green-600"
            step2_next_btn.enable()
        else:
            step2_feedback.text = "Add at least one valid email address to continue."
            step2_feedback.classes = "text-sm text-orange-600 mt-2"
            step2_next_btn.disable()

    def _next_to_step2(self, name_input):
        """Navigate to step 2"""
        if name_input.value and len(name_input.value.strip()) >= 3:
            self.alert_data["name"] = name_input.value.strip()
            self.stepper.next()

    def _next_to_step3(self):
        """Navigate to step 3"""
        if len(self.alert_data["emails"]) > 0:
            self.stepper.next()

    def _next_to_step4(self):
        """Navigate to step 4 (review)"""
        self.stepper.next()

    def _update_no_motion_setting(self, value, summary_container):
        """Update no motion detection setting"""
        self.alert_data["settings"]["no_motion_detected"]["enabled"] = value
        self._update_summary(summary_container)

    def _update_no_motion_delay(self, value, summary_container):
        """Update no motion delay setting"""
        self.alert_data["settings"]["no_motion_detected"]["delay_minutes"] = value
        self._update_summary(summary_container)

    def _update_camera_offline_setting(self, value, summary_container):
        """Update camera offline setting"""
        self.alert_data["settings"]["camera_offline"]["enabled"] = value
        self._update_summary(summary_container)

    def _update_system_error_setting(self, value, summary_container):
        """Update system error setting"""
        self.alert_data["settings"]["system_error"]["enabled"] = value
        self._update_summary(summary_container)

    def _update_experiment_complete_setting(self, value, summary_container):
        """Update experiment complete setting"""
        self.alert_data["settings"]["experiment_completes"]["enabled"] = value
        self._update_summary(summary_container)

    def _update_summary(self, summary_container):
        """Update configuration summary"""
        summary_container.clear()

        with summary_container:
            # Configuration name
            with ui.row().classes("gap-2 items-center"):
                ui.icon("label").classes("text-blue-600")
                ui.label(f'Name: {self.alert_data["name"] or "Not set"}').classes(
                    "font-medium"
                )

            # Email recipients
            with ui.row().classes("gap-2 items-center"):
                ui.icon("email").classes("text-blue-600")
                ui.label(
                    f'Recipients: {len(self.alert_data["emails"])} email address(es)'
                )

            # Active alerts
            active_alerts = []
            for alert_type, settings in self.alert_data["settings"].items():
                if settings["enabled"]:
                    if alert_type == "no_motion_detected":
                        active_alerts.append(
                            f'No Motion ({settings["delay_minutes"]} min delay)'
                        )
                    elif alert_type == "camera_offline":
                        active_alerts.append("Camera Offline")
                    elif alert_type == "system_error":
                        active_alerts.append("System Errors")
                    elif alert_type == "experiment_completes":
                        active_alerts.append("Experiment Complete")

            with ui.row().classes("gap-2 items-center"):
                ui.icon("notifications").classes("text-blue-600")
                if active_alerts:
                    ui.label(f'Active Alerts: {", ".join(active_alerts)}')
                else:
                    ui.label("Active Alerts: None selected").classes("text-orange-600")

    def _save_configuration(self):
        """Save the alert configuration"""
        if not self.alert_data["name"]:
            ui.notify("Please provide a configuration name", type="warning")
            return

        if not self.alert_data["emails"]:
            ui.notify("Please add at least one email address", type="warning")
            return

        # Count active alerts
        active_count = sum(
            1
            for settings in self.alert_data["settings"].values()
            if settings["enabled"]
        )

        if active_count == 0:
            ui.notify("Please enable at least one alert type", type="warning")
            return

        # Here you would save the configuration to a file, database, etc.
        ui.notify(
            f'Configuration "{self.alert_data["name"]}" saved successfully! '
            f'{len(self.alert_data["emails"])} recipients, {active_count} alert types enabled.',
            type="positive",
        )

        if self.on_save:
            self.on_save(self.get_configuration())

        # Optional: Close wizard or reset
        self._reset_wizard()

    def _test_alerts(self):
        """Send test alerts to verify configuration"""
        if not self.alert_data["emails"]:
            ui.notify("Please add email addresses before testing", type="warning")
            return

        # Simulate sending test emails
        ui.notify(
            f'Test alerts sent to {len(self.alert_data["emails"])} recipient(s). '
            "Check your email for the test message.",
            type="info",
        )

    def _reset_wizard(self):
        """Reset wizard to initial state"""
        self.alert_data = {
            "name": "",
            "emails": [],
            "settings": {
                "no_motion_detected": {"enabled": False, "delay_minutes": 5},
                "camera_offline": {"enabled": False},
                "system_error": {"enabled": False},
                "experiment_completes": {"enabled": False},
            },
        }

        # Go back to first step
        self.stepper.value = "alert_name"

        ui.notify("Wizard reset", type="info")

    def get_configuration(self) -> Dict[str, Any]:
        """Get current configuration data"""
        return self.alert_data.copy()


class EmailAlertStatusDisplay:
    """Display current email alert configurations with overview and partially anonymized emails"""

    def __init__(self, alert_configurations: Optional[List[Dict[str, Any]]] = None):
        """
        Initialize the alert status display

        Args:
            alert_configurations: List of alert configurations to display
        """
        self.alert_configurations = alert_configurations or []
<<<<<<< HEAD

=======
        self.update_callback: Optional[Callable[[], None]] = None
        
>>>>>>> 2675e92b
    def anonymize_email(self, email: str) -> str:
        """
        Partially anonymize email address for display
        Example: test.user@example.com -> t***r@e***e.com
        """
        if not email or "@" not in email:
            return email

        local_part, domain = email.split("@", 1)

        # Anonymize local part
        if len(local_part) <= 2:
            local_anonymized = local_part[0] + "*"
        else:
            local_anonymized = (
                local_part[0] + "*" * (len(local_part) - 2) + local_part[-1]
            )

        # Anonymize domain
        if "." in domain:
            domain_parts = domain.split(".")
            domain_base = domain_parts[0]
            domain_ext = ".".join(domain_parts[1:])

            if len(domain_base) <= 2:
                domain_anonymized = domain_base[0] + "*"
            else:
                domain_anonymized = (
                    domain_base[0] + "*" * (len(domain_base) - 2) + domain_base[-1]
                )

            domain_anonymized += "." + domain_ext
        else:
            if len(domain) <= 2:
                domain_anonymized = domain[0] + "*"
            else:
                domain_anonymized = domain[0] + "*" * (len(domain) - 2) + domain[-1]

        return f"{local_anonymized}@{domain_anonymized}"

    def get_alert_type_display_name(self, alert_key: str) -> tuple:
        """Get display name and icon for alert type"""
        alert_display_map = {
            "no_motion_detected": ("Keine Bewegung", "motion_photos_off"),
            "camera_offline": ("Kamera Offline", "videocam_off"),
            "system_error": ("Systemfehler", "error"),
            "experiment_completes": ("Experiment Abgeschlossen", "science"),
        }
        return alert_display_map.get(
            alert_key, (alert_key.replace("_", " ").title(), "notifications")
        )

    def create_alert_overview(self) -> ui.card:
        """Create the main alert overview display"""
        with ui.card().classes("w-full") as overview_card:
            # Header
            with ui.row().classes("w-full items-center justify-between mb-4"):
                ui.label("E-Mail Alert Übersicht").classes("text-lg font-semibold")
                ui.button(
                    "Neue Konfiguration", icon="add", on_click=self._show_setup_wizard
                ).props("color=primary")

            if not self.alert_configurations:
                # No configurations available
                with ui.column().classes("items-center gap-4 p-8"):
                    ui.icon("notifications_off").classes("text-6xl text-gray-400")
                    ui.label("Keine E-Mail Alerts konfiguriert").classes(
                        "text-gray-600 text-center"
                    )
                    ui.label(
                        "Erstellen Sie eine neue Konfiguration um E-Mail Benachrichtigungen zu erhalten."
                    ).classes("text-sm text-gray-500 text-center")
                    ui.button(
                        "Erste Konfiguration erstellen",
                        icon="add_circle",
                        on_click=self._show_setup_wizard,
                    ).props("color=primary")
            else:
                # Show configurations
                for config in self.alert_configurations:
                    self._create_configuration_card(config)

        return overview_card

    def _create_configuration_card(self, config: Dict[str, Any]):
        """Create a card for a single alert configuration"""
        with ui.card().classes("w-full mb-4 border-l-4 border-blue-500"):
            with ui.card_section():
                # Configuration header
                with ui.row().classes("w-full items-center justify-between mb-3"):
                    with ui.row().classes("items-center gap-2"):
                        ui.icon("label").classes("text-blue-600")
                        ui.label(
                            config.get("name", "Unbenannte Konfiguration")
                        ).classes("font-semibold text-lg")

                    # Status badge
                    active_count = sum(
                        1
                        for settings in config.get("settings", {}).values()
                        if settings.get("enabled", False)
                    )
                    status_color = "positive" if active_count > 0 else "grey"
                    status_text = (
                        f"{active_count} Alert(s) aktiv"
                        if active_count > 0
                        else "Inaktiv"
                    )
                    ui.chip(status_text, color=status_color).props("dense")

                # Email recipients
                emails = config.get("emails", [])
                with ui.row().classes("items-center gap-2 mb-3"):
                    ui.icon("email").classes("text-gray-600")
                    ui.label(f"Empfänger ({len(emails)}):").classes("font-medium")

                if emails:
                    with ui.row().classes("gap-2 flex-wrap ml-6"):
                        for email in emails:
                            ui.chip(self.anonymize_email(email)).props("dense outline")
                else:
                    ui.label("Keine E-Mail Adressen konfiguriert").classes(
                        "text-orange-600 text-sm ml-6"
                    )

                # Alert types
                settings = config.get("settings", {})
                active_alerts = []
                inactive_alerts = []

                for alert_key, alert_settings in settings.items():
                    display_name, icon = self.get_alert_type_display_name(alert_key)
                    alert_info = {
                        "key": alert_key,
                        "name": display_name,
                        "icon": icon,
                        "settings": alert_settings,
                    }

                    if alert_settings.get("enabled", False):
                        active_alerts.append(alert_info)
                    else:
                        inactive_alerts.append(alert_info)

                # Active alerts
                if active_alerts:
                    with ui.row().classes("items-center gap-2 mb-2"):
                        ui.icon("notifications_active").classes("text-green-600")
                        ui.label("Aktive Alerts:").classes("font-medium")

                    with ui.column().classes("gap-2 ml-6"):
                        for alert in active_alerts:
                            with ui.row().classes("items-center gap-2"):
                                ui.icon(alert["icon"]).classes("text-green-600")
                                ui.label(alert["name"]).classes("text-sm")

                                # Show additional settings
                                if alert["key"] == "no_motion_detected":
                                    delay = alert["settings"].get("delay_minutes", 5)
                                    ui.chip(
                                        f"{delay} Min Verzögerung", color="blue"
                                    ).props("dense outline")

                # Inactive alerts (if any active alerts exist, show inactive ones collapsed)
                if inactive_alerts and active_alerts:
                    with ui.expansion(
                        "Inaktive Alerts", icon="notifications_off"
                    ).classes("w-full mt-2"):
                        with ui.column().classes("gap-1 p-2"):
                            for alert in inactive_alerts:
                                with ui.row().classes("items-center gap-2"):
                                    ui.icon(alert["icon"]).classes("text-gray-400")
                                    ui.label(alert["name"]).classes(
                                        "text-sm text-gray-600"
                                    )
                # Action buttons
                with ui.row().classes("gap-2 mt-4"):
                    ui.button(
                        "Bearbeiten",
                        icon="edit",
                        on_click=lambda e, c=config: self._edit_configuration(c),
                    ).props("size=sm color=primary")

                    ui.button(
                        "Test senden",
                        icon="send",
                        on_click=lambda e, c=config: self._send_test_alert(c),
                    ).props("size=sm color=warning")

                    ui.button(
                        "Löschen",
                        icon="delete",
                        on_click=lambda e, c=config: self._delete_configuration(c),
                    ).props("size=sm color=negative")

    def create_compact_status_widget(self) -> ui.card:
        """Create a compact status widget for dashboard integration"""
        with ui.card().classes("w-full max-w-sm") as status_widget:
            with ui.card_section():
                # Header
                with ui.row().classes("items-center justify-between mb-3"):
                    with ui.row().classes("items-center gap-2"):
                        ui.icon("notifications").classes("text-blue-600")
                        ui.label("E-Mail Alerts").classes("font-semibold")

                    # Quick status indicator
                    total_configs = len(self.alert_configurations)
                    active_configs = sum(
                        1
                        for config in self.alert_configurations
                        if sum(
                            1
                            for settings in config.get("settings", {}).values()
                            if settings.get("enabled", False)
                        )
                        > 0
                    )

                    if active_configs > 0:
                        ui.icon("check_circle").classes("text-green-600").tooltip(
                            f"{active_configs} von {total_configs} Konfigurationen aktiv"
                        )
                    else:
                        ui.icon("warning").classes("text-orange-600").tooltip(
                            "Keine aktiven Alert-Konfigurationen"
                        )

                # Quick summary
                if total_configs == 0:
                    ui.label("Keine Konfigurationen").classes("text-gray-600 text-sm")
                else:
                    ui.label(f"{total_configs} Konfiguration(en)").classes("text-sm")
                    if active_configs > 0:
                        total_recipients = sum(
                            len(config.get("emails", []))
                            for config in self.alert_configurations
                        )
                        ui.label(f"{total_recipients} Empfänger insgesamt").classes(
                            "text-xs text-gray-600"
                        )

                # Quick action button
                ui.button(
                    "Verwalten" if total_configs > 0 else "Einrichten",
                    icon="settings" if total_configs > 0 else "add",
                    on_click=self._show_management_dialog,
                ).props("size=sm color=primary outline").classes("w-full mt-2")

        return status_widget

    def add_configuration(self, config: Dict[str, Any]):
        """Add a new alert configuration"""
        self.alert_configurations.append(config)

    def remove_configuration(self, config: Dict[str, Any]):
        """Remove an alert configuration"""
        if config in self.alert_configurations:
            self.alert_configurations.remove(config)
<<<<<<< HEAD

    def update_configuration(
        self, old_config: Dict[str, Any], new_config: Dict[str, Any]
=======
    
    def update_configuration(
        self,
        old_config: Dict[str, Any],
        new_config: Dict[str, Any],
        callback: Optional[Callable[[], None]] = None,
>>>>>>> 2675e92b
    ):
        """Update an existing configuration"""
        try:
            index = self.alert_configurations.index(old_config)
            self.alert_configurations[index] = new_config
        except ValueError:
            pass  # Configuration not found
<<<<<<< HEAD

=======
        cb = callback or self.update_callback
        if cb:
            cb()
    
>>>>>>> 2675e92b
    # Event handlers for UI actions
    def _show_setup_wizard(self):
        """Show the setup wizard dialog"""

        def _on_save(config: Dict[str, Any]):
            self.add_configuration(config)
            dialog.close()

        with ui.dialog() as dialog, ui.card().classes("w-full max-w-4xl"):
            create_email_alert_wizard(on_save=_on_save)
            with ui.row().classes("w-full justify-end mt-4"):
                ui.button("Schließen", on_click=dialog.close).props("flat")

        dialog.open()

    def _edit_configuration(self, config: Dict[str, Any]):
        """Edit an existing configuration"""

        def _on_save(new_cfg: Dict[str, Any]):
            self.update_configuration(config, new_cfg)
            cb = self.update_callback
            if cb:
                cb()
            dialog.close()

        wizard = EmailAlertWizard(on_save=_on_save)
        wizard.alert_data = config.copy()

        with ui.dialog() as dialog, ui.card().classes("w-full max-w-4xl"):
            wizard.create_wizard()
            with ui.row().classes("w-full justify-end mt-4"):
                ui.button("Schließen", on_click=dialog.close).props("flat")

        dialog.open()

    def _send_test_alert(self, config: Dict[str, Any]):
        """Send a test alert for the configuration"""
        service = get_email_alert_service()
        if service is None:
            ui.notify("EmailAlertService nicht verfügbar", type="warning")
            return

        subject = f"Test-Alert ({config.get('name', 'Alert')})"
        body = "Dies ist ein Test des E-Mail-Alert-Systems."
        sent = 0
        for email in config.get("emails", []):
            if service.send_alert(subject, body, recipient=email):
                sent += 1

        ui.notify(
            f"Test-Alert an {sent} Empfänger gesendet",
            type="positive" if sent else "warning",
        )

    def _delete_configuration(
        self,
        config: Dict[str, Any],
        callback: Optional[Callable[[], None]] = None,
    ):
        """Delete a configuration with confirmation"""
        config_name = config.get("name", "Unbenannte Konfiguration")

        with ui.dialog() as dialog:
            with ui.card():
                ui.label("Konfiguration löschen").classes("text-lg font-bold")
                ui.label(f'Möchten Sie "{config_name}" wirklich löschen?').classes(
                    "mt-2"
                )

                with ui.row().classes("gap-2 justify-end mt-4"):
                    ui.button("Abbrechen", on_click=dialog.close).props("flat")

                    def _confirm():
                        self.remove_configuration(config)
                        dialog.close()
                        cb = callback or self.update_callback
                        if cb:
                            cb()

                    ui.button("Löschen", on_click=_confirm).props("color=negative")

        dialog.open()

    def _show_management_dialog(self):
        """Show the alert management dialog"""
        with ui.dialog() as dialog, ui.card().classes("w-full max-w-6xl"):
            ui.label("E-Mail Alert Verwaltung").classes("text-xl font-bold mb-4")
            self.create_alert_overview()
            with ui.row().classes("w-full justify-end mt-4"):
                ui.button("Schließen", on_click=dialog.close).props("flat")

        dialog.open()


def create_email_alert_wizard(
    on_save: Optional[Callable[[Dict[str, Any]], None]] = None,
) -> ui.card:
    """Factory function to create an Email Alert Setup Wizard"""
    wizard = EmailAlertWizard(on_save=on_save)
    return wizard.create_wizard()


def create_email_alert_status_display(
    configurations: Optional[List[Dict[str, Any]]] = None,
) -> ui.card:
    """Factory function to create an Email Alert Status Display"""
    display = EmailAlertStatusDisplay(configurations)
    return display.create_alert_overview()


def create_compact_alert_widget(
    configurations: Optional[List[Dict[str, Any]]] = None,
) -> ui.card:
    """Factory function to create a compact alert status widget"""
    display = EmailAlertStatusDisplay(configurations)
    return display.create_compact_status_widget()


# Example usage and test data
def create_demo_configurations() -> List[Dict[str, Any]]:
    """Create demo alert configurations for testing"""
    return [
        {
            "name": "Labor Überwachung",
            "emails": [
                "admin@lab.example.com",
                "security@lab.example.com",
                "technician@lab.example.com",
            ],
            "settings": {
                "no_motion_detected": {"enabled": True, "delay_minutes": 10},
                "camera_offline": {"enabled": True},
                "system_error": {"enabled": True},
                "experiment_completes": {"enabled": False},
            },
        },
        {
            "name": "Experiment Benachrichtigungen",
            "emails": ["researcher@university.edu", "supervisor@university.edu"],
            "settings": {
                "no_motion_detected": {"enabled": False, "delay_minutes": 5},
                "camera_offline": {"enabled": False},
                "system_error": {"enabled": True},
                "experiment_completes": {"enabled": True},
            },
        },
        {
            "name": "Inaktive Konfiguration",
            "emails": ["test@example.com"],
            "settings": {
                "no_motion_detected": {"enabled": False, "delay_minutes": 5},
                "camera_offline": {"enabled": False},
                "system_error": {"enabled": False},
                "experiment_completes": {"enabled": False},
            },
        },
    ]<|MERGE_RESOLUTION|>--- conflicted
+++ resolved
@@ -688,12 +688,8 @@
             alert_configurations: List of alert configurations to display
         """
         self.alert_configurations = alert_configurations or []
-<<<<<<< HEAD
-
-=======
         self.update_callback: Optional[Callable[[], None]] = None
-        
->>>>>>> 2675e92b
+
     def anonymize_email(self, email: str) -> str:
         """
         Partially anonymize email address for display
@@ -952,18 +948,13 @@
         """Remove an alert configuration"""
         if config in self.alert_configurations:
             self.alert_configurations.remove(config)
-<<<<<<< HEAD
-
-    def update_configuration(
-        self, old_config: Dict[str, Any], new_config: Dict[str, Any]
-=======
-    
+
     def update_configuration(
         self,
         old_config: Dict[str, Any],
         new_config: Dict[str, Any],
         callback: Optional[Callable[[], None]] = None,
->>>>>>> 2675e92b
+
     ):
         """Update an existing configuration"""
         try:
@@ -971,14 +962,12 @@
             self.alert_configurations[index] = new_config
         except ValueError:
             pass  # Configuration not found
-<<<<<<< HEAD
-
-=======
+
         cb = callback or self.update_callback
         if cb:
             cb()
     
->>>>>>> 2675e92b
+
     # Event handlers for UI actions
     def _show_setup_wizard(self):
         """Show the setup wizard dialog"""
