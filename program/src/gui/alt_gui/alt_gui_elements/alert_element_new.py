"""
Email Alert Service Setup Wizard
Implementiert einen 4-stufigen Wizard für die Konfiguration des Email-Alert-Service mit NiceGUI Stepper
"""

from nicegui import ui
from typing import Dict, List, Optional, Any, Callable
from src.utils.email_alert_service import get_email_alert_service
from datetime import datetime
import re


class EmailAlertWizard:
    """4-Step Email Alert Service Setup Wizard using NiceGUI Stepper"""

    def __init__(self, on_save: Optional[Callable[[Dict[str, Any]], None]] = None):
        """Initialize the Email Alert Wizard

        Args:
            on_save: optional callback invoked with the configuration when saved
        """
        self.on_save = on_save
        self.alert_data = {
            "name": "",
            "emails": [],
            "settings": {
                "no_motion_detected": {"enabled": False, "delay_minutes": 5},
                "camera_offline": {"enabled": False},
                "system_error": {"enabled": False},
                "experiment_completes": {"enabled": False},
            },
        }

    def create_wizard(self) -> ui.card:
        """Create the Email Alert Setup Wizard"""
        with ui.card().classes("w-full max-w-4xl mx-auto") as wizard_card:
            ui.label("Email Alert Service Setup").classes("text-xl font-bold mb-4")

            with ui.stepper().props("vertical").classes("w-full") as stepper:
                self.stepper = stepper
                self._create_step1_alert_name()
                self._create_step2_email_addresses()
                self._create_step3_alert_settings()
                self._create_step4_review()

        return wizard_card

    def _create_step1_alert_name(self):
        """Step 1: Alert Configuration Name"""
        with ui.step("alert_name", title="Alert Configuration Name", icon="label"):
            ui.label("Step 1: Choose a Name for Your Alert Configuration").classes(
                "text-lg font-semibold mb-4"
            )
            ui.label(
                "Give your alert configuration a descriptive name to identify it later."
            ).classes("text-sm text-gray-600 mb-4")

            with ui.column().classes("gap-4 w-full"):
                # Alert Name Input
                name_input = (
                    ui.input(
                        "Configuration Name",
                        placeholder='e.g., "Lab Monitor Alerts", "Experiment Notifications"',
                    )
                    .classes("w-full")
                    .props("outlined")
                )

                # Suggestions
                ui.label("Suggestions:").classes("text-sm font-medium mt-2")
                suggestions = [
                    "Lab Monitor Alerts",
                    "Experiment Notifications",
                    "Security Alerts",
                    "System Monitoring",
                    f'CVD Alerts {datetime.now().strftime("%Y-%m-%d")}',
                ]

                with ui.row().classes("gap-2 flex-wrap"):
                    for suggestion in suggestions:
                        ui.button(
                            suggestion,
                            on_click=lambda _, s=suggestion: self._set_alert_name(
                                s, name_input, step1_feedback, step1_next_btn
                            ),
                        ).props("size=sm outline color=primary")

                # Validation feedback
                step1_feedback = ui.label("").classes("text-sm mt-2")

                # Set up validation
                name_input.on(
                    "input",
                    lambda: self._validate_step1(
                        name_input, step1_feedback, step1_next_btn
                    ),
                )

            with ui.stepper_navigation():
                step1_next_btn = ui.button(
                    "Next",
                    on_click=lambda: self._next_to_step2(name_input),
                    icon="arrow_forward",
                ).props("color=primary")
                step1_next_btn.disable()

    def _create_step2_email_addresses(self):
        """Step 2: Email Addresses Configuration"""
        with ui.step("email_config", title="Email Addresses", icon="email"):
            ui.label("Step 2: Configure Email Addresses").classes(
                "text-lg font-semibold mb-4"
            )
            ui.label(
                "Add email addresses that should receive alerts. You can add multiple recipients."
            ).classes("text-sm text-gray-600 mb-4")

            with ui.column().classes("gap-4 w-full"):
                # Email Input
                with ui.row().classes("gap-2 w-full items-end"):
                    email_input = (
                        ui.input("Email Address", placeholder="user@example.com")
                        .classes("flex-1")
                        .props("outlined")
                    )

                    add_email_btn = ui.button(
                        "Add Email",
                        icon="add",
                        on_click=lambda: self._add_email(
                            email_input,
                            email_list,
                            step2_feedback,
                            step2_next_btn,
                            email_feedback,
                        ),
                    ).props("color=primary")
                    add_email_btn.disable()

                # Email validation feedback
                email_feedback = ui.label("").classes("text-sm")

                # Set up email validation
                email_input.on(
                    "input",
                    lambda: self._validate_email_input(
                        email_input, email_feedback, add_email_btn
                    ),
                )

                # Current Email List
                ui.label("Recipients:").classes("text-sm font-medium mt-4")
                with ui.card().classes("w-full min-h-24"):
                    email_list = ui.column().classes("gap-2 p-2")
                    self._update_email_list(email_list)

                # Step validation feedback
                step2_feedback = ui.label(
                    "Add at least one valid email address to continue."
                ).classes("text-sm text-orange-600 mt-2")

            with ui.stepper_navigation():
                ui.button(
                    "Back", on_click=self.stepper.previous, icon="arrow_back"
                ).props("flat")
                step2_next_btn = ui.button(
                    "Next", on_click=self._next_to_step3, icon="arrow_forward"
                ).props("color=primary")
                step2_next_btn.disable()

    def _create_step3_alert_settings(self):
        """Step 3: Alert Settings Configuration"""
        with ui.step("alert_settings", title="Alert Settings", icon="settings"):
            ui.label("Step 3: Configure Alert Conditions").classes(
                "text-lg font-semibold mb-4"
            )
            ui.label(
                "Choose which events should trigger email alerts and configure their settings."
            ).classes("text-sm text-gray-600 mb-4")

            with ui.column().classes("gap-6 w-full"):
                # Configuration Summary
                ui.separator().classes("my-4")
                ui.label("Configuration Summary:").classes("text-sm font-semibold")
                summary_container = ui.column().classes("gap-2 p-3 bg-gray-50 rounded")

                # No Motion Detected Alert
                with ui.expansion(
                    "No Motion Detected Alert", icon="motion_photos_off"
                ).classes("w-full"):
                    with ui.column().classes("gap-3 p-4"):
                        ui.checkbox(
                            "Send alert when no motion is detected for extended period",
                            value=False,
                            on_change=lambda e: self._update_no_motion_setting(
                                e.value, summary_container
                            ),
                        )

                        with ui.row().classes("gap-4 items-center ml-6"):
                            ui.label("Alert delay:").classes("text-sm")
                            (
                                ui.number(
                                    "Minutes",
                                    value=5,
                                    min=1,
                                    max=1440,
                                    on_change=lambda e: self._update_no_motion_delay(
                                        e.value, summary_container
                                    ),
                                )
                                .classes("w-24")
                                .props("dense outlined")
                            )
                            ui.label(
                                "minutes without motion before sending alert"
                            ).classes("text-sm text-gray-600")

                # Camera Offline Alert
                with ui.expansion("Camera Offline Alert", icon="videocam_off").classes(
                    "w-full"
                ):
                    with ui.column().classes("gap-3 p-4"):
                        ui.checkbox(
                            "Send alert when camera goes offline or becomes unavailable",
                            value=False,
                            on_change=lambda e: self._update_camera_offline_setting(
                                e.value, summary_container
                            ),
                        )
                        ui.label(
                            "Alert will be sent immediately when camera connection is lost."
                        ).classes("text-sm text-gray-600 ml-6")

                # System Error Alert
                with ui.expansion("System Error Alert", icon="error").classes("w-full"):
                    with ui.column().classes("gap-3 p-4"):
                        ui.checkbox(
                            "Send alert when system errors occur",
                            value=False,
                            on_change=lambda e: self._update_system_error_setting(
                                e.value, summary_container
                            ),
                        )
                        ui.label(
                            "Alert will be sent when critical system errors are detected."
                        ).classes("text-sm text-gray-600 ml-6")
                # Experiment Complete Alert
                with ui.expansion("Experiment Complete Alert", icon="science").classes(
                    "w-full"
                ):
                    with ui.column().classes("gap-3 p-4"):
                        ui.checkbox(
                            "Send alert when experiments complete",
                            value=False,
                            on_change=lambda e: self._update_experiment_complete_setting(
                                e.value, summary_container
                            ),
                        )
                        ui.label(
                            "Alert will be sent when a running experiment finishes."
                        ).classes("text-sm text-gray-600 ml-6")

                self._update_summary(summary_container)

            with ui.stepper_navigation():
                ui.button(
                    "Back", on_click=self.stepper.previous, icon="arrow_back"
                ).props("flat")
                step3_next_btn = ui.button(
                    "Review", on_click=self._next_to_step4, icon="arrow_forward"
                ).props("color=primary")
                step3_next_btn.enable()  # Always enabled, user can proceed even with no alerts selected

    def _create_step4_review(self):
        """Step 4: Review Configuration Before Saving"""
        with ui.step("review", title="Review & Save", icon="preview"):
            ui.label("Step 4: Review Your Configuration").classes(
                "text-lg font-semibold mb-4"
            )
            ui.label(
                "Please review all settings before saving your email alert configuration."
            ).classes("text-sm text-gray-600 mb-6")

            with ui.column().classes("gap-6 w-full"):
                # Configuration Overview Card
                with ui.card().classes(
                    "w-full p-4 bg-blue-50 border-l-4 border-blue-500"
                ):
                    ui.label("Configuration Overview").classes(
                        "text-lg font-semibold text-blue-800 mb-3"
                    )

                    # Alert Name
                    with ui.row().classes("gap-3 items-center mb-2"):
                        ui.icon("label").classes("text-blue-600")
                        ui.label("Configuration Name:").classes("font-medium")
                        ui.label(self.alert_data["name"] or "Not set").classes(
                            "font-mono bg-white p-1 rounded"
                        )

                    # Email Recipients
                    with ui.row().classes("gap-3 items-start mb-2"):
                        ui.icon("email").classes("text-blue-600")
                        ui.label("Email Recipients:").classes("font-medium")
                        with ui.column().classes("gap-1"):
                            if self.alert_data["emails"]:
                                for email in self.alert_data["emails"]:
                                    ui.label(f"• {email}").classes(
                                        "font-mono text-sm bg-white p-1 rounded"
                                    )
                            else:
                                ui.label("No recipients added").classes(
                                    "text-orange-600"
                                )

                # Alert Types Card
                with ui.card().classes(
                    "w-full p-4 bg-green-50 border-l-4 border-green-500"
                ):
                    ui.label("Alert Types Configuration").classes(
                        "text-lg font-semibold text-green-800 mb-3"
                    )

                    alert_types = [
                        (
                            "no_motion_detected",
                            "No Motion Detected",
                            "motion_photos_off",
                        ),
                        ("camera_offline", "Camera Offline", "videocam_off"),
                        ("system_error", "System Error", "error"),
                        ("experiment_completes", "Experiment Complete", "check_circle"),
                    ]

                    active_alerts_count = 0
                    for alert_key, alert_name, icon in alert_types:
                        settings = self.alert_data["settings"][alert_key]
                        is_enabled = settings["enabled"]

                        if is_enabled:
                            active_alerts_count += 1

                        with ui.row().classes("gap-3 items-center mb-2"):
                            ui.icon(icon).classes(
                                "text-green-600" if is_enabled else "text-gray-400"
                            )
                            ui.label(alert_name).classes("font-medium")
                            if is_enabled:
                                ui.chip("Enabled", color="positive").props("dense")
                                if alert_key == "no_motion_detected":
                                    ui.label(
                                        f'({settings["delay_minutes"]} min delay)'
                                    ).classes("text-sm text-gray-600")
                            else:
                                ui.chip("Disabled", color="grey").props("dense outline")

                    if active_alerts_count == 0:
                        ui.label("⚠️ No alert types are currently enabled").classes(
                            "text-orange-600 font-medium mt-2"
                        )

                # Validation Summary
                with ui.card().classes(
                    "w-full p-4 bg-gray-50 border-l-4 border-gray-400"
                ):
                    ui.label("Configuration Status").classes(
                        "text-lg font-semibold text-gray-800 mb-3"
                    )

                    validation_issues = []

                    if not self.alert_data["name"]:
                        validation_issues.append("Configuration name is required")

                    if not self.alert_data["emails"]:
                        validation_issues.append(
                            "At least one email recipient is required"
                        )

                    if active_alerts_count == 0:
                        validation_issues.append(
                            "At least one alert type should be enabled"
                        )

                    if validation_issues:
                        ui.label("Issues found:").classes(
                            "font-medium text-red-600 mb-2"
                        )
                        for issue in validation_issues:
                            with ui.row().classes("gap-2 items-center"):
                                ui.icon("error").classes("text-red-500")
                                ui.label(issue).classes("text-red-600")
                    else:
                        with ui.row().classes("gap-2 items-center"):
                            ui.icon("check_circle").classes("text-green-600")
                            ui.label(
                                "Configuration is valid and ready to save"
                            ).classes("text-green-600 font-medium")

            # Navigation
            with ui.stepper_navigation():
                ui.button(
                    "Back", on_click=self.stepper.previous, icon="arrow_back"
                ).props("flat")
                ui.button(
                    "Save Configuration", on_click=self._save_configuration, icon="save"
                ).props("color=positive")
                ui.button("Test Alerts", on_click=self._test_alerts, icon="send").props(
                    "color=warning "
                )

    def _validate_step1(self, name_input, step1_feedback, step1_next_btn):
        """Validate Step 1: Alert Name"""
        name = name_input.value.strip() if name_input.value else ""

        if len(name) < 3:
            step1_feedback.text = "Name must be at least 3 characters long"
            step1_feedback.classes("text-sm mt-2 text-red-600")
            step1_next_btn.disable()
        elif len(name) > 50:
            step1_feedback.text = "Name must be 50 characters or less"
            step1_feedback.classes("text-sm mt-2 text-red-600")
            step1_next_btn.disable()
        else:
            step1_feedback.text = "✓ Valid configuration name"
            step1_feedback.classes("text-sm mt-2 text-green-600")
            step1_next_btn.enable()
            self.alert_data["name"] = name

    def _set_alert_name(self, name: str, name_input, step1_feedback, step1_next_btn):
        """Set alert name from suggestion"""
        name_input.value = name
        self._validate_step1(name_input, step1_feedback, step1_next_btn)

    def _validate_email_input(self, email_input, email_feedback, add_email_btn):
        """Validate email input in real-time"""
        email = email_input.value.strip() if email_input.value else ""

        if not email:
            email_feedback.text = ""
            add_email_btn.disable()
            return

        if self._is_valid_email(email):
            if email in self.alert_data["emails"]:
                email_feedback.text = "Email already added"
                email_feedback.classes("text-sm text-orange-600")
                add_email_btn.disable()
            else:
                email_feedback.text = "✓ Valid email address"
                email_feedback.classes("text-sm text-green-600")
                add_email_btn.enable()
        else:
            email_feedback.text = "Please enter a valid email address"
            email_feedback.classes("text-sm text-red-600")
            add_email_btn.disable()

    def _is_valid_email(self, email: str) -> bool:
        """Check if email format is valid"""
        pattern = r"^[a-zA-Z0-9._%+-]+@[a-zA-Z0-9.-]+\.[a-zA-Z]{2,}$"
        return re.match(pattern, email) is not None

    def _add_email(
        self, email_input, email_list, step2_feedback, step2_next_btn, email_feedback
    ):
        """Add email to the list"""
        email = email_input.value.strip()
        if (
            email
            and self._is_valid_email(email)
            and email not in self.alert_data["emails"]
        ):
            self.alert_data["emails"].append(email)
            email_input.value = ""
            self._update_email_list(email_list)
            self._validate_step2(step2_feedback, step2_next_btn)
            email_feedback.text = ""

    def _remove_email(
        self, email: str, email_list, step2_feedback=None, step2_next_btn=None
    ):
        """Remove email from the list"""
        if email in self.alert_data["emails"]:
            from typing import cast, List

            emails = cast(List[str], self.alert_data["emails"])
            emails.remove(email)
            self._update_email_list(email_list)
            if step2_feedback and step2_next_btn:
                self._validate_step2(step2_feedback, step2_next_btn)

    def _update_email_list(self, email_list):
        """Update the email list display"""
        email_list.clear()

        if not self.alert_data["emails"]:
            with email_list:
                ui.label("No email addresses added yet").classes(
                    "text-gray-500 text-sm italic"
                )
        else:
            with email_list:
                for email in self.alert_data["emails"]:
                    with ui.row().classes(
                        "gap-2 items-center justify-between w-full p-2 bg-blue-50 rounded"
                    ):
                        ui.icon("email").classes("text-blue-600")
                        ui.label(email).classes("flex-1")
                        ui.button(
                            icon="delete",
                            on_click=lambda _, e=email: self._remove_email(
                                e, email_list
                            ),
                        ).props("size=sm flat round color=negative")

    def _validate_step2(self, step2_feedback, step2_next_btn):
        """Validate Step 2: Email Addresses"""
        if len(self.alert_data["emails"]) > 0:
            step2_feedback.text = (
                f'✓ {len(self.alert_data["emails"])} email address(es) configured'
            )
            step2_feedback.classes("text-sm mt-2 text-green-600")
            step2_next_btn.enable()
        else:
            step2_feedback.text = "Add at least one valid email address to continue."
            step2_feedback.classes("text-sm text-orange-600 mt-2")
            step2_next_btn.disable()

    def _next_to_step2(self, name_input):
        """Navigate to step 2"""
        if name_input.value and len(name_input.value.strip()) >= 3:
            self.alert_data["name"] = name_input.value.strip()
            self.stepper.next()

    def _next_to_step3(self):
        """Navigate to step 3"""
        if len(self.alert_data["emails"]) > 0:
            self.stepper.next()

    def _next_to_step4(self):
        """Navigate to step 4 (review)"""
        self.stepper.next()

    def _update_no_motion_setting(self, value, summary_container):
        """Update no motion detection setting"""
        self.alert_data["settings"]["no_motion_detected"]["enabled"] = value
        self._update_summary(summary_container)

    def _update_no_motion_delay(self, value, summary_container):
        """Update no motion delay setting"""
        self.alert_data["settings"]["no_motion_detected"]["delay_minutes"] = value
        self._update_summary(summary_container)

    def _update_camera_offline_setting(self, value, summary_container):
        """Update camera offline setting"""
        self.alert_data["settings"]["camera_offline"]["enabled"] = value
        self._update_summary(summary_container)

    def _update_system_error_setting(self, value, summary_container):
        """Update system error setting"""
        self.alert_data["settings"]["system_error"]["enabled"] = value
        self._update_summary(summary_container)

    def _update_experiment_complete_setting(self, value, summary_container):
        """Update experiment complete setting"""
        self.alert_data["settings"]["experiment_completes"]["enabled"] = value
        self._update_summary(summary_container)

    def _update_summary(self, summary_container):
        """Update configuration summary"""
        summary_container.clear()

        with summary_container:
            # Configuration name
            with ui.row().classes("gap-2 items-center"):
                ui.icon("label").classes("text-blue-600")
                ui.label(f'Name: {self.alert_data["name"] or "Not set"}').classes(
                    "font-medium"
                )

            # Email recipients
            with ui.row().classes("gap-2 items-center"):
                ui.icon("email").classes("text-blue-600")
                ui.label(
                    f'Recipients: {len(self.alert_data["emails"])} email address(es)'
                )

            # Active alerts
            active_alerts = []
            for alert_type, settings in self.alert_data["settings"].items():
                if settings["enabled"]:
                    if alert_type == "no_motion_detected":
                        active_alerts.append(
                            f'No Motion ({settings["delay_minutes"]} min delay)'
                        )
                    elif alert_type == "camera_offline":
                        active_alerts.append("Camera Offline")
                    elif alert_type == "system_error":
                        active_alerts.append("System Errors")
                    elif alert_type == "experiment_completes":
                        active_alerts.append("Experiment Complete")

            with ui.row().classes("gap-2 items-center"):
                ui.icon("notifications").classes("text-blue-600")
                if active_alerts:
                    ui.label(f'Active Alerts: {", ".join(active_alerts)}')
                else:
                    ui.label("Active Alerts: None selected").classes("text-orange-600")

    def _save_configuration(self):
        """Save the alert configuration"""
        if not self.alert_data["name"]:
            ui.notify("Please provide a configuration name", type="warning")
            return

        if not self.alert_data["emails"]:
            ui.notify("Please add at least one email address", type="warning")
            return

        # Count active alerts
        active_count = sum(
            1
            for settings in self.alert_data["settings"].values()
            if settings["enabled"]
        )

        if active_count == 0:
            ui.notify("Please enable at least one alert type", type="warning")
            return

        # Here you would save the configuration to a file, database, etc.
        ui.notify(
            f'Configuration "{self.alert_data["name"]}" saved successfully! '
            f'{len(self.alert_data["emails"])} recipients, {active_count} alert types enabled.',
            type="positive",
        )

        if self.on_save:
            self.on_save(self.get_configuration())

        # Optional: Close wizard or reset
        self._reset_wizard()

    def _test_alerts(self):
        """Send test alerts to verify configuration"""
        if not self.alert_data["emails"]:
            ui.notify("Please add email addresses before testing", type="warning")
            return

        # Simulate sending test emails
        ui.notify(
            f'Test alerts sent to {len(self.alert_data["emails"])} recipient(s). '
            "Check your email for the test message.",
            type="info",
        )

    def _reset_wizard(self):
        """Reset wizard to initial state"""
        self.alert_data = {
            "name": "",
            "emails": [],
            "settings": {
                "no_motion_detected": {"enabled": False, "delay_minutes": 5},
                "camera_offline": {"enabled": False},
                "system_error": {"enabled": False},
                "experiment_completes": {"enabled": False},
            },
        }

        # Go back to first step
        self.stepper.value = "alert_name"

        ui.notify("Wizard reset", type="info")

    def get_configuration(self) -> Dict[str, Any]:
        """Get current configuration data"""
        return self.alert_data.copy()


class EmailAlertStatusDisplay:
    """Display current email alert configurations with overview and partially anonymized emails"""

    def __init__(self, alert_configurations: Optional[List[Dict[str, Any]]] = None):
        """
        Initialize the alert status display

        Args:
            alert_configurations: List of alert configurations to display
        """
        self.alert_configurations = alert_configurations or []
        self.update_callback: Optional[Callable[[], None]] = None

    def anonymize_email(self, email: str) -> str:
        """
        Partially anonymize email address for display
        Example: test.user@example.com -> t***r@e***e.com
        """
        if not email or "@" not in email:
            return email

        local_part, domain = email.split("@", 1)

        # Anonymize local part
        if len(local_part) <= 2:
            local_anonymized = local_part[0] + "*"
        else:
            local_anonymized = (
                local_part[0] + "*" * (len(local_part) - 2) + local_part[-1]
            )

        # Anonymize domain
        if "." in domain:
            domain_parts = domain.split(".")
            domain_base = domain_parts[0]
            domain_ext = ".".join(domain_parts[1:])

            if len(domain_base) <= 2:
                domain_anonymized = domain_base[0] + "*"
            else:
                domain_anonymized = (
                    domain_base[0] + "*" * (len(domain_base) - 2) + domain_base[-1]
                )

            domain_anonymized += "." + domain_ext
        else:
            if len(domain) <= 2:
                domain_anonymized = domain[0] + "*"
            else:
                domain_anonymized = domain[0] + "*" * (len(domain) - 2) + domain[-1]

        return f"{local_anonymized}@{domain_anonymized}"

    def get_alert_type_display_name(self, alert_key: str) -> tuple:
        """Get display name and icon for alert type"""
        alert_display_map = {
            "no_motion_detected": ("Keine Bewegung", "motion_photos_off"),
            "camera_offline": ("Kamera Offline", "videocam_off"),
            "system_error": ("Systemfehler", "error"),
            "experiment_completes": ("Experiment Abgeschlossen", "science"),
        }
        return alert_display_map.get(
            alert_key, (alert_key.replace("_", " ").title(), "notifications")
        )

    def create_alert_overview(self) -> ui.card:
        """Create the main alert overview display"""
        with ui.card().classes("w-full") as overview_card:
            # Header
            with ui.row().classes("w-full items-center justify-between mb-4"):
                ui.label("E-Mail Alert Übersicht").classes("text-lg font-semibold")
                ui.button(
                    "Neue Konfiguration", icon="add", on_click=self._show_setup_wizard
                ).props("color=primary")

            if not self.alert_configurations:
                # No configurations available
                with ui.column().classes("items-center gap-4 p-8"):
                    ui.icon("notifications_off").classes("text-6xl text-gray-400")
                    ui.label("Keine E-Mail Alerts konfiguriert").classes(
                        "text-gray-600 text-center"
                    )
                    ui.label(
                        "Erstellen Sie eine neue Konfiguration um E-Mail Benachrichtigungen zu erhalten."
                    ).classes("text-sm text-gray-500 text-center")
                    ui.button(
                        "Erste Konfiguration erstellen",
                        icon="add_circle",
                        on_click=self._show_setup_wizard,
                    ).props("color=primary")
            else:
                # Show configurations
                for config in self.alert_configurations:
                    self._create_configuration_card(config)

        return overview_card

    def _create_configuration_card(self, config: Dict[str, Any]):
        """Create a card for a single alert configuration"""
        with ui.card().classes("w-full mb-4 border-l-4 border-blue-500"):
            with ui.card_section():
                # Configuration header
                with ui.row().classes("w-full items-center justify-between mb-3"):
                    with ui.row().classes("items-center gap-2"):
                        ui.icon("label").classes("text-blue-600")
                        ui.label(
                            config.get("name", "Unbenannte Konfiguration")
                        ).classes("font-semibold text-lg")

                    # Status badge
                    active_count = sum(
                        1
                        for settings in config.get("settings", {}).values()
                        if settings.get("enabled", False)
                    )
                    status_color = "positive" if active_count > 0 else "grey"
                    status_text = (
                        f"{active_count} Alert(s) aktiv"
                        if active_count > 0
                        else "Inaktiv"
                    )
                    ui.chip(status_text, color=status_color).props("dense")

                # Email recipients
                emails = config.get("emails", [])
                with ui.row().classes("items-center gap-2 mb-3"):
                    ui.icon("email").classes("text-gray-600")
                    ui.label(f"Empfänger ({len(emails)}):").classes("font-medium")

                if emails:
                    with ui.row().classes("gap-2 flex-wrap ml-6"):
                        for email in emails:
                            ui.chip(self.anonymize_email(email)).props("dense outline")
                else:
                    ui.label("Keine E-Mail Adressen konfiguriert").classes(
                        "text-orange-600 text-sm ml-6"
                    )

                # Alert types
                settings = config.get("settings", {})
                active_alerts = []
                inactive_alerts = []

                for alert_key, alert_settings in settings.items():
                    display_name, icon = self.get_alert_type_display_name(alert_key)
                    alert_info = {
                        "key": alert_key,
                        "name": display_name,
                        "icon": icon,
                        "settings": alert_settings,
                    }

                    if alert_settings.get("enabled", False):
                        active_alerts.append(alert_info)
                    else:
                        inactive_alerts.append(alert_info)

                # Active alerts
                if active_alerts:
                    with ui.row().classes("items-center gap-2 mb-2"):
                        ui.icon("notifications_active").classes("text-green-600")
                        ui.label("Aktive Alerts:").classes("font-medium")

                    with ui.column().classes("gap-2 ml-6"):
                        for alert in active_alerts:
                            with ui.row().classes("items-center gap-2"):
                                ui.icon(alert["icon"]).classes("text-green-600")
                                ui.label(alert["name"]).classes("text-sm")

                                # Show additional settings
                                if alert["key"] == "no_motion_detected":
                                    delay = alert["settings"].get("delay_minutes", 5)
                                    ui.chip(
                                        f"{delay} Min Verzögerung", color="blue"
                                    ).props("dense outline")

                # Inactive alerts (if any active alerts exist, show inactive ones collapsed)
                if inactive_alerts and active_alerts:
                    with ui.expansion(
                        "Inaktive Alerts", icon="notifications_off"
                    ).classes("w-full mt-2"):
                        with ui.column().classes("gap-1 p-2"):
                            for alert in inactive_alerts:
                                with ui.row().classes("items-center gap-2"):
                                    ui.icon(alert["icon"]).classes("text-gray-400")
                                    ui.label(alert["name"]).classes(
                                        "text-sm text-gray-600"
                                    )
                # Action buttons
                with ui.row().classes("gap-2 mt-4"):
                    ui.button(
                        "Bearbeiten",
                        icon="edit",
                        on_click=lambda e, c=config: self._edit_configuration(c),
                    ).props("size=sm color=primary")

                    ui.button(
                        "Test senden",
                        icon="send",
                        on_click=lambda e, c=config: self._send_test_alert(c),
                    ).props("size=sm color=warning")

                    ui.button(
                        "Löschen",
                        icon="delete",
                        on_click=lambda e, c=config: self._delete_configuration(c),
                    ).props("size=sm color=negative")

    def create_compact_status_widget(self) -> ui.card:
        """Create a compact status widget for dashboard integration"""
        with ui.card().classes("w-full max-w-sm") as status_widget:
            with ui.card_section():
                # Header
                with ui.row().classes("items-center justify-between mb-3"):
                    with ui.row().classes("items-center gap-2"):
                        ui.icon("notifications").classes("text-blue-600")
                        ui.label("E-Mail Alerts").classes("font-semibold")

                    # Quick status indicator
                    total_configs = len(self.alert_configurations)
                    active_configs = sum(
                        1
                        for config in self.alert_configurations
                        if sum(
                            1
                            for settings in config.get("settings", {}).values()
                            if settings.get("enabled", False)
                        )
                        > 0
                    )

                    if active_configs > 0:
                        ui.icon("check_circle").classes("text-green-600").tooltip(
                            f"{active_configs} von {total_configs} Konfigurationen aktiv"
                        )
                    else:
                        ui.icon("warning").classes("text-orange-600").tooltip(
                            "Keine aktiven Alert-Konfigurationen"
                        )

                # Quick summary
                if total_configs == 0:
                    ui.label("Keine Konfigurationen").classes("text-gray-600 text-sm")
                else:
                    ui.label(f"{total_configs} Konfiguration(en)").classes("text-sm")
                    if active_configs > 0:
                        total_recipients = sum(
                            len(config.get("emails", []))
                            for config in self.alert_configurations
                        )
                        ui.label(f"{total_recipients} Empfänger insgesamt").classes(
                            "text-xs text-gray-600"
                        )

                # Quick action button
                ui.button(
                    "Verwalten" if total_configs > 0 else "Einrichten",
                    icon="settings" if total_configs > 0 else "add",
                    on_click=self._show_management_dialog,
                ).props("size=sm color=primary outline").classes("w-full mt-2")

        return status_widget

    def add_configuration(self, config: Dict[str, Any]):
        """Add a new alert configuration"""
        self.alert_configurations.append(config)

    def remove_configuration(
        self,
        config: Dict[str, Any],
        callback: Optional[Callable[[], None]] = None,
    ) -> None:
        """Remove an alert configuration"""
        if config in self.alert_configurations:
            self.alert_configurations.remove(config)
        cb = callback or self.update_callback
        if cb:
            cb()

    def update_configuration(
        self,
        old_config: Dict[str, Any],
        new_config: Dict[str, Any],
        callback: Optional[Callable[[], None]] = None,
    ):
        """Update an existing configuration"""
        try:
            index = self.alert_configurations.index(old_config)
            self.alert_configurations[index] = new_config
        except ValueError:
            pass  # Configuration not found

        cb = callback or self.update_callback
        if cb:
            cb()
<<<<<<< HEAD
=======

>>>>>>> bc15628e

    # Event handlers for UI actions
    def _show_setup_wizard(self):
        """Show the setup wizard dialog"""

        def _on_save(config: Dict[str, Any]):
            self.add_configuration(config)
            cb = self.update_callback
            if cb:
                cb()
            dialog.close()

        with ui.dialog() as dialog, ui.card().classes("w-full max-w-4xl"):
            create_email_alert_wizard(on_save=_on_save)
            with ui.row().classes("w-full justify-end mt-4"):
                ui.button("Schließen", on_click=dialog.close).props("flat")

        dialog.open()

    def _edit_configuration(self, config: Dict[str, Any]):
        """Edit an existing configuration"""

        def _on_save(new_cfg: Dict[str, Any]):
            self.update_configuration(
                config,
                new_cfg,
                callback=self.update_callback,
            )
            dialog.close()

        wizard = EmailAlertWizard(on_save=_on_save)
        wizard.alert_data = config.copy()

        with ui.dialog() as dialog, ui.card().classes("w-full max-w-4xl"):
            wizard.create_wizard()
            with ui.row().classes("w-full justify-end mt-4"):
                ui.button("Schließen", on_click=dialog.close).props("flat")

        dialog.open()

    def _send_test_alert(self, config: Dict[str, Any]):
        """Send a test alert for the configuration"""
        service = get_email_alert_service()
        if service is None:
            ui.notify("EmailAlertService nicht verfügbar", type="warning")
            return

        subject = f"Test-Alert ({config.get('name', 'Alert')})"
        body = "Dies ist ein Test des E-Mail-Alert-Systems."
        sent = 0
        for email in config.get("emails", []):
            if service.send_alert(subject, body, recipient=email):
                sent += 1

        ui.notify(
            f"Test-Alert an {sent} Empfänger gesendet",
            type="positive" if sent else "warning",
        )

    def _delete_configuration(
        self,
        config: Dict[str, Any],
        callback: Optional[Callable[[], None]] = None,
    ):
        """Delete a configuration with confirmation"""
        config_name = config.get("name", "Unbenannte Konfiguration")

        with ui.dialog() as dialog:
            with ui.card():
                ui.label("Konfiguration löschen").classes("text-lg font-bold")
                ui.label(f'Möchten Sie "{config_name}" wirklich löschen?').classes(
                    "mt-2"
                )

                with ui.row().classes("gap-2 justify-end mt-4"):
                    ui.button("Abbrechen", on_click=dialog.close).props("flat")

                    def _confirm():
                        self.remove_configuration(config, callback)
                        dialog.close()

                    ui.button("Löschen", on_click=_confirm).props("color=negative")

        dialog.open()

    def _show_management_dialog(self):
        """Show the alert management dialog"""
        with ui.dialog() as dialog, ui.card().classes("w-full max-w-6xl"):
            ui.label("E-Mail Alert Verwaltung").classes("text-xl font-bold mb-4")
            self.create_alert_overview()
            with ui.row().classes("w-full justify-end mt-4"):
                ui.button("Schließen", on_click=dialog.close).props("flat")

        dialog.open()


def create_email_alert_wizard(
    on_save: Optional[Callable[[Dict[str, Any]], None]] = None,
) -> ui.card:
    """Factory function to create an Email Alert Setup Wizard"""
    wizard = EmailAlertWizard(on_save=on_save)
    return wizard.create_wizard()


def create_email_alert_status_display(
    configurations: Optional[List[Dict[str, Any]]] = None,
) -> ui.card:
    """Factory function to create an Email Alert Status Display"""
    display = EmailAlertStatusDisplay(configurations)
    return display.create_alert_overview()


def create_compact_alert_widget(
    configurations: Optional[List[Dict[str, Any]]] = None,
) -> ui.card:
    """Factory function to create a compact alert status widget"""
    display = EmailAlertStatusDisplay(configurations)
    return display.create_compact_status_widget()


# Example usage and test data
def create_demo_configurations() -> List[Dict[str, Any]]:
    """Create demo alert configurations for testing"""
    return [
        {
            "name": "Labor Überwachung",
            "emails": [
                "admin@lab.example.com",
                "security@lab.example.com",
                "technician@lab.example.com",
            ],
            "settings": {
                "no_motion_detected": {"enabled": True, "delay_minutes": 10},
                "camera_offline": {"enabled": True},
                "system_error": {"enabled": True},
                "experiment_completes": {"enabled": False},
            },
        },
        {
            "name": "Experiment Benachrichtigungen",
            "emails": ["researcher@university.edu", "supervisor@university.edu"],
            "settings": {
                "no_motion_detected": {"enabled": False, "delay_minutes": 5},
                "camera_offline": {"enabled": False},
                "system_error": {"enabled": True},
                "experiment_completes": {"enabled": True},
            },
        },
        {
            "name": "Inaktive Konfiguration",
            "emails": ["test@example.com"],
            "settings": {
                "no_motion_detected": {"enabled": False, "delay_minutes": 5},
                "camera_offline": {"enabled": False},
                "system_error": {"enabled": False},
                "experiment_completes": {"enabled": False},
            },
        },
    ]<|MERGE_RESOLUTION|>--- conflicted
+++ resolved
@@ -972,10 +972,7 @@
         cb = callback or self.update_callback
         if cb:
             cb()
-<<<<<<< HEAD
-=======
-
->>>>>>> bc15628e
+
 
     # Event handlers for UI actions
     def _show_setup_wizard(self):
