--- conflicted
+++ resolved
@@ -943,8 +943,7 @@
     def add_configuration(self, config: Dict[str, Any]):
         """Add a new alert configuration"""
         self.alert_configurations.append(config)
-<<<<<<< HEAD
-    
+
     def remove_configuration(
         self,
         config: Dict[str, Any],
@@ -957,14 +956,6 @@
         if cb:
             cb()
     
-=======
-
-    def remove_configuration(self, config: Dict[str, Any]):
-        """Remove an alert configuration"""
-        if config in self.alert_configurations:
-            self.alert_configurations.remove(config)
-
->>>>>>> d34e00e4
     def update_configuration(
         self,
         old_config: Dict[str, Any],
