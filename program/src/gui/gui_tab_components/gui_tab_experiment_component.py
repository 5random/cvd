"""
Experiment management component for the CVD Tracker application.
Provides comprehensive experiment configuration, monitoring, and control capabilities.
"""

import asyncio
import json
from datetime import datetime, timedelta, date
from typing import Dict, List, Optional, Any, Callable
from dataclasses import dataclass
from pathlib import Path

from nicegui import ui
from nicegui.element import Element
from src.utils.ui_helpers import notify_later
from nicegui.elements.dialog import Dialog
from nicegui.elements.label import Label
from nicegui.elements.button import Button
from nicegui.elements.icon import Icon
from nicegui.elements.card import Card

from src.gui.gui_tab_components.gui_tab_base_component import (
    BaseComponent,
    ComponentConfig,
)
from .dialog_utils import CancelableDialogMixin
from src.experiment_handler.experiment_manager import (
    ExperimentManager,
    ExperimentConfig,
    ExperimentResult,
    ExperimentState,
    ExperimentPhase,
    ExperimentDataPoint,
    get_experiment_manager,
    set_experiment_manager,
)
from src.data_handler.sources.sensor_source_manager import SensorManager
from src.controllers.controller_manager import ControllerManager
from src.utils.config_utils.config_service import (
    ConfigurationService,
    get_config_service,
)
from src.utils.log_utils.log_service import info, warning, error, debug
from src.gui.gui_elements.gui_experiment_setup_wizard_element import (
    ExperimentSetupWizardComponent,
)
from typing import cast


@dataclass
class ExperimentInfo:
    """Data class for experiment display information"""

    experiment_id: str
    name: str
    description: str
    state: ExperimentState
    phase: ExperimentPhase
    start_time: Optional[datetime]
    end_time: Optional[datetime]
    duration_seconds: Optional[float]
    data_points_collected: int
    sensor_count: int
    controller_count: int
    errors_count: int
    progress_percent: float
    estimated_remaining: Optional[str]


class ExperimentConfigDialog(CancelableDialogMixin):
    """Dialog for experiment configuration"""

    def __init__(
        self,
        config_service: ConfigurationService,
        experiment_manager: ExperimentManager,
        sensor_manager: Optional[SensorManager] = None,
        controller_manager: Optional[ControllerManager] = None,
        on_save_callback=None,
    ):
        self.config_service = config_service
        self.experiment_manager = experiment_manager
        self.sensor_manager = sensor_manager
        self.controller_manager = controller_manager
        self.on_save_callback = on_save_callback
        self._dialog: Optional[Dialog] = None
        self._form_data: Dict[str, Any] = {}
        self._available_sensors: List[str] = []
        self._available_controllers: List[str] = []

    def show_dialog(self) -> None:
        """Show dialog for creating new experiment"""
        self._load_available_sources()
        self._form_data = {
            "name": "",
            "description": "",
            "duration_minutes": None,
            "duration_enabled": False,
            "auto_start_sensors": True,
            "auto_start_controllers": True,
            "sensor_ids": [],
            "controller_ids": [],
            "data_collection_interval_ms": 1000,
            "auto_compress": True,
            "custom_parameters": {},
        }
        self._show_dialog("Create New Experiment")

    def _load_available_sources(self) -> None:
        """Load available sensors and controllers"""
        # Load sensors
        if self.sensor_manager:
            try:
                sensor_configs = self.config_service.get_sensor_configs()
                self._available_sensors = [config[0] for config in sensor_configs]
            except Exception as e:
                warning(f"Failed to load sensor configs: {e}")
                self._available_sensors = []

        # Load controllers
        if self.controller_manager:
            try:
                controllers = self.controller_manager.list_controllers()
                self._available_controllers = list(controllers)
            except Exception as e:
                warning(f"Failed to load controller ids: {e}")
                self._available_controllers = []
        else:
            self._available_controllers = []

    def _show_dialog(self, title: str) -> None:
        """Show the configuration dialog"""
        with ui.dialog().props("persistent") as dialog:
            self._dialog = dialog
            with ui.card().classes("w-[600px] max-w-[90vw]"):
                ui.label(title).classes("text-xl font-bold mb-4")

                with ui.column().classes("gap-4"):
                    # Basic Information
                    ui.label("Basic Information").classes("font-semibold text-lg")

                    ui.input(
                        "Experiment Name",
                        value=self._form_data["name"],
                        placeholder="Enter a descriptive name for your experiment",
                    ).bind_value_to(self._form_data, "name").props("outlined").classes(
                        "w-full"
                    )

                    ui.textarea(
                        "Description",
                        value=self._form_data["description"],
                        placeholder="Optional description of the experiment purpose and goals",
                    ).bind_value_to(self._form_data, "description").props(
                        "outlined"
                    ).classes(
                        "w-full"
                    )

                    # Duration Settings
                    ui.separator()
                    ui.label("Duration Settings").classes("font-semibold text-lg")

                    duration_checkbox = ui.checkbox(
                        "Set maximum duration",
                        value=self._form_data["duration_enabled"],
                    ).bind_value_to(self._form_data, "duration_enabled")

                    duration_input = (
                        ui.number(
                            "Duration (minutes)",
                            value=self._form_data["duration_minutes"],
                            min=1,
                            max=43200,
                            step=1,  # Up to 30 days
                            placeholder="Leave empty for unlimited duration",
                        )
                        .bind_value_to(self._form_data, "duration_minutes")
                        .props("outlined")
                        .classes("w-full")
                    )

                    # Bind duration input visibility to checkbox
                    duration_input.bind_visibility_from(
                        self._form_data, "duration_enabled"
                    )

                    # Data Collection Settings
                    ui.separator()
                    ui.label("Data Collection Settings").classes(
                        "font-semibold text-lg"
                    )

                    ui.number(
                        "Collection Interval (ms)",
                        value=self._form_data["data_collection_interval_ms"],
                        min=100,
                        max=60000,
                        step=100,
                    ).bind_value_to(
                        self._form_data, "data_collection_interval_ms"
                    ).props(
                        "outlined"
                    ).classes(
                        "w-full"
                    )

                    ui.checkbox(
                        "Auto-compress results", value=self._form_data["auto_compress"]
                    ).bind_value_to(self._form_data, "auto_compress")

                    # Sensor Configuration
                    ui.separator()
                    ui.label("Sensor Configuration").classes("font-semibold text-lg")

                    ui.checkbox(
                        "Auto-start sensors",
                        value=self._form_data["auto_start_sensors"],
                    ).bind_value_to(self._form_data, "auto_start_sensors")

                    if self._available_sensors:
                        sensor_select = (
                            ui.select(
                                self._available_sensors,
                                multiple=True,
                                value=self._form_data["sensor_ids"],
                                label="Select specific sensors (empty = all sensors)",
                            )
                            .bind_value_to(self._form_data, "sensor_ids")
                            .props("outlined use-chips")
                            .classes("w-full")
                        )
                    else:
                        ui.label("No sensors configured").classes("text-orange-600")

                    # Controller Configuration
                    ui.separator()
                    ui.label("Controller Configuration").classes(
                        "font-semibold text-lg"
                    )

                    ui.checkbox(
                        "Auto-start controllers",
                        value=self._form_data["auto_start_controllers"],
                    ).bind_value_to(self._form_data, "auto_start_controllers")

                    if self._available_controllers:
                        controller_select = (
                            ui.select(
                                self._available_controllers,
                                multiple=True,
                                value=self._form_data["controller_ids"],
                                label="Select specific controllers (empty = all controllers)",
                            )
                            .bind_value_to(self._form_data, "controller_ids")
                            .props("outlined use-chips")
                            .classes("w-full")
                        )
                    else:
                        ui.label("No controllers configured").classes("text-gray-500")

                    # Buttons
                    with ui.row().classes("gap-2 justify-end w-full mt-6"):
                        ui.button("Cancel", on_click=self._cancel).props("flat")
                        ui.button(
                            "Create & Start", on_click=self._create_and_start
                        ).props("color=positive")
                        ui.button("Create Only", on_click=self._create_only).props(
                            "color=primary"
                        )

        dialog.open()

    def _create_only(self) -> None:
        """Create experiment without starting"""
        self._save_experiment(start_immediately=False)

    def _create_and_start(self) -> None:
        """Create and immediately start experiment"""
        self._save_experiment(start_immediately=True)

    def _save_experiment(self, start_immediately: bool = False) -> None:
        """Save experiment configuration"""
        try:
            # Validate required fields
            if not self._form_data["name"].strip():
                ui.notify("Experiment name is required", color="negative")
                return

            # Create configuration
            duration_minutes = None
            if (
                self._form_data["duration_enabled"]
                and self._form_data["duration_minutes"]
            ):
                duration_minutes = int(self._form_data["duration_minutes"])
            # instantiate ExperimentConfig (positionally) and ignore type checker for named params
            experiment_config = ExperimentConfig(  # type: ignore
                self._form_data["name"].strip(),
                self._form_data["description"].strip(),
                duration_minutes,
                bool(self._form_data["auto_start_sensors"]),
                bool(self._form_data["auto_start_controllers"]),
                list(self._form_data["sensor_ids"]),
                list(self._form_data["controller_ids"]),
                int(self._form_data["data_collection_interval_ms"]),
                bool(self._form_data["auto_compress"]),
            )

            # Create experiment
            experiment_id = self.experiment_manager.create_experiment(experiment_config)

            if start_immediately:
                # Start experiment asynchronously
                asyncio.create_task(self._start_experiment_async(experiment_id))
                ui.notify(
                    f'Experiment "{experiment_config.name}" created and starting...',
                    color="positive",
                )
            else:
                ui.notify(
                    f'Experiment "{experiment_config.name}" created successfully',
                    color="positive",
                )

            if self._dialog:
                self._dialog.close()

            if self.on_save_callback:
                self.on_save_callback()

        except Exception as e:
            error(f"Error creating experiment: {e}")
            ui.notify(f"Error: {str(e)}", color="negative")

    async def _start_experiment_async(self, experiment_id: str) -> None:
        """Start experiment asynchronously"""
        # Helper to schedule notifications in main UI context
        try:
            success = await self.experiment_manager.start_experiment(experiment_id)
            if success:
                notify_later("Experiment started successfully", color="positive")
            else:
                notify_later("Failed to start experiment", color="negative")
        except Exception as e:
            error(f"Error starting experiment: {e}")
            notify_later(f"Error starting experiment: {str(e)}", color="negative")


class ExperimentCard(BaseComponent):
    """Card component for displaying experiment information"""

    def __init__(
        self,
        experiment_info: ExperimentInfo,
        experiment_manager: ExperimentManager,
        on_action_callback=None,
    ):
        config = ComponentConfig(
            component_id=f"experiment_card_{experiment_info.experiment_id}",
            title=f"Experiment Card - {experiment_info.experiment_id}",
        )
        super().__init__(config)

        self.experiment_info = experiment_info
        self.experiment_manager = experiment_manager
        self.on_action_callback = on_action_callback

        # UI elements
        self._container: Optional[Card] = None
        self._status_icon: Optional[Icon] = None
        self._progress_bar: Any = None
        self._progress_label: Any = None
        self._state_label: Optional[Label] = None
        self._action_buttons: List[Button] = []

    def render(self) -> Element:
        """Render experiment card"""
        with ui.card().classes("w-full") as card:
            self._container = card

            with ui.card_section():
                # Header with name and status
                with ui.row().classes("items-center justify-between w-full"):
                    with ui.column().classes("gap-1 flex-1"):
                        ui.label(self.experiment_info.name).classes("text-lg font-bold")
                        ui.label(self.experiment_info.experiment_id).classes(
                            "text-sm text-gray-500"
                        )
                        if self.experiment_info.description:
                            ui.label(self.experiment_info.description).classes(
                                "text-sm text-gray-600 mt-1"
                            )

                    with ui.column().classes("items-end gap-1"):
                        # Status icon and label
                        with ui.row().classes("items-center gap-2"):
                            self._status_icon = ui.icon("help", size="sm").classes(
                                "text-gray-400"
                            )
                            self._state_label = ui.label(
                                self.experiment_info.state.value.upper()
                            ).classes("text-sm font-semibold")

                # Progress bar for running experiments
                if (
                    self.experiment_info.state == ExperimentState.RUNNING
                    and self.experiment_info.progress_percent > 0
                ):
                    self._progress_bar = ui.linear_progress(
                        value=self.experiment_info.progress_percent / 100
                    ).classes("w-full mt-2")
                    self._progress_label = ui.label(
                        f"Progress: {self.experiment_info.progress_percent:.1f}%"
                    ).classes("text-xs text-gray-600 mt-1")

                # Statistics row
                with ui.row().classes("items-center gap-6 w-full mt-3"):
                    with ui.column().classes("gap-1"):
                        ui.label("Data Points").classes("text-xs text-gray-600")
                        ui.label(
                            str(self.experiment_info.data_points_collected)
                        ).classes("text-sm font-mono")

                    with ui.column().classes("gap-1"):
                        ui.label("Duration").classes("text-xs text-gray-600")
                        duration_text = self._format_duration(
                            self.experiment_info.duration_seconds
                        )
                        ui.label(duration_text).classes("text-sm font-mono")

                    with ui.column().classes("gap-1"):
                        ui.label("Sensors").classes("text-xs text-gray-600")
                        ui.label(str(self.experiment_info.sensor_count)).classes(
                            "text-sm font-mono"
                        )

                    if self.experiment_info.errors_count > 0:
                        with ui.column().classes("gap-1"):
                            ui.label("Errors").classes("text-xs text-red-600")
                            ui.label(str(self.experiment_info.errors_count)).classes(
                                "text-sm font-mono text-red-600"
                            )

                # Action buttons
                with ui.row().classes("gap-2 justify-end w-full mt-4"):
                    self._render_action_buttons()

        self._update_display()
        return card

    def _render_action_buttons(self) -> None:
        """Render action buttons based on experiment state"""
        self._action_buttons.clear()

        state = self.experiment_info.state

        if state == ExperimentState.IDLE:
            start_btn = ui.button(
                "Start", icon="play_arrow", on_click=self._start_experiment
            ).props("size=sm color=positive")
            self._action_buttons.append(start_btn)

        elif state == ExperimentState.RUNNING:
            pause_btn = ui.button(
                "Pause", icon="pause", on_click=self._pause_experiment
            ).props("size=sm color=warning")
            stop_btn = ui.button(
                "Stop", icon="stop", on_click=self._stop_experiment
            ).props("size=sm color=negative")
            self._action_buttons.extend([pause_btn, stop_btn])

        elif state == ExperimentState.PAUSED:
            resume_btn = ui.button(
                "Resume", icon="play_arrow", on_click=self._resume_experiment
            ).props("size=sm color=positive")
            stop_btn = ui.button(
                "Stop", icon="stop", on_click=self._stop_experiment
            ).props("size=sm color=negative")
            self._action_buttons.extend([resume_btn, stop_btn])

        elif state in [
            ExperimentState.COMPLETED,
            ExperimentState.FAILED,
            ExperimentState.CANCELLED,
        ]:
            view_btn = ui.button(
                "View Results", icon="assessment", on_click=self._view_results
            ).props("size=sm")
            self._action_buttons.append(view_btn)

        # Cancel button for states that allow it
        if state in [
            ExperimentState.CONFIGURING,
            ExperimentState.STARTING,
            ExperimentState.RUNNING,
            ExperimentState.PAUSED,
        ]:
            cancel_btn = ui.button(
                "Cancel", icon="cancel", on_click=self._cancel_experiment
            ).props("size=sm flat")
            self._action_buttons.append(cancel_btn)

    def _update_display(self) -> None:
        """Update display elements"""
        if not self._container:
            return

        # Update status icon
        self._update_status_icon()

        # Update state label
        if self._state_label:
            self._state_label.set_text(self.experiment_info.state.value.upper())
            color_class = self._get_state_color_class(self.experiment_info.state)
            self._state_label.classes(replace=f"text-sm font-semibold {color_class}")

        # Update progress bar and label
        show_progress = (
            self.experiment_info.state == ExperimentState.RUNNING
            and self.experiment_info.progress_percent > 0
        )

        if show_progress:
            if not self._progress_bar:
                with self._container:
                    with ui.card_section():
                        self._progress_bar = ui.linear_progress(
                            value=self.experiment_info.progress_percent / 100
                        ).classes("w-full mt-2")
                        self._progress_label = ui.label(
                            f"Progress: {self.experiment_info.progress_percent:.1f}%"
                        ).classes("text-xs text-gray-600 mt-1")
            else:
                self._progress_bar.visible = True
                self._progress_bar.value = self.experiment_info.progress_percent / 100
                if self._progress_label:
                    self._progress_label.visible = True
                    self._progress_label.text = (
                        f"Progress: {self.experiment_info.progress_percent:.1f}%"
                    )
        else:
            if self._progress_bar:
                self._progress_bar.visible = False
            if self._progress_label:
                self._progress_label.visible = False

    def _update_status_icon(self) -> None:
        """Update status icon based on experiment state"""
        if not self._status_icon:
            return

        state_config = {
            ExperimentState.IDLE: ("radio_button_unchecked", "text-gray-400"),
            ExperimentState.CONFIGURING: ("settings", "text-blue-500"),
            ExperimentState.STARTING: ("play_circle_outline", "text-yellow-500"),
            ExperimentState.RUNNING: ("play_circle_filled", "text-green-500"),
            ExperimentState.PAUSED: ("pause_circle_filled", "text-orange-500"),
            ExperimentState.STOPPING: ("stop_circle", "text-red-500"),
            ExperimentState.COMPLETED: ("check_circle", "text-green-600"),
            ExperimentState.FAILED: ("error", "text-red-600"),
            ExperimentState.CANCELLED: ("cancel", "text-gray-600"),
        }

        icon, color = state_config.get(
            self.experiment_info.state, ("help", "text-gray-400")
        )
        self._status_icon.props(f"name={icon}")
        self._status_icon.classes(replace=color)

    def _get_state_color_class(self, state: ExperimentState) -> str:
        """Get CSS color class for experiment state"""
        color_map = {
            ExperimentState.IDLE: "text-gray-600",
            ExperimentState.CONFIGURING: "text-blue-600",
            ExperimentState.STARTING: "text-yellow-600",
            ExperimentState.RUNNING: "text-green-600",
            ExperimentState.PAUSED: "text-orange-600",
            ExperimentState.STOPPING: "text-red-600",
            ExperimentState.COMPLETED: "text-green-700",
            ExperimentState.FAILED: "text-red-700",
            ExperimentState.CANCELLED: "text-gray-700",
        }
        return color_map.get(state, "text-gray-600")

    def _format_duration(self, duration_seconds: Optional[float]) -> str:
        """Format duration in human-readable format"""
        if duration_seconds is None:
            return "--"

        if duration_seconds < 60:
            return f"{duration_seconds:.0f}s"
        elif duration_seconds < 3600:
            minutes = duration_seconds / 60
            return f"{minutes:.1f}m"
        else:
            hours = duration_seconds / 3600
            minutes = (duration_seconds % 3600) / 60
            return f"{hours:.0f}h {minutes:.0f}m"

    async def _start_experiment(self) -> None:
        """Start the experiment"""
        try:
            success = await self.experiment_manager.start_experiment(
                self.experiment_info.experiment_id
            )
            if success:
                ui.notify(
                    f"Started experiment: {self.experiment_info.name}", color="positive"
                )
            else:
                ui.notify("Failed to start experiment", color="negative")
        except Exception as e:
            error(f"Error starting experiment: {e}")
            ui.notify(f"Error: {str(e)}", color="negative")
        finally:
            if self.on_action_callback:
                self.on_action_callback()

    async def _stop_experiment(self) -> None:
        """Stop the experiment"""
        try:
            success = await self.experiment_manager.stop_experiment()
            if success:
                ui.notify(
                    f"Stopped experiment: {self.experiment_info.name}", color="info"
                )
            else:
                ui.notify("Failed to stop experiment", color="negative")
        except Exception as e:
            error(f"Error stopping experiment: {e}")
            ui.notify(f"Error: {str(e)}", color="negative")
        finally:
            if self.on_action_callback:
                self.on_action_callback()

    async def _pause_experiment(self) -> None:
        """Pause the experiment"""
        try:
            success = await self.experiment_manager.pause_experiment()
            if success:
                ui.notify(
                    f"Paused experiment: {self.experiment_info.name}", color="warning"
                )
            else:
                ui.notify("Failed to pause experiment", color="negative")
        except Exception as e:
            error(f"Error pausing experiment: {e}")
            ui.notify(f"Error: {str(e)}", color="negative")
        finally:
            if self.on_action_callback:
                self.on_action_callback()

    async def _resume_experiment(self) -> None:
        """Resume the experiment"""
        try:
            success = await self.experiment_manager.resume_experiment()
            if success:
                ui.notify(
                    f"Resumed experiment: {self.experiment_info.name}", color="positive"
                )
            else:
                ui.notify("Failed to resume experiment", color="negative")
        except Exception as e:
            error(f"Error resuming experiment: {e}")
            ui.notify(f"Error: {str(e)}", color="negative")
        finally:
            if self.on_action_callback:
                self.on_action_callback()

    async def _cancel_experiment(self) -> None:
        """Cancel the experiment"""
        # Show confirmation dialog
        with ui.dialog() as dialog:
            with ui.card():
                ui.label(f"Cancel Experiment: {self.experiment_info.name}").classes(
                    "text-lg font-bold"
                )
                ui.label(
                    "Are you sure you want to cancel this experiment? Unsaved progress will be lost."
                ).classes("mt-2")

                with ui.row().classes("gap-2 justify-end mt-4"):
                    ui.button("No", on_click=dialog.close).props("flat")

                    async def _on_cancel_confirm():
                        try:
                            success = await self.experiment_manager.cancel_experiment()
                            if success:
                                ui.notify(
                                    f"Cancelled experiment: {self.experiment_info.name}",
                                    color="warning",
                                )
                            else:
                                ui.notify(
                                    "Failed to cancel experiment", color="negative"
                                )
                        except Exception as e:
                            error(f"Error cancelling experiment: {e}")
                            ui.notify(f"Error: {str(e)}", color="negative")
                        finally:
                            dialog.close()
                            if self.on_action_callback:
                                self.on_action_callback()

                    ui.button("Yes, Cancel", on_click=_on_cancel_confirm).props(
                        "color=negative"
                    )

        dialog.open()

    def _view_results(self) -> None:
        """View experiment results"""
        try:
            result = self.experiment_manager.get_experiment_result(
                self.experiment_info.experiment_id
            )

            if not result:
                ui.notify("No results available", color="warning")
                return

            metadata: Dict[str, Any] = {}
            if result.result_directory:
                meta_path = result.result_directory / "experiment_metadata.json"
                if meta_path.exists():
                    try:
                        with open(meta_path, "r", encoding="utf-8") as f:
                            metadata = json.load(f)
                    except Exception as e:  # pragma: no cover - best effort
                        warning(f"Failed to read metadata: {e}")

            raw_files: List[str] = []
            proc_files: List[str] = []
            if result.raw_data_dir and result.raw_data_dir.exists():
                raw_files = [
                    p.name for p in result.raw_data_dir.iterdir() if p.is_file()
                ]
            if result.processed_data_dir and result.processed_data_dir.exists():
                proc_files = [
                    p.name for p in result.processed_data_dir.iterdir() if p.is_file()
                ]

            with ui.dialog() as dialog:
                with ui.card().classes("w-[600px] max-w-[95vw]"):
                    ui.label(f"Results: {result.name}").classes(
                        "text-lg font-bold mb-2"
                    )

                    with ui.column().classes("gap-1"):
                        ui.label(f"Experiment ID: {result.experiment_id}").classes(
                            "text-sm"
                        )
                        ui.label(f"State: {result.state.value}").classes("text-sm")
                        if result.start_time:
                            ui.label(
                                "Start: "
                                + result.start_time.strftime("%Y-%m-%d %H:%M:%S")
                            ).classes("text-sm")
                        if result.end_time:
                            ui.label(
                                "End: " + result.end_time.strftime("%Y-%m-%d %H:%M:%S")
                            ).classes("text-sm")
                        if result.duration_seconds:
                            ui.label(
                                "Duration: "
                                + self._format_duration(result.duration_seconds)
                            ).classes("text-sm")
                        ui.label(
                            f"Data Points: {result.data_points_collected}"
                        ).classes("text-sm")
                        if result.errors_count:
                            ui.label(f"Errors: {result.errors_count}").classes(
                                "text-sm text-red-600"
                            )

                    if metadata:
                        ui.separator()
                        ui.label("Metadata").classes("font-semibold")
                        with ui.column().classes("gap-1 max-h-40 overflow-y-auto"):
                            for key, value in metadata.items():
                                if isinstance(value, (dict, list)):
                                    continue
                                ui.label(f"{key}: {value}").classes(
                                    "text-sm text-gray-700"
                                )

                    if raw_files or proc_files:
                        ui.separator()
                        ui.label("Stored Files").classes("font-semibold")
                        with ui.column().classes("gap-1 max-h-40 overflow-y-auto"):
                            for fname in raw_files:
                                ui.label(fname).classes("text-sm text-gray-600")
                            for fname in proc_files:
                                ui.label(fname).classes("text-sm text-gray-600")

                    ui.button("Close", on_click=dialog.close).classes("self-end mt-4")

            dialog.open()
        except Exception as e:
            error(f"Error viewing results: {e}")
            ui.notify(f"Error viewing results: {e}", color="negative")

    def update_experiment_info(self, experiment_info: ExperimentInfo) -> None:
        """Update experiment information and refresh display"""
        self.experiment_info = experiment_info
        self._update_display()

        # Re-render action buttons if state changed
        if self._container:
            # Clear existing buttons
            for btn in self._action_buttons:
                btn.delete()
            self._action_buttons.clear()

            # Re-render buttons
            with self._container:
                with ui.card_section():
                    with ui.row().classes("gap-2 justify-end w-full mt-4"):
                        self._render_action_buttons()

    def _update_element(self, data: Any) -> None:
        """Update element with new data (required by BaseComponent)"""
        # Data updates are handled by update_experiment_info
        pass


class CurrentExperimentDisplay(BaseComponent):
    """Display component for the currently active experiment"""

    def __init__(self, experiment_manager: ExperimentManager):
        config = ComponentConfig(
            component_id="current_experiment_display",
            title="Current Experiment Display",
        )
        super().__init__(config)

        self.experiment_manager = experiment_manager
        self._container: Optional[Element] = None
        self._current_experiment_card: Optional[ExperimentCard] = None
        self._refresh_timer: Optional[ui.timer] = None

    def render(self) -> Element:
        """Render current experiment display"""
        with ui.column().classes("w-full gap-4") as container:
            self._container = container

            ui.label("Current Experiment").classes("text-xl font-bold")

            # Container for current experiment card
            with ui.column().classes("w-full") as card_container:
                self._card_container = card_container
                self._render_current_experiment()

            # Start auto-refresh timer
            self._refresh_timer = ui.timer(2.0, self._refresh_current_experiment)

        return container

    def _render_current_experiment(self) -> None:
        """Render the current experiment card or empty state"""
        # Clear existing content
        if self._current_experiment_card:
            self._current_experiment_card.cleanup()
            self._current_experiment_card = None

        self._card_container.clear()

        current_experiment_id = self.experiment_manager.get_current_experiment()

        if current_experiment_id:
            # Get experiment info
            experiment_info = self._get_experiment_info(current_experiment_id)
            if experiment_info:
                # Create and render experiment card
                self._current_experiment_card = ExperimentCard(
                    experiment_info=experiment_info,
                    experiment_manager=self.experiment_manager,
                    on_action_callback=self._on_experiment_action,
                )

                with self._card_container:
                    self._current_experiment_card.render()
            else:
                with self._card_container:
                    ui.label("Failed to load experiment information").classes(
                        "text-red-600"
                    )
        else:
            # No current experiment
            with self._card_container:
                with ui.card().classes("w-full border-2 border-dashed border-gray-300"):
                    with ui.card_section().classes("text-center py-8"):
                        ui.icon("science", size="3rem").classes("text-gray-400 mb-4")
                        ui.label("No experiment currently running").classes(
                            "text-lg text-gray-600"
                        )
                        ui.label(
                            "Create and start an experiment to begin data collection"
                        ).classes("text-sm text-gray-500 mt-2")

    def _get_experiment_info(self, experiment_id: str) -> Optional[ExperimentInfo]:
        """Get experiment information from manager"""
        try:
            config = self.experiment_manager.get_experiment_config(experiment_id)
            result = self.experiment_manager.get_experiment_result(experiment_id)

            if not config or not result:
                return None

            # Calculate progress for timed experiments
            progress_percent = 0.0
            estimated_remaining = None

            if config.duration_minutes and result.start_time:
                elapsed = (datetime.now() - result.start_time).total_seconds()
                total_duration = config.duration_minutes * 60
                progress_percent = min((elapsed / total_duration) * 100, 100.0)

                if progress_percent < 100:
                    remaining_seconds = total_duration - elapsed
                    estimated_remaining = self._format_duration(remaining_seconds)

<<<<<<< HEAD
            duration_seconds = result.duration_seconds
            if duration_seconds is None and result.start_time:
                duration_seconds = (datetime.now() - result.start_time).total_seconds()
=======
            # Determine sensor count
            if config.sensor_ids:
                sensor_count = len(config.sensor_ids)

            elif self.experiment_manager.sensor_manager:
                try:
                    sensor_count = len(
                        self.experiment_manager.sensor_manager.get_all_sensors()
                    )
                except Exception:
                    sensor_count = 0

            else:
                sensor_count = 0
                sensor_mgr = getattr(self.experiment_manager, "sensor_manager", None)
                if sensor_mgr:
                    active = sensor_mgr.get_active_sensors()
                    if not active:
                        active = sensor_mgr.get_all_sensors()
                    sensor_count = len(active)


            # Determine controller count
            if config.controller_ids:
                controller_count = len(config.controller_ids)

            elif self.experiment_manager.controller_manager:
                try:
                    controller_count = len(
                        self.experiment_manager.controller_manager.list_controllers()
                    )
                except Exception:
                    controller_count = 0
            else:
                controller_count = 0

                controller_count = 0
                ctrl_mgr = getattr(self.experiment_manager, "controller_manager", None)
                if ctrl_mgr:
                    controller_count = len(ctrl_mgr.list_controllers())

>>>>>>> 93a2adee

            return ExperimentInfo(
                experiment_id=experiment_id,
                name=config.name,
                description=config.description,
                state=self.experiment_manager.get_current_state(),
                phase=self.experiment_manager.get_current_phase(),
                start_time=result.start_time,
                end_time=result.end_time,
                duration_seconds=duration_seconds,
                data_points_collected=result.data_points_collected,
                sensor_count=sensor_count,
                controller_count=controller_count,
                errors_count=result.errors_count,
                progress_percent=progress_percent,
                estimated_remaining=estimated_remaining,
            )

        except Exception as e:
            error(f"Error getting experiment info: {e}")
            return None

    def _format_duration(self, seconds: float) -> str:
        """Format duration in human-readable format"""
        if seconds < 60:
            return f"{seconds:.0f}s"
        elif seconds < 3600:
            minutes = seconds / 60
            return f"{minutes:.0f}m {seconds % 60:.0f}s"
        else:
            hours = seconds / 3600
            minutes = (seconds % 3600) / 60
            return f"{hours:.0f}h {minutes:.0f}m"

    def _refresh_current_experiment(self) -> None:
        """Refresh current experiment display"""
        try:
            current_experiment_id = self.experiment_manager.get_current_experiment()

            if current_experiment_id and self._current_experiment_card:
                # Update existing card
                experiment_info = self._get_experiment_info(current_experiment_id)
                if experiment_info:
                    self._current_experiment_card.update_experiment_info(
                        experiment_info
                    )
            else:
                # Re-render if experiment changed
                self._render_current_experiment()

        except Exception as e:
            warning(f"Error refreshing current experiment display: {e}")

    def _on_experiment_action(self) -> None:
        """Handle experiment action callback"""
        # Refresh display after action
        self._render_current_experiment()

    def cleanup(self) -> None:
        """Cleanup component resources"""
        if self._refresh_timer:
            self._refresh_timer.cancel()

        if self._current_experiment_card:
            self._current_experiment_card.cleanup()

        super().cleanup()

    def _update_element(self, data: Any) -> None:
        """Update element with new data (required by BaseComponent)"""
        self._refresh_current_experiment()


class ExperimentHistoryTable(BaseComponent):
    """Table component for displaying experiment history"""

    def __init__(self, experiment_manager: ExperimentManager):
        config = ComponentConfig(
            component_id="experiment_history_table", title="Experiment History Table"
        )
        super().__init__(config)

        self.experiment_manager = experiment_manager
        self._table: Optional[ui.table] = None

        # Filter state
        self._name_filter = ""
        self._state_filter: Optional[ExperimentState] = None
        self._from_date: Optional[date] = None
        self._to_date: Optional[date] = None

        # Filter inputs
        self._name_input = None
        self._state_select = None
        self._date_range_input = None
        self._date_dialog = None
        self._date_from_picker = None
        self._date_to_picker = None

    def render(self) -> Element:
        """Render experiment history table"""
        with ui.column().classes("w-full gap-4") as container:
            ui.label("Experiment History").classes("text-xl font-bold")

            # Filters
            with ui.row().classes("gap-4 items-end"):
                self._name_input = ui.input(
                    label="Name contains",
                    on_change=lambda e: self._on_name_filter_change(e.value),
                ).classes("w-40")

                state_options = ["All"] + [s.value.title() for s in ExperimentState]
                self._state_select = ui.select(
                    options=state_options,
                    value="All",
                    on_change=lambda e: self._on_state_filter_change(e.value),
                ).classes("w-32")

                with ui.column().classes("w-48"):
                    ui.label("Date Range").classes("text-sm")
                    self._date_range_input = (
                        ui.input(placeholder="Select range")
                        .props("readonly")
                        .on("click", self._open_date_dialog)
                    )

                ui.button("Clear", on_click=self._clear_filters).props("flat")

            # Create table
            columns = [
                {
                    "name": "name",
                    "label": "Name",
                    "field": "name",
                    "align": "left",
                    "sortable": True,
                },
                {
                    "name": "state",
                    "label": "State",
                    "field": "state",
                    "align": "left",
                    "sortable": True,
                },
                {
                    "name": "start_time",
                    "label": "Start Time",
                    "field": "start_time",
                    "align": "left",
                    "sortable": True,
                },
                {
                    "name": "duration",
                    "label": "Duration",
                    "field": "duration",
                    "align": "left",
                    "sortable": True,
                },
                {
                    "name": "data_points",
                    "label": "Data Points",
                    "field": "data_points",
                    "align": "right",
                    "sortable": True,
                },
                {
                    "name": "actions",
                    "label": "Actions",
                    "field": "actions",
                    "align": "center",
                    "sortable": False,
                },
            ]

            self._table = ui.table(
                columns=columns, rows=[], selection="single", pagination=10
            ).classes("w-full")

            self._table.add_slot(
                "body",
                r"""
                <q-tr :props="props">
                    <q-td key="name" :props="props">{{ props.row.name }}</q-td>
                    <q-td key="state" :props="props">{{ props.row.state }}</q-td>
                    <q-td key="start_time" :props="props">{{ props.row.start_time }}</q-td>
                    <q-td key="duration" :props="props">{{ props.row.duration }}</q-td>
                    <q-td key="data_points" :props="props">{{ props.row.data_points }}</q-td>
                    <q-td key="actions" :props="props">
                        <q-btn size="sm" icon="visibility" flat dense @click="$parent.$emit('view', props.row)" />
                        <q-btn size="sm" icon="delete" flat dense color="negative" @click="$parent.$emit('delete', props.row)" />
                    </q-td>
                </q-tr>
            """,
            )

            self._table.on("view", self._on_view)
            self._table.on("delete", self._on_delete)

            # Load initial data
            self._load_experiments()

            # Refresh button
            ui.button("Refresh", icon="refresh", on_click=self._load_experiments).props(
                "flat"
            )

        return container

    def _load_experiments(self) -> None:
        """Load experiments into table"""
        try:
            experiment_ids = self.experiment_manager.list_experiments()
            rows = []

            for exp_id in experiment_ids:
                config = self.experiment_manager.get_experiment_config(exp_id)
                result = self.experiment_manager.get_experiment_result(exp_id)

                if config and result:
                    # Apply filters
                    if (
                        self._name_filter
                        and self._name_filter.lower() not in config.name.lower()
                    ):
                        continue
                    if self._state_filter and result.state != self._state_filter:
                        continue
                    if self._from_date and (
                        not result.start_time
                        or result.start_time.date() < self._from_date
                    ):
                        continue
                    if self._to_date and (
                        not result.start_time
                        or result.start_time.date() > self._to_date
                    ):
                        continue

                    # Format start time
                    start_time_str = "--"
                    if result.start_time:
                        start_time_str = result.start_time.strftime("%Y-%m-%d %H:%M:%S")

                    # Format duration
                    duration_str = "--"
                    if result.duration_seconds:
                        duration_str = self._format_duration(result.duration_seconds)

                    rows.append(
                        {
                            "id": exp_id,
                            "name": config.name,
                            "state": result.state.value.title(),
                            "start_time": start_time_str,
                            "duration": duration_str,
                            "data_points": result.data_points_collected,
                            "actions": "",  # Will be handled in template
                        }
                    )

            if self._table:
                sort_by = (
                    self._table.pagination.get("sortBy")
                    if self._table.pagination
                    else None
                )
                descending = (
                    self._table.pagination.get("descending", False)
                    if self._table.pagination
                    else False
                )
                if sort_by:
                    rows.sort(key=lambda r: r.get(sort_by), reverse=descending)
                self._table.rows = rows

        except Exception as e:
            error(f"Error loading experiments: {e}")
            ui.notify(f"Error loading experiments: {str(e)}", color="negative")

    def _format_duration(self, duration_seconds: float) -> str:
        """Format duration in human-readable format"""
        if duration_seconds < 60:
            return f"{duration_seconds:.0f}s"
        elif duration_seconds < 3600:
            minutes = duration_seconds / 60
            return f"{minutes:.1f}m"
        else:
            hours = duration_seconds / 3600

            return f"{hours:.1f}h"

    def _format_date_range(
        self, from_date: Optional[date], to_date: Optional[date]
    ) -> str:
        """Format date range for display"""
        if not from_date and not to_date:
            return ""
        from_str = from_date.strftime("%Y-%m-%d") if from_date else ""
        to_str = to_date.strftime("%Y-%m-%d") if to_date else ""
        if from_str and to_str:
            return f"{from_str} - {to_str}"
        if from_str:
            return f"from {from_str}"
        return f"until {to_str}"

    def _on_name_filter_change(self, value: str) -> None:
        self._name_filter = value.strip() if value else ""
        self._load_experiments()

    def _on_state_filter_change(self, value: str) -> None:
        if value and value != "All":
            self._state_filter = ExperimentState(value.lower())
        else:
            self._state_filter = None
        self._load_experiments()

    def _open_date_dialog(self) -> None:
        """Open dialog to select date range"""
        from_date = self._from_date
        to_date = self._to_date

        with ui.dialog() as dialog:
            self._date_dialog = dialog
            with ui.card():
                ui.label("Select Date Range").classes("text-lg font-bold")

                self._date_from_picker = ui.date(
                    value=from_date.strftime("%Y-%m-%d") if from_date else None
                )
                self._date_to_picker = ui.date(
                    value=to_date.strftime("%Y-%m-%d") if to_date else None
                )

                with ui.row().classes("gap-2 justify-end"):
                    ui.button("Cancel", on_click=dialog.close).props("flat")

                    def _apply() -> None:
                        self._apply_date_range()
                        dialog.close()

                    ui.button("Apply", on_click=_apply).props("color=primary")

        dialog.open()

    def _apply_date_range(self) -> None:
        """Apply date range from dialog"""
        raw_from = self._date_from_picker.value
        raw_to = self._date_to_picker.value

        from_date = None
        to_date = None
        if raw_from:
            try:
                from_date = datetime.strptime(raw_from, "%Y-%m-%d").date()
            except ValueError:
                ui.notify("Invalid date", color="negative")
                return
        if raw_to:
            try:
                to_date = datetime.strptime(raw_to, "%Y-%m-%d").date()
            except ValueError:
                ui.notify("Invalid date", color="negative")
                return

        # Validate range
        if from_date and to_date and to_date < from_date:
            ui.notify("Invalid date range", color="negative")
            return

        self._from_date = from_date
        self._to_date = to_date
        if self._date_range_input:
            self._date_range_input.value = self._format_date_range(from_date, to_date)
        self._load_experiments()

    def _clear_filters(self) -> None:
        self._name_filter = ""
        self._state_filter = None
        self._from_date = None
        self._to_date = None
        if self._name_input:
            self._name_input.value = ""
        if self._state_select:
            self._state_select.value = "All"
        if self._date_range_input:
            self._date_range_input.value = ""

        # Reset any existing date pickers so the dialog opens blank next time
        if self._date_from_picker:
            self._date_from_picker.value = ""
            self._date_from_picker = None
        if self._date_to_picker:
            self._date_to_picker.value = ""
            self._date_to_picker = None
        self._load_experiments()

    def _on_view(self, e) -> None:
        row = e.args
        exp_id = row.get("id") if isinstance(row, dict) else None
        if exp_id:
            self._view_results(exp_id)

    def _on_delete(self, e) -> None:
        row = e.args
        exp_id = row.get("id") if isinstance(row, dict) else None
        if exp_id:
            self._delete_experiment(exp_id)

    def _view_results(self, experiment_id: str) -> None:
        try:
            result = self.experiment_manager.get_experiment_result(experiment_id)

            if not result:
                ui.notify("No results available", color="warning")
                return

            metadata: Dict[str, Any] = {}
            if result.result_directory:
                meta_path = result.result_directory / "experiment_metadata.json"
                if meta_path.exists():
                    try:
                        with open(meta_path, "r", encoding="utf-8") as f:
                            metadata = json.load(f)
                    except Exception as e:  # pragma: no cover - best effort
                        warning(f"Failed to read metadata: {e}")

            raw_files: List[str] = []
            proc_files: List[str] = []
            if result.raw_data_dir and result.raw_data_dir.exists():
                raw_files = [
                    p.name for p in result.raw_data_dir.iterdir() if p.is_file()
                ]
            if result.processed_data_dir and result.processed_data_dir.exists():
                proc_files = [
                    p.name for p in result.processed_data_dir.iterdir() if p.is_file()
                ]

            with ui.dialog() as dialog:
                with ui.card().classes("w-[600px] max-w-[95vw]"):
                    ui.label(f"Results: {result.name}").classes(
                        "text-lg font-bold mb-2"
                    )

                    with ui.column().classes("gap-1"):
                        ui.label(f"Experiment ID: {result.experiment_id}").classes(
                            "text-sm"
                        )
                        ui.label(f"State: {result.state.value}").classes("text-sm")
                        if result.start_time:
                            ui.label(
                                "Start: "
                                + result.start_time.strftime("%Y-%m-%d %H:%M:%S")
                            ).classes("text-sm")
                        if result.end_time:
                            ui.label(
                                "End: " + result.end_time.strftime("%Y-%m-%d %H:%M:%S")
                            ).classes("text-sm")
                        if result.duration_seconds:
                            ui.label(
                                "Duration: "
                                + self._format_duration(result.duration_seconds)
                            ).classes("text-sm")
                        ui.label(
                            f"Data Points: {result.data_points_collected}"
                        ).classes("text-sm")
                        if result.errors_count:
                            ui.label(f"Errors: {result.errors_count}").classes(
                                "text-sm text-red-600"
                            )

                    if metadata:
                        ui.separator()
                        ui.label("Metadata").classes("font-semibold")
                        with ui.column().classes("gap-1 max-h-40 overflow-y-auto"):
                            for key, value in metadata.items():
                                if isinstance(value, (dict, list)):
                                    continue
                                ui.label(f"{key}: {value}").classes(
                                    "text-sm text-gray-700"
                                )

                    if raw_files or proc_files:
                        ui.separator()
                        ui.label("Stored Files").classes("font-semibold")
                        with ui.column().classes("gap-1 max-h-40 overflow-y-auto"):
                            for fname in raw_files:
                                ui.label(fname).classes("text-sm text-gray-600")
                            for fname in proc_files:
                                ui.label(fname).classes("text-sm text-gray-600")

                    ui.button("Close", on_click=dialog.close).classes("self-end mt-4")

            dialog.open()
        except Exception as e:
            error(f"Error viewing results: {e}")
            ui.notify(f"Error viewing results: {e}", color="negative")

    def _delete_experiment(self, experiment_id: str) -> None:
        async def confirm_delete() -> None:
            try:
                success = self.experiment_manager.delete_experiment(experiment_id)
                if success:
                    ui.notify("Experiment deleted", color="positive")
                else:
                    ui.notify("Failed to delete experiment", color="negative")
            except Exception as e:
                error(f"Error deleting experiment: {e}")
                ui.notify(f"Error: {e}", color="negative")
            self._load_experiments()

        with ui.dialog() as dialog:
            with ui.card():
                ui.label("Delete Experiment").classes("text-lg font-bold")
                ui.label("Are you sure you want to delete this experiment?").classes(
                    "mt-2"
                )

                with ui.row().classes("gap-2 justify-end mt-4"):
                    ui.button("Cancel", on_click=dialog.close).props("flat")

                    async def _on_confirm():
                        await confirm_delete()
                        dialog.close()

                    ui.button("Delete", on_click=_on_confirm).props("color=negative")

        dialog.open()

    def _update_element(self, data: Any) -> None:
        """Update element with new data (required by BaseComponent)"""
        self._load_experiments()


class ExperimentComponent(BaseComponent):
    """Main experiment management component"""

    def __init__(
        self,
        config: ComponentConfig,
        config_service: ConfigurationService,
        sensor_manager: Optional[SensorManager] = None,
        controller_manager: Optional[ControllerManager] = None,
    ):
        super().__init__(config)

        self.config_service = config_service
        self.sensor_manager = sensor_manager
        self.controller_manager = controller_manager
        # Get or create experiment manager
        self.experiment_manager = get_experiment_manager()
        if not self.experiment_manager:
            warning("No experiment manager available - creating new instance")
            from src.experiment_handler.experiment_manager import (
                ExperimentManager,
                set_experiment_manager,
            )

            self.experiment_manager = ExperimentManager(
                config_service=config_service,
                sensor_manager=sensor_manager,
                controller_manager=controller_manager,
            )
            set_experiment_manager(self.experiment_manager)
        # ensure experiment_manager is not None for type checking
        assert (
            self.experiment_manager is not None
        ), "ExperimentManager must be initialized"

        # Ensure we have a valid experiment manager
        if not self.experiment_manager:
            raise RuntimeError("Failed to initialize experiment manager")

        # Components
        self.config_dialog: Optional[ExperimentConfigDialog] = None
        self.current_experiment_display: Optional[CurrentExperimentDisplay] = None
        self.history_table: Optional[ExperimentHistoryTable] = None

    def render(self) -> Element:
        """Render experiment management interface"""
        with ui.column().classes("w-full h-full gap-6 p-4") as container:
            # Header with title and main actions
            with ui.row().classes("items-center justify-between w-full"):
                ui.label("Experiment Management").classes("text-2xl font-bold")

                with ui.row().classes("gap-2"):
                    ui.button(
                        "New Experiment",
                        icon="add_circle",
                        on_click=self._show_new_experiment_dialog,
                    ).props("color=primary")

                    ui.button(
                        "Stop Current",
                        icon="stop",
                        on_click=self._stop_current_experiment,
                    ).props("color=negative flat")

            self.current_experiment_display = CurrentExperimentDisplay(
                cast(ExperimentManager, self.experiment_manager)
            )
            self.current_experiment_display.render()
            # History section
            self.history_table = ExperimentHistoryTable(
                cast(ExperimentManager, self.experiment_manager)
            )
            self.history_table.render()

        return container

    def _show_new_experiment_dialog(self) -> None:
        """Show new experiment configuration dialog"""
        experiment_wizard = ExperimentSetupWizardComponent(
            config_service=self.config_service,
            experiment_manager=cast(ExperimentManager, self.experiment_manager),
            sensor_manager=self.sensor_manager,
            controller_manager=self.controller_manager,
            on_close=self._on_experiment_created,
        )
        experiment_wizard.show_dialog()

    async def _stop_current_experiment(self) -> None:
        """Stop the current experiment"""
        # ensure experiment_manager is initialized
        if self.experiment_manager is None:
            ui.notify("Experiment manager not initialized", color="negative")
            return
        try:
            current_experiment = self.experiment_manager.get_current_experiment()
            if not current_experiment:
                ui.notify("No experiment is currently running", color="info")
                return

            success = await self.experiment_manager.stop_experiment()
            if success:
                ui.notify("Experiment stopped successfully", color="info")
            else:
                ui.notify("Failed to stop experiment", color="negative")

        except Exception as e:
            error(f"Error stopping experiment: {e}")
            ui.notify(f"Error: {str(e)}", color="negative")

    def _on_experiment_created(self) -> None:
        """Handle experiment creation callback"""
        # Refresh displays
        if self.current_experiment_display:
            self.current_experiment_display.update({})
        if self.history_table:
            self.history_table.update({})

    def cleanup(self) -> None:
        """Cleanup component resources"""
        if self.current_experiment_display:
            self.current_experiment_display.cleanup()
        if self.history_table:
            self.history_table.cleanup()

        super().cleanup()

    def _update_element(self, data: Any) -> None:
        """Update element with new data (required by BaseComponent)"""
        # Update child components
        if self.current_experiment_display:
            self.current_experiment_display.update(data)
        if self.history_table:
            self.history_table.update(data)


# Factory function for easy instantiation
def create_experiment_component(
    component_id: str = "experiment_component",
    config_service: Optional[ConfigurationService] = None,
    sensor_manager: Optional[SensorManager] = None,
    controller_manager: Optional[ControllerManager] = None,
) -> ExperimentComponent:
    """Create an experiment component with default configuration"""
    # Get services if not provided
    if not config_service:
        from src.utils.config_utils.config_service import get_config_service

        config_service = get_config_service()
        if not config_service:
            raise RuntimeError("Failed to get configuration service")

    config = ComponentConfig(
        component_id=component_id,
        title="Experiment Management",
        classes="experiment-component",
    )

    return ExperimentComponent(
        config=config,
        config_service=config_service,
        sensor_manager=sensor_manager,
        controller_manager=controller_manager,
    )<|MERGE_RESOLUTION|>--- conflicted
+++ resolved
@@ -921,11 +921,10 @@
                     remaining_seconds = total_duration - elapsed
                     estimated_remaining = self._format_duration(remaining_seconds)
 
-<<<<<<< HEAD
             duration_seconds = result.duration_seconds
             if duration_seconds is None and result.start_time:
                 duration_seconds = (datetime.now() - result.start_time).total_seconds()
-=======
+
             # Determine sensor count
             if config.sensor_ids:
                 sensor_count = len(config.sensor_ids)
@@ -946,7 +945,6 @@
                     if not active:
                         active = sensor_mgr.get_all_sensors()
                     sensor_count = len(active)
-
 
             # Determine controller count
             if config.controller_ids:
@@ -966,8 +964,6 @@
                 ctrl_mgr = getattr(self.experiment_manager, "controller_manager", None)
                 if ctrl_mgr:
                     controller_count = len(ctrl_mgr.list_controllers())
-
->>>>>>> 93a2adee
 
             return ExperimentInfo(
                 experiment_id=experiment_id,
