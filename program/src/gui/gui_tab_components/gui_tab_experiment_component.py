--- conflicted
+++ resolved
@@ -924,7 +924,7 @@
             # Determine sensor count
             if config.sensor_ids:
                 sensor_count = len(config.sensor_ids)
-<<<<<<< HEAD
+
             elif self.experiment_manager.sensor_manager:
                 try:
                     sensor_count = len(
@@ -932,9 +932,7 @@
                     )
                 except Exception:
                     sensor_count = 0
-            else:
-                sensor_count = 0
-=======
+
             else:
                 sensor_count = 0
                 sensor_mgr = getattr(self.experiment_manager, "sensor_manager", None)
@@ -943,12 +941,12 @@
                     if not active:
                         active = sensor_mgr.get_all_sensors()
                     sensor_count = len(active)
->>>>>>> 70138ef2
+
 
             # Determine controller count
             if config.controller_ids:
                 controller_count = len(config.controller_ids)
-<<<<<<< HEAD
+
             elif self.experiment_manager.controller_manager:
                 try:
                     controller_count = len(
@@ -958,13 +956,12 @@
                     controller_count = 0
             else:
                 controller_count = 0
-=======
-            else:
+
                 controller_count = 0
                 ctrl_mgr = getattr(self.experiment_manager, "controller_manager", None)
                 if ctrl_mgr:
                     controller_count = len(ctrl_mgr.list_controllers())
->>>>>>> 70138ef2
+
 
             return ExperimentInfo(
                 experiment_id=experiment_id,
