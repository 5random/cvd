--- conflicted
+++ resolved
@@ -505,20 +505,11 @@
             width, height = (int(v) for v in value.split("x"))
             stream.max_width = width
             stream.max_height = height
-<<<<<<< HEAD
+
         except Exception as e:
             log_service.error(f"Invalid value '{value}': {e}")
             ui.notify(f"Invalid resolution: {value}", type='negative')
-=======
-        except Exception:
-            pass
-
-            with ui.card().classes("p-4 cvd-card"):
-                with ui.column().classes("items-center"):
-                    ui.icon("videocam_off", size="lg").classes("text-gray-400 mb-2")
-                    ui.label("Camera Stream Unavailable").classes("text-gray-600")
-                    ui.label(f"Error: {str(e)}").classes("text-xs text-red-500")
->>>>>>> 29fb2501
+
 
     def _render_sensor_cards(self) -> None:
         """Render sensor cards"""
