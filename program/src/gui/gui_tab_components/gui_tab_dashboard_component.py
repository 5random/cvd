--- conflicted
+++ resolved
@@ -186,14 +186,8 @@
         self.component_registry = get_component_registry()
         self._sensor_cards: Dict[str, SensorCardComponent] = {}
         self._controller_cards: Dict[str, ui.card] = {}
-<<<<<<< HEAD
         self._camera_streams: Dict[str, CameraStreamComponent] = {}
-=======
-        self._camera_stream: Optional[CameraStreamComponent] = None
-        self._cpu_label: Optional[ui.label] = None
-        self._memory_label: Optional[ui.label] = None
-        self._system_status_timer: Optional[ui.timer] = None
->>>>>>> 96dd5802
+
 
         # Determine which sensors and controllers should be displayed
         self._dashboard_sensors = [
@@ -298,7 +292,7 @@
             error(f"Failed to update system status: {exc}")
 
     def _should_show_camera(self) -> bool:
-<<<<<<< HEAD
+
         return len(self._get_camera_controllers()) > 0
 
     def _get_camera_controllers(self) -> list[str]:
@@ -314,46 +308,21 @@
                 continue
             if ctype == 'motion_detection':
                 params = cfg.get('parameters', {})
-=======
-        for cid in self._dashboard_controllers:
-            cfg = next(
-                (
-                    c
-                    for c_id, c in self.config_service.get_controller_configs()
-                    if c_id == cid
-                ),
-                None,
-            )
-            if not cfg:
-                continue
-
-            ctype = str(cfg.get("type", "")).lower()
-            if "camera" in ctype:
-                return True
-
-            if ctype == "motion_detection":
-                params = cfg.get("parameters", {})
->>>>>>> 96dd5802
+
                 if isinstance(params, dict) and (
                     "cam_id" in params or "device_index" in params
                 ):
-<<<<<<< HEAD
+
                     camera_ids.append(cid)
         return camera_ids
     
-=======
-                    return True
-
-        return False
-
->>>>>>> 96dd5802
+
     def _render_camera_stream(self) -> None:
         """Render camera stream component"""
         camera_ids = self._get_camera_controllers()
         if not camera_ids:
             return
         try:
-<<<<<<< HEAD
             for cid in camera_ids:
                 settings = self.config_service.get_controller_settings(cid) or {}
                 resolution = settings.get("resolution")
@@ -390,7 +359,7 @@
 
                 self.component_registry.register(stream)
                 self._camera_streams[cid] = stream
-=======
+
             # Create camera stream component
             self._camera_stream = CameraStreamComponent(
                 controller_manager=self.controller_manager,
@@ -403,12 +372,11 @@
             # Render the camera stream
             self._camera_stream.render()
             self.component_registry.register(self._camera_stream)
->>>>>>> 96dd5802
+
 
         except Exception as e:
             error(f"Error rendering camera stream: {e}")
             # Show error message instead
-<<<<<<< HEAD
             with ui.card().classes('p-4 cvd-card'):
                 with ui.column().classes('items-center'):
                     ui.icon('videocam_off', size='lg').classes('text-gray-400 mb-2')
@@ -424,14 +392,14 @@
         except Exception:
             pass
     
-=======
+
             with ui.card().classes("p-4 cvd-card"):
                 with ui.column().classes("items-center"):
                     ui.icon("videocam_off", size="lg").classes("text-gray-400 mb-2")
                     ui.label("Camera Stream Unavailable").classes("text-gray-600")
                     ui.label(f"Error: {str(e)}").classes("text-xs text-red-500")
 
->>>>>>> 96dd5802
+
     def _render_sensor_cards(self) -> None:
         """Render sensor cards"""
         sensor_configs = self.config_service.get_sensor_configs()
@@ -488,21 +456,9 @@
 
         self._controller_cards.clear()
 
-<<<<<<< HEAD
         # Cleanup camera streams
         for stream in self._camera_streams.values():
             stream.cleanup()
         self._camera_streams.clear()
-        
-=======
-        # Cleanup camera stream
-        if self._camera_stream:
-            self._camera_stream.cleanup()
-            self._camera_stream = None
-
-        if self._system_status_timer:
-            self._system_status_timer.cancel()
-            self._system_status_timer = None
-
->>>>>>> 96dd5802
+
         super().cleanup()