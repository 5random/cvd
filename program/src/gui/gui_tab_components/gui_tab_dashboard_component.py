--- conflicted
+++ resolved
@@ -177,16 +177,9 @@
 class DashboardComponent(BaseComponent):
     """Main dashboard component"""
 
-<<<<<<< HEAD
+
     def __init__(self, config_service: ConfigurationService, sensor_manager: SensorManager, controller_manager: ControllerManager, notification_center: Optional[NotificationCenter] = None):
-=======
-    def __init__(
-        self,
-        config_service: ConfigurationService,
-        sensor_manager: SensorManager,
-        controller_manager: ControllerManager,
-    ):
->>>>>>> d33169a4
+
         config = ComponentConfig("dashboard")
         super().__init__(config)
         self.config_service = config_service
@@ -197,15 +190,13 @@
         self._sensor_cards: Dict[str, SensorCardComponent] = {}
         self._controller_cards: Dict[str, ui.card] = {}
         self._camera_stream: Optional[CameraStreamComponent] = None
-<<<<<<< HEAD
+
         self._badge: Optional[ui.badge] = None
-=======
+
         self._sensor_row: Optional[ui.row] = None
         self._controller_row: Optional[ui.row] = None
         self._drag_sensor_id: Optional[str] = None
         self._drag_controller_id: Optional[str] = None
-
->>>>>>> d33169a4
 
         # Determine which sensors and controllers should be displayed
         self._dashboard_sensors = [
@@ -236,21 +227,16 @@
         """Render dashboard"""
         with ui.column().classes("w-full") as dashboard:
             # Dashboard header
-<<<<<<< HEAD
             ui.label('CVD Tracker Dashboard').classes('text-2xl font-bold mb-4')
-=======
-            ui.label("CVD Tracker Dashboard").classes("text-2xl font-bold mb-4")
->>>>>>> d33169a4
+
 
             # System status overview
             self._render_system_status()
 
-<<<<<<< HEAD
             if self._notification_center is not None:
                 self._render_notification_panel()
             
-=======
->>>>>>> d33169a4
+
             # Main content area with camera stream and sensor data
             with ui.row().classes("w-full gap-4"):
                 # Camera stream section (left side)
@@ -593,18 +579,12 @@
 
         self._controller_cards.clear()
 
-<<<<<<< HEAD
         # Cleanup camera stream
         if self._camera_stream:
             self._camera_stream.cleanup()
             self._camera_stream = None
 
         self._badge = None
-=======
-        # Cleanup camera streams
-        for stream in self._camera_streams.values():
-            stream.cleanup()
-        self._camera_streams.clear()
->>>>>>> d33169a4
+
 
         super().cleanup()