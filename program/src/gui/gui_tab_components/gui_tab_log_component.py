--- conflicted
+++ resolved
@@ -471,31 +471,10 @@
             return
 
         try:
-<<<<<<< HEAD
             # Read last few lines from the log file
             # deque ensures we only keep the last 10 lines
             with open(log_file.path, "r", encoding="utf-8") as f:
                 recent_lines = list(deque(f, maxlen=10))
-=======
-            # Read last few lines from the log file, handle compression
-            if log_file.is_compressed:
-                suffix = log_file.path.suffix.lower()
-                if suffix == ".gz":
-                    opener = gzip.open
-                elif suffix == ".bz2":
-                    opener = bz2.open
-                elif suffix == ".xz":
-                    opener = lzma.open
-                else:
-                    opener = open
-                with opener(log_file.path, "rt", encoding="utf-8") as f:
-                    lines = f.readlines()
-            else:
-                with open(log_file.path, "r", encoding="utf-8") as f:
-                    lines = f.readlines()
-
-            recent_lines = lines[-10:]  # Last 10 lines
->>>>>>> e0ca8776
 
             if not recent_lines:
                 ui.label(f"No recent entries in {log_type} log").classes(
