"""
Data management component for displaying, filtering, and downloading data files.
Integrates with DataManager and DataSaver for comprehensive data handling.

This component provides:
- Data overview with statistics
- File filtering and search capabilities
- Paginated file listing
- Bulk file selection and download
- Real-time status updates

Fixed issues:
- Event handling using event.value instead of event.args
- Pagination division-by-zero protection
- File ID collision prevention
- Memory leak prevention with proper timer cleanup
- Download functionality with proper file selection
"""
from datetime import datetime, timedelta

# Constants
TIME_FORMAT = '%H:%M:%S'
from pathlib import Path
from typing import Dict, Any, Optional, List, Set
from dataclasses import dataclass
from nicegui import ui
import asyncio
import time
import hashlib

from src.utils.log_utils.log_service import info, warning, error, debug
from src.gui.gui_tab_components.gui_tab_base_component import BaseComponent, ComponentConfig
from src.utils.data_utils.data_manager import (
    DataManager, 
    get_data_manager, 
    DataCategory, 
    FileStatus, 
    FileMetadata
)


@dataclass
class DataComponentConfig:
    """Configuration for the data management component"""
    auto_refresh_interval: float = 5.0  # seconds
    files_per_page: int = 50
    max_download_files: int = 100
    show_compressed_files: bool = True
    enable_bulk_operations: bool = True


class DataOverviewCard(BaseComponent):
    """Card component displaying data overview statistics"""
    
    def __init__(self, config: ComponentConfig, data_manager: DataManager):
        super().__init__(config)
        self.data_manager = data_manager
        self._stats_container: Optional[ui.grid] = None
        self._last_update: Optional[ui.label] = None
    
    def render(self) -> ui.card:
        """Render overview card"""
        with ui.card().classes('cvd-card p-4') as card:
            ui.label('Data Overview').classes('text-lg font-semibold mb-3')
            
            self._stats_container = ui.grid(columns=4).classes('gap-4 w-full')
            self._last_update = ui.label('Last updated: --').classes('text-xs text-gray-500 mt-3')
            
            # Initial data load
            # Defer stats update to avoid expensive operations during initial render
            ui.timer(0.1, self._update_stats, once=True)
            
        self._rendered = True
        self._element = card
        return card
    
    def _update_stats(self) -> None:
        """Update statistics display"""
        try:
            overview = self.data_manager.get_data_overview()
            
            if self._stats_container:
                self._stats_container.clear()
                
                with self._stats_container:
                    self._create_stat_card("Total Files", overview.get('total_files', 0), "📄")
                    self._create_stat_card("Total Size", self._format_file_size(overview.get('total_size_bytes', 0)), "💾")
                    # Count active and compressed files from status summary
                    status_summary = overview.get('status_summary', {})
                    active_count = status_summary.get('active', 0)
                    compressed_count = status_summary.get('compressed', 0)
                    self._create_stat_card("Active Files", active_count, "🟢")
                    self._create_stat_card("Compressed", compressed_count, "📦")
                # update last-update timestamp after stats refresh
                if self._last_update:
                    self._last_update.text = f"Last updated: {datetime.now().strftime(TIME_FORMAT)}"
                
        except Exception as e:
            error(f"Error updating stats: {e}")
            if self._last_update:
                self._last_update.text = "Failed to update stats. Please try again later."
            ui.notify("An error occurred while updating statistics. Please refresh the page.", type="negative")
    
    def _create_stat_card(self, label: str, value: Any, icon: str) -> None:
        """Create a single statistic card"""
        with ui.card().classes('p-3 text-center'):
            ui.label(icon).classes('text-2xl mb-1')
            ui.label(str(value)).classes('text-lg font-bold')
            ui.label(label).classes('text-sm text-gray-600')
    
    @staticmethod
    def _format_file_size(size_bytes: int) -> str:
        """Format file size in human readable format"""
        if size_bytes == 0:
            return "0 B"
        
        size_names = ['B', 'KB', 'MB', 'GB', 'TB', 'PB', 'EB', 'ZB', 'YB']
        size_float = float(size_bytes)
        i = 0
        while size_float >= 1024 and i < len(size_names) - 1:
            size_float /= 1024.0
            i += 1
        
        return f"{size_float:.1f} {size_names[i]}"
    
    def _update_element(self, data: Any) -> None:
        """Update the overview with new data"""
        self._update_stats()


class DataFilterPanel(BaseComponent):
    """Filter panel for data files"""
    
    def __init__(self, config: ComponentConfig, data_manager: DataManager, on_filter_change):
        super().__init__(config)
        self.data_manager = data_manager
        self.on_filter_change = on_filter_change
        
        # Filter state
        self.current_filters = {
            'category': None,
            'status': None,
            'sensor_id': '',
            'experiment_id': '',
            'date_range': (None, None)
        }
        
        # UI elements
        self._category_select = None
        self._status_select = None
        self._sensor_input = None
        self._experiment_input = None
        self._date_from = None
        self._date_to = None
    
    def render(self) -> ui.card:
        """Render filter panel"""
        with ui.card().classes('cvd-card p-4') as card:
            ui.label('Filters').classes('text-lg font-semibold mb-3')
            
            with ui.row().classes('gap-4 w-full items-end'):
                # Category filter
                with ui.column().classes('min-w-32'):
                    ui.label('Category').classes('text-sm font-medium')
                    self._category_select = ui.select(
                        options=['All'] + [cat.value for cat in DataCategory],
                        value='All',
                        on_change=self._on_category_change
                    ).classes('w-full')
                
                # Status filter
                with ui.column().classes('min-w-32'):
                    ui.label('Status').classes('text-sm font-medium')
                    self._status_select = ui.select(
                        options=['All'] + [status.value for status in FileStatus],
                        value='All',
                        on_change=self._on_status_change
                    ).classes('w-full')
                
                # Sensor ID filter
                with ui.column().classes('min-w-32'):
                    ui.label('Sensor ID').classes('text-sm font-medium')
                    self._sensor_input = ui.input(
                        placeholder='Enter sensor ID',
                        on_change=self._on_sensor_change
                    ).classes('w-full')
                
                # Experiment ID filter
                with ui.column().classes('min-w-32'):
                    ui.label('Experiment ID').classes('text-sm font-medium')
                    self._experiment_input = ui.input(
                        placeholder='Enter experiment ID',
                        on_change=self._on_experiment_change
                    ).classes('w-full')
                
                # Date From filter
                with ui.column().classes('min-w-32'):
                    ui.label('Date From').classes('text-sm font-medium')
                    self._date_from = ui.input(value='date', on_change=self._on_date_from_change).classes('w-full')
                
                # Date To filter
                with ui.column().classes('min-w-32'):
                    ui.label('Date To').classes('text-sm font-medium')
                    self._date_to = ui.input(value='date', on_change=self._on_date_to_change).classes('w-full')
                
                # Clear filters button
                ui.button('Clear Filters', on_click=self._clear_filters).classes('bg-gray-500')
        
        self._rendered = True
        self._element = card
        return card
    
    def _on_category_change(self, event) -> None:
        """Handle category filter change"""
        value = event.value if event.value != 'All' else None
        self.current_filters['category'] = DataCategory(value) if value else None
        self._emit_filter_change()
    
    def _on_status_change(self, event) -> None:
        """Handle status filter change"""
        value = event.value if event.value != 'All' else None
        self.current_filters['status'] = FileStatus(value) if value else None
        self._emit_filter_change()
    
    def _on_sensor_change(self, event) -> None:
        """Handle sensor ID filter change"""
        # Guard against None value
        raw_value = event.value or ''
        self.current_filters['sensor_id'] = raw_value.strip()
        self._emit_filter_change()
    
    def _on_experiment_change(self, event) -> None:
        """Handle experiment ID filter change"""
        # Guard against None value
        raw_value = event.value or ''
        self.current_filters['experiment_id'] = raw_value.strip()
        # Notify change
        self._emit_filter_change()

    def _on_date_from_change(self, event) -> None:
        """Handle start date change"""
        raw = event.value or ''
        from_date = datetime.strptime(raw, '%Y-%m-%d').date() if raw else None
        _, to_date = self.current_filters['date_range']
        self.current_filters['date_range'] = (from_date, to_date)
        self._emit_filter_change()

    def _on_date_to_change(self, event) -> None:
        """Handle end date change"""
        raw = event.value or ''
        to_date = datetime.strptime(raw, '%Y-%m-%d').date() if raw else None
        from_date, _ = self.current_filters['date_range']
        self.current_filters['date_range'] = (from_date, to_date)
        self._emit_filter_change()

    def _clear_filters(self) -> None:
        """Clear all filters"""
        self.current_filters = {
            'category': None,
            'status': None,
            'sensor_id': '',
            'experiment_id': '',
            'date_range': (None, None)
        }
        
        # Reset UI elements
        if self._category_select:
            self._category_select.value = 'All'
        if self._status_select:
            self._status_select.value = 'All'
        if self._sensor_input:
            self._sensor_input.value = ''
        if self._experiment_input:
            self._experiment_input.value = ''
        if self._date_from:
            self._date_from.value = ''
        if self._date_to:
            self._date_to.value = ''
        
        self._emit_filter_change()
    
    def _emit_filter_change(self) -> None:
        """Emit filter change to parent"""
        if self.on_filter_change:
            self.on_filter_change(self.current_filters.copy())
    
    def _update_element(self, data: Any) -> None:
        """Update filter panel - no action needed"""
        pass


class DataFilesList(BaseComponent):
    """Files list with pagination and selection"""
    
    def __init__(self, config: ComponentConfig, data_manager: DataManager, component_config: DataComponentConfig):
        super().__init__(config)
        self.data_manager = data_manager
        self.component_config = component_config
        
        # File list state
        self.all_files: List[FileMetadata] = []
        self.current_files: List[FileMetadata] = []
        self.selected_files: Set[str] = set()  # Set of file IDs
        self.selected_file_paths: Dict[str, Path] = {}  # Mapping from ID to file path
          # Pagination
        self.current_page = 1
        self.total_pages = 1
          # UI elements
        self._files_table = None
        self._pagination_info = None
        self._selection_info = None
        self._download_button = None
        self._download_status = None
        self._prev_button = None
        self._next_button = None
        
        # Download monitoring
        self._download_timer = None
    
    def render(self) -> ui.card:
        """Render files list"""        
        with ui.card().classes('cvd-card p-4') as card:
            # Header with selection info and download button
            with ui.row().classes('justify-between items-center mb-3'):
                ui.label('Data Files').classes('text-lg font-semibold')
                
                with ui.row().classes('gap-2 items-center'):
                    self._selection_info = ui.label('No files selected').classes('text-sm text-gray-600')
                    self._download_button = ui.button(
                        'Download Selected',
                        on_click=self._download_selected_files
                    ).classes('bg-blue-500')
                    # disable initially
                    self._download_button.disable()
            
            # Download status
            self._download_status = ui.label('').classes('text-sm text-blue-600 mb-2')
              # Files table
            self._files_table = ui.table(
                columns=[
                     {'name': 'filename', 'label': 'Filename', 'field': 'filename', 'align': 'left'},
                     {'name': 'category', 'label': 'Category', 'field': 'category', 'align': 'center'},
                     {'name': 'status', 'label': 'Status', 'field': 'status', 'align': 'center'},
                     {'name': 'size', 'label': 'Size', 'field': 'size', 'align': 'right'},
                     {'name': 'sensor_id', 'label': 'Sensor', 'field': 'sensor_id', 'align': 'center'},
                     {'name': 'experiment_id', 'label': 'Experiment', 'field': 'experiment_id', 'align': 'center'},
                     {'name': 'created_at', 'label': 'Created', 'field': 'created_at', 'align': 'center'},
                ],
                rows=[],
                row_key='id',
                selection='multiple',
                on_select=self._on_table_select
            ).classes('w-full')
            
            # Pagination
            with ui.row().classes('justify-between items-center mt-3'):
                self._pagination_info = ui.label('').classes('text-sm text-gray-600')
                
                with ui.row().classes('gap-2'):
                    self._prev_button = ui.button('Previous', on_click=self._prev_page)
                    # disable until pagination update
                    self._prev_button.disable()
                    self._next_button = ui.button('Next', on_click=self._next_page)
                    self._next_button.disable()
            
            # Load initial data
            self._load_files()
        
        self._rendered = True
        self._element = card
        return card
    
    def _load_files(self) -> None:
        """Load all files from data manager"""
        try:
            self.all_files = self.data_manager.list_files()
            self.current_files = self.all_files.copy()
            # Build mapping for all files once to prevent stale entries
            self.selected_file_paths = {
<<<<<<< HEAD
                self._generate_file_id(f): f.file_path
                for f in self.all_files
            }
            valid_ids = set(self.selected_file_paths.keys())
            self.selected_files = self.selected_files.intersection(valid_ids)
            self._update_selection_info()
=======
                self._generate_file_id(f): f.file_path.resolve()
                for f in self.all_files
            }
>>>>>>> e5b38dae
            self._update_display()
        except Exception as e:
            error(f"Error loading files: {e}")
    
    def _update_display(self) -> None:
        """Update table and pagination display"""
        self._update_table()
        self._update_pagination_info()
        self._update_pagination_buttons()
        self._update_selection_info()
    
    def _update_table(self) -> None:
        """Update files table"""
        if not self._files_table:
            return
        
        try:
            # Calculate pagination
            start_idx = (self.current_page - 1) * self.component_config.files_per_page
            end_idx = start_idx + self.component_config.files_per_page
            page_files = self.current_files[start_idx:end_idx]
            
            # Create table rows
            rows = []
            for file_meta in page_files:
                # Generate unique ID for this file to prevent collisions
                file_id = self._generate_file_id(file_meta)
                
                row = {
                    'id': file_id,
                    'filename': file_meta.file_path.name,
                    'category': file_meta.category.value,
                    'status': self._format_status(file_meta.status),
                    'size': DataOverviewCard._format_file_size(file_meta.size_bytes),
                    'sensor_id': file_meta.sensor_id or 'N/A',
                    'experiment_id': file_meta.experiment_id or 'N/A',
                    'created_at': file_meta.created_at.strftime('%Y-%m-%d %H:%M')
                }
                rows.append(row)
            
            self._files_table.rows = rows
            
        except Exception as e:
            error(f"Error updating table: {e}")
    
    def _generate_file_id(self, file_meta: FileMetadata) -> str:
        """Generate unique ID for file to prevent collisions"""
        # Use file path, size, and creation time to create unique ID
        unique_string = f"{file_meta.file_path}_{file_meta.size_bytes}_{file_meta.created_at.timestamp()}"
        return hashlib.md5(unique_string.encode()).hexdigest()[:12]
    
    def _format_status(self, status: FileStatus) -> str:
        """Format file status with icon"""
        status_icons = {
            FileStatus.ACTIVE: "🟢 Active",
            FileStatus.COMPRESSED: "📦 Compressed", 
            FileStatus.ERROR: "❌ Error"
        }
        return status_icons.get(status, f"❓ {status.value}")
    
    def _update_pagination_info(self) -> None:
        """Update pagination information"""
        if not self._pagination_info:
            return
        
        try:
            # Protect against division by zero
            if self.component_config.files_per_page > 0:
                self.total_pages = max(1, (len(self.current_files) + self.component_config.files_per_page - 1) // self.component_config.files_per_page)
            else:
                self.total_pages = 1
            
            # Ensure current page is valid
            if self.current_page > self.total_pages:
                self.current_page = self.total_pages
            
            start_idx = (self.current_page - 1) * self.component_config.files_per_page + 1
            end_idx = min(self.current_page * self.component_config.files_per_page, len(self.current_files))
            
            if len(self.current_files) == 0:
                self._pagination_info.text = "No files found"
            else:
                self._pagination_info.text = f"Showing {start_idx}-{end_idx} of {len(self.current_files)} files (Page {self.current_page} of {self.total_pages})"
                
        except Exception as e:
            error(f"Error updating pagination info: {e}")
            if self._pagination_info:
                self._pagination_info.text = "Pagination error"
    
    def _update_pagination_buttons(self) -> None:
        """Update pagination button states"""
        if self._prev_button:
            if self.current_page <= 1:
                self._prev_button.disable()
            else:
                self._prev_button.enable()
        if self._next_button:
            if self.current_page >= self.total_pages:
                self._next_button.disable()
            else:
                self._next_button.enable()
    
    def _update_selection_info(self) -> None:
        """Update selection information and download button state"""
        if not self._selection_info:
            return
        
        selected_count = len(self.selected_files)

        if selected_count == 0:
            self._selection_info.text = "No files selected"
        elif selected_count == 1:
            self._selection_info.text = "1 file selected"
        else:
            self._selection_info.text = f"{selected_count} files selected"
        
        # Update download button state
        if self._download_button:
            can_download = (0 < selected_count <= self.component_config.max_download_files)
            # enable or disable using helper methods
            if can_download:
                self._download_button.enable()
            else:
                self._download_button.disable()
            
            if selected_count > self.component_config.max_download_files:
                self._download_button.text = f'Too many files (max {self.component_config.max_download_files})'
            else:
                self._download_button.text = 'Download Selected'
    
    def _prev_page(self) -> None:
        """Go to previous page"""
        if self.current_page > 1:
            self.current_page -= 1
            self._update_display()
    
    def _next_page(self) -> None:
        """Go to next page"""
        if self.current_page < self.total_pages:
            self.current_page += 1
            self._update_display()
    
    def apply_filters(self, filters: Dict[str, Any]) -> None:
        """Apply filters to file list"""
        try:
            # Start with all files
            filtered_files = self.all_files.copy()
            
            # Apply category filter
            if filters.get('category'):
                filtered_files = [f for f in filtered_files if f.category == filters['category']]
            
            # Apply status filter
            if filters.get('status'):
                filtered_files = [f for f in filtered_files if f.status == filters['status']]
            
            # Apply sensor ID filter
            if filters.get('sensor_id'):
                sensor_filter = filters['sensor_id'].lower()
                filtered_files = [f for f in filtered_files if f.sensor_id and sensor_filter in f.sensor_id.lower()]
            
            # Apply experiment ID filter
            if filters.get('experiment_id'):
                exp_filter = filters['experiment_id'].lower()
                filtered_files = [f for f in filtered_files if f.experiment_id and exp_filter in f.experiment_id.lower()]
            
            # Apply date range filter
            from_date, to_date = filters.get('date_range', (None, None))
            if from_date or to_date:
                def in_range(f):
                    d = f.created_at.date()
                    if from_date and d < from_date: return False
                    if to_date and d > to_date: return False
                    return True
                filtered_files = [f for f in filtered_files if in_range(f)]
            
            # Update current files and reset page
            self.current_files = filtered_files
            self.current_page = 1
            
            # Clear selections that are no longer visible
            current_file_ids = {self._generate_file_id(f) for f in filtered_files}
            self.selected_files = self.selected_files.intersection(current_file_ids)
            # Cleanup stale file path mappings
            self.selected_file_paths = {fid: path for fid, path in self.selected_file_paths.items() if fid in current_file_ids}
            
            self._update_display()
            
        except Exception as e:
            error(f"Error applying filters: {e}")
    
    def _toggle_file_selection(self, file_id: str) -> None:
        """Toggle file selection"""
        if file_id in self.selected_files:
            self.selected_files.remove(file_id)
        else:
            self.selected_files.add(file_id)
        
        self._update_selection_info()

    def _download_selected_files(self) -> None:
        """Download selected files as a package"""
        if not self.selected_files:
            ui.notify('No files selected for download', type='warning')
            return
        
        if len(self.selected_files) > self.component_config.max_download_files:
            ui.notify(f'Too many files selected. Maximum: {self.component_config.max_download_files}', type='negative')
            return
        
        try:
            # Convert selected IDs back to absolute file paths
            file_paths = []
            for file_id in self.selected_files:
                if file_id in self.selected_file_paths:
                    file_paths.append(str(Path(self.selected_file_paths[file_id]).resolve()))

            # Validate file existence and readability
            valid_paths = []
            invalid_count = 0
            for fp in file_paths:
                p = Path(fp)
                if p.exists() and p.is_file():
                    valid_paths.append(fp)
                else:
                    invalid_count += 1
            if invalid_count > 0:
                ui.notify(f'{invalid_count} files not found or unreadable and were skipped', type='warning')
            file_paths = valid_paths

            if not file_paths:
                ui.notify('No valid files found for download', type='warning')
                return
            
            # Create download package
            request_id = self.data_manager.create_download_package(file_paths, format='zip')
            
            if self._download_status:
                self._download_status.text = f'Download package created. Request ID: {request_id}'            # Start monitoring download using the dedicated method
            self._start_download_monitoring(request_id)
            
            ui.notify(f'Download package created: {request_id}', type='positive')
            
        except Exception as e:
            error(f"Error creating download package: {e}")
            ui.notify(f'Error creating download package: {e}', type='negative')
            
    def _start_download_monitoring(self, request_id: str) -> None:
        """Start download monitoring with proper timer management"""
        # Stop any existing download timer
        if self._download_timer:
            self._download_timer.cancel()
        
        # Start new monitoring timer
        self._download_timer = ui.timer(1.0, lambda: self._monitor_download_sync(request_id))
          
    def _stop_download_monitoring(self) -> None:
        """Stop download monitoring timer"""
        if self._download_timer:
            self._download_timer.cancel()
            self._download_timer = None

    def _monitor_download_sync(self, request_id: str) -> None:
        """Synchronous download monitoring using timer"""
        try:
            status = self.data_manager.get_download_status(request_id)
            if not status:
                if self._download_status:
                    self._download_status.text = 'Download status unavailable'
                ui.notify('Download status unavailable', type='warning')
                self._stop_download_monitoring()
                return
            
            status_value = status.get('status', 'unknown')
            
            if status_value == 'ready':
                # Download is ready - stop monitoring and initiate download
                self._stop_download_monitoring()
                
                download_path = self.data_manager.get_download_file(request_id)
                if download_path and download_path.exists():
                    if self._download_status:
                        self._download_status.text = f'Download ready: {download_path.name}'
                    
                    # Create download link using the mounted static route
                    ui.download(str(download_path), filename=download_path.name)
                    ui.notify('Download ready! File will be downloaded automatically.', type='positive')
                else:
                    if self._download_status:
                        self._download_status.text = 'Download file not found'
                    ui.notify('Download file not found', type='negative')
                return
                
            elif status_value == 'error':
                # Download failed - stop monitoring and show error
                self._stop_download_monitoring()
                
                error_msg = status.get('error_message', 'Unknown error')
                if self._download_status:
                    self._download_status.text = f'Download failed: {error_msg}'
                ui.notify(f'Download failed: {error_msg}', type='negative')
                return
            
            elif status_value == 'processing':
                # Continue monitoring - update UI with progress if available
                progress = status.get('progress', {})
                if progress:
                    processed = progress.get('processed_files', 0)
                    total = progress.get('total_files', 0)
                    if self._download_status:
                        self._download_status.text = f'Processing download package... ({processed}/{total} files)'
                else:
                    if self._download_status:
                        self._download_status.text = 'Processing download package...'
                
                # Continue monitoring with next timer cycle
                # Note: Timer will automatically call this method again after interval
                return
                
            elif status_value == 'pending':
                # Download is queued
                if self._download_status:
                    self._download_status.text = 'Download request is queued...'
                return
                
            else:
                # Unknown status
                if self._download_status:
                    self._download_status.text = f'Unknown download status: {status_value}'
                warning(f"Unknown download status: {status_value}")
                return
                
        except Exception as e:
            error(f"Error monitoring download: {e}")
            # Stop any ongoing monitoring
            self._stop_download_monitoring()
            if self._download_status:
                self._download_status.text = f'Monitoring error: {str(e)}'
            ui.notify(f'Download monitoring error: {str(e)}', type='negative')
            
    def _update_element(self, data: Any) -> None:
        """Update files list with new data"""
        self._load_files()

    def _on_table_select(self, event) -> None:
        """Handle row selection change in table"""
        try:
            # Directly assign selected IDs from event.value
            selected_ids = set(event.value or [])
            self.selected_files = selected_ids
            self._update_selection_info()
        except Exception as e:
            error(f"Error handling table selection: {e}")

    def cleanup(self) -> None:
        """Cleanup component resources including stopping download timer"""
        # stop download monitoring timer
        self._stop_download_monitoring()
        super().cleanup()


class DataComponent(BaseComponent):
    """Main data management component"""
    
    def __init__(self, config: ComponentConfig, data_component_config: Optional[DataComponentConfig] = None):
        super().__init__(config)
        self.component_config = data_component_config or DataComponentConfig()
        
        # Get data manager instance
        data_manager = get_data_manager()
        if not data_manager:
            error("DataManager not available")
            raise RuntimeError("DataManager not available")        
        self.data_manager = data_manager
        
        # Child components
        self.overview_card = None
        self.filter_panel = None
        self.files_list = None
        
        # Auto-refresh timer
        self._refresh_timer = None
    
    def render(self) -> ui.column:
        """Render the complete data management interface"""
        with ui.column().classes('w-full gap-4') as container:
            # Data overview
            overview_config = ComponentConfig(
                component_id=f"{self.component_id}_overview",
                title="Data Overview"
            )
            self.overview_card = DataOverviewCard(overview_config, self.data_manager)
            self.overview_card.render()
            
            # Filter panel
            filter_config = ComponentConfig(
                component_id=f"{self.component_id}_filters",
                title="Filters"
            )
            self.filter_panel = DataFilterPanel(
                filter_config, 
                self.data_manager, 
                self._on_filter_change
            )
            self.filter_panel.render()
            
            # Files list
            files_config = ComponentConfig(
                component_id=f"{self.component_id}_files",
                title="Files"
            )
            self.files_list = DataFilesList(files_config, self.data_manager, self.component_config)
            self.files_list.render()
            
            # Start auto-refresh
            if self.component_config.auto_refresh_interval > 0:
                self._refresh_timer = ui.timer(
                    self.component_config.auto_refresh_interval,
                    self._auto_refresh
                )
        
        self._rendered = True
        self._element = container
        return container
    
    def _update_element(self, data: Any) -> None:
        """Update all child components"""
        if self.overview_card:
            self.overview_card.update(data)
        if self.filter_panel:
            self.filter_panel.update(data)
        if self.files_list:
            self.files_list.update(data)
    
    def _on_filter_change(self, filters: Dict[str, Any]) -> None:
        """Handle filter changes from filter panel"""
        if self.files_list:
            self.files_list.apply_filters(filters)
    
    def _auto_refresh(self) -> None:
        """Auto-refresh all components"""
        try:
            # Trigger data refresh in data manager
            self.data_manager.scan_directories()
            
            # Update components
            self._update_element({})
            
        except Exception as e:
            error(f"Error during auto-refresh: {e}")
    
    def cleanup(self) -> None:
        """Cleanup component resources"""
        if self._refresh_timer:
            self._refresh_timer.cancel()
            self._refresh_timer = None
        
        # Cleanup child components
        if self.overview_card:
            self.overview_card.cleanup()
        if self.filter_panel:
            self.filter_panel.cleanup()
        if self.files_list:
            self.files_list.cleanup()
        
        super().cleanup()


# Factory function for easy instantiation
def create_data_component(component_id: str = "data_component") -> DataComponent:
    """Create a data component with default configuration"""
    config = ComponentConfig(
        component_id=component_id,
        title="Data Management",
        classes="data-component"
    )
    
    return DataComponent(config)<|MERGE_RESOLUTION|>--- conflicted
+++ resolved
@@ -377,18 +377,13 @@
             self.current_files = self.all_files.copy()
             # Build mapping for all files once to prevent stale entries
             self.selected_file_paths = {
-<<<<<<< HEAD
                 self._generate_file_id(f): f.file_path
                 for f in self.all_files
             }
             valid_ids = set(self.selected_file_paths.keys())
             self.selected_files = self.selected_files.intersection(valid_ids)
             self._update_selection_info()
-=======
-                self._generate_file_id(f): f.file_path.resolve()
-                for f in self.all_files
-            }
->>>>>>> e5b38dae
+
             self._update_display()
         except Exception as e:
             error(f"Error loading files: {e}")
