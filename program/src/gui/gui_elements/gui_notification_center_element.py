"""
Notification Center Component for CVD Tracker - FIXED VERSION

This component collects and displays all possible notifications and alerts from various sources:
- Experiments (status changes, events, completion, errors)
- Sensors (readings, errors, status changes) 
- Controllers (status changes, errors, actions)
- System events (configuration changes, validation errors)
- Data processing events
- Audit trail events

Features:
- Real-time notification collection
- Severity-based filtering and styling
- Persistent notification history
- Integration with logging service
- Badge counter for unread notifications
- Clear and mark as read functionality
- Dropdown positioning under notification icon
- Dynamic UI updates for filters and deletions
"""

import time
import json
from datetime import datetime, timedelta
from typing import Dict, List, Optional, Any, Callable

from pathlib import Path

from nicegui import ui
from src.gui.gui_tab_components.gui_tab_base_component import (
    TimedComponent,
    ComponentConfig,
)
from src.utils.log_utils.log_service import get_log_service, LogService
from src.utils.config_utils.config_service import ConfigurationService
from src.experiment_handler.experiment_manager import ExperimentManager, ExperimentState
from src.data_handler.sources.sensor_source_manager import SensorManager  
from src.controllers.controller_manager import ControllerManager
from src.controllers.controller_base import ControllerStatus
from src.utils.alert_system_utils.email_alert_service import get_email_alert_service


from src.gui.notifications import (
    Notification,
    NotificationSeverity,
    NotificationSource,
    NotificationMonitoringMixin,
    NotificationUIMixin,
)


class NotificationCenter(NotificationMonitoringMixin, NotificationUIMixin, TimedComponent):
    """Notification center component for collecting and displaying system notifications"""

    timer_attributes = ["_update_timer"]
    
    def __init__(self, 
                 config_service: ConfigurationService,
                 sensor_manager: Optional[SensorManager] = None,
                 controller_manager: Optional[ControllerManager] = None,
                 experiment_manager: Optional[ExperimentManager] = None):
        """Initialize notification center"""
        
        component_config = ComponentConfig(
            component_id="notification_center",
            title="Notification Center",
            classes="notification-center"
        )
        super().__init__(component_config)
        
        self.config_service = config_service
        self.sensor_manager = sensor_manager
        self.controller_manager = controller_manager
        self.experiment_manager = experiment_manager
        self.log_service = get_log_service()
        
        # Notification storage
        self.notifications: List[Notification] = []

        notif_cfg = self.config_service.get("ui.notification_center", dict, {}) or {}
        self.max_notifications: int = notif_cfg.get("max_notifications", 500)
        history_file = notif_cfg.get("history_file", "data/notifications/history.json")
        self.notification_history_file: Path = Path(history_file)
        self.check_interval: float = float(notif_cfg.get("update_interval_s", 5.0))
        
        # UI elements
        self._notification_list: Optional[Any] = None
        self._badge_counter: Optional[Any] = None
        self._dialog: Optional[Any] = None
        self._menu: Optional[Any] = None
        self._notification_list_container: Optional[Any] = None  # Container for dynamic updates
        self._severity_filter: str = "all"
        self._source_filter: str = "all"

        # Track how long controllers remain in critical state
        self._controller_error_times: Dict[str, float] = {}
        
        # Monitoring state
        self._last_log_check = time.time()
        self._monitoring_active = False
        self._update_timer = None
        
        # Initialize notification directory
        self.notification_history_file.parent.mkdir(parents=True, exist_ok=True)
        
        # Load existing notifications
        self._load_notification_history()
        
        # Setup monitoring
        self._setup_monitoring()
        
    def _load_notification_history(self) -> None:
        """Load notification history from file"""
        try:
            if self.notification_history_file.exists():
                with open(self.notification_history_file, 'r', encoding='utf-8') as f:
                    data = json.load(f)
                    
                # Convert to notification objects (last 100 for performance)
                for item in data.get('notifications', [])[-100:]:
                    notification = Notification(
                        id=item['id'],
                        title=item['title'],
                        message=item['message'],
                        severity=NotificationSeverity(item['severity']),
                        source=NotificationSource(item['source']),
                        timestamp=datetime.fromisoformat(item['timestamp']),
                        read=item.get('read', False),
                        metadata=item.get('metadata', {})
                    )
                    self.notifications.append(notification)
                    
        except Exception as e:
            self.log_service.warning(f"Failed to load notification history: {e}")
    
    def _save_notification_history(self) -> None:
        """Save notification history to file"""
        try:
            data = {
                'last_updated': datetime.now().isoformat(),
                'notifications': []
            }
            
            # Save last 200 notifications
            for notification in self.notifications[-200:]:
                data['notifications'].append({
                    'id': notification.id,
                    'title': notification.title,
                    'message': notification.message,
                    'severity': notification.severity.value,
                    'source': notification.source.value,
                    'timestamp': notification.timestamp.isoformat(),
                    'read': notification.read,
                    'metadata': notification.metadata
                })
            
            with open(self.notification_history_file, 'w', encoding='utf-8') as f:
                json.dump(data, f, indent=2, ensure_ascii=False)
                
        except Exception as e:
            self.log_service.error(f"Failed to save notification history: {e}")
    
<<<<<<< HEAD
=======
    def _setup_monitoring(self) -> None:
        """Setup monitoring for various notification sources"""
        
        # Monitor experiment events
        if self.experiment_manager:
            self.experiment_manager.add_state_change_callback(self._on_experiment_state_change)
            self.experiment_manager.add_data_callback(self._on_experiment_data)
        
        # Start background monitoring
        self._monitoring_active = True
        if not self._update_timer:
            self._update_timer = ui.timer(self.check_interval, self._check_for_new_notifications)

    def _on_experiment_state_change(self, old_state: ExperimentState, new_state: ExperimentState) -> None:
        """Handle experiment state changes"""
        try:
            severity = NotificationSeverity.INFO
            if new_state in [ExperimentState.FAILED, ExperimentState.CANCELLED]:
                severity = NotificationSeverity.ERROR
            elif new_state == ExperimentState.COMPLETED:
                severity = NotificationSeverity.SUCCESS
            elif new_state == ExperimentState.PAUSED:
                severity = NotificationSeverity.WARNING
                
            # Try to get current experiment name, fallback to "Unknown"
            exp_name = "Unknown"
            try:
                current_exp = getattr(self.experiment_manager, 'current_experiment_id', None) or \
                             getattr(self.experiment_manager, 'current_experiment', None)
                if current_exp:
                    exp_name = current_exp
            except AttributeError:
                pass
            
            self.add_notification(
                title=f"Experiment State Changed",
                message=f"Experiment '{exp_name}' changed from {old_state.value} to {new_state.value}",
                severity=severity,
                source=NotificationSource.EXPERIMENT,
                metadata={
                    'experiment_id': exp_name,
                    'old_state': old_state.value,
                    'new_state': new_state.value
                }
            )
        except Exception as e:
            self.log_service.error(f"Error handling experiment state change: {e}")
    
    def _on_experiment_data(self, data_point) -> None:
        """Handle experiment data collection events"""
        try:
            # Only notify on errors or milestones
            error_count = sum(1 for reading in data_point.sensor_readings.values() 
                            if hasattr(reading, 'status') and reading.status.name != 'OK')
            
            if error_count > 0:
                self.add_notification(
                    title="Experiment Data Issues",
                    message=f"Experiment '{data_point.experiment_id}': {error_count} sensor(s) reporting errors",
                    severity=NotificationSeverity.WARNING,
                    source=NotificationSource.EXPERIMENT,
                    metadata={
                        'experiment_id': data_point.experiment_id,
                        'error_count': error_count,
                        'phase': data_point.phase.value if hasattr(data_point.phase, 'value') else str(data_point.phase)
                    }
                )
        except Exception as e:
            self.log_service.error(f"Error handling experiment data event: {e}")
    
    def _check_for_new_notifications(self) -> None:
        """Check for new notifications from various sources"""
        try:
            # Check sensors for errors or status changes
            self._check_sensor_notifications()
            
            # Check controllers for status changes
            self._check_controller_notifications()
            
            # Check configuration validation
            self._check_config_notifications()
            
            # Check log files for recent errors/warnings
            self._check_log_notifications()
            
        except Exception as e:
            self.log_service.error(f"Error checking for notifications: {e}")
    
    def _check_sensor_notifications(self) -> None:
        """Check sensor manager for notification-worthy events"""
        if not self.sensor_manager:
            return
            
        try:
            # Get current sensor readings
            readings = self.sensor_manager.get_latest_readings()
            
            for sensor_id, reading in readings.items():
                # Check for sensor errors
                if hasattr(reading, 'status') and reading.status.name != 'OK':
                    # Check if we already have a recent notification for this sensor
                    recent_notifications = [n for n in self.notifications[-20:] 
                                          if n.source == NotificationSource.SENSOR 
                                          and n.metadata.get('sensor_id') == sensor_id
                                          and (datetime.now() - n.timestamp).seconds < 300]  # 5 minutes
                    
                    if not recent_notifications:
                        self.add_notification(
                            title=f"Sensor Issue: {sensor_id}",
                            message=f"Sensor {sensor_id} status: {reading.status.name}" + 
                                   (f" - {reading.error_message}" if hasattr(reading, 'error_message') and reading.error_message else ""),
                            severity=NotificationSeverity.ERROR if reading.status.name == 'ERROR' else NotificationSeverity.WARNING,
                            source=NotificationSource.SENSOR,
                            metadata={
                                'sensor_id': sensor_id,
                                'status': reading.status.name,
                                'error_message': getattr(reading, 'error_message', None)
                            }
                        )
        except Exception as e:
            self.log_service.error(f"Error checking sensor notifications: {e}")
    
    def _check_controller_notifications(self) -> None:
        """Check controller manager for notification-worthy events"""
        if not self.controller_manager:
            return
            
        try:
            alert_cfg = self.config_service.get('alerting', dict, {}) or {}
            timeout = alert_cfg.get('critical_state_timeout_s', 60)
            now = time.time()
            for cid in self.controller_manager.list_controllers():
                ctrl = self.controller_manager.get_controller(cid)
                if ctrl is None:
                    continue
                stats = ctrl.get_stats()
                status = stats.get('status')
                if status == ControllerStatus.ERROR.value:
                    start = self._controller_error_times.get(cid, now)
                    self._controller_error_times.setdefault(cid, start)
                    if now - start >= timeout:
                        self.add_notification(
                            title=f"Controller {cid} kritisch",
                            message=f"Controller {cid} befindet sich seit {timeout}s im Fehlerzustand",
                            severity=NotificationSeverity.ERROR,
                            source=NotificationSource.CONTROLLER,
                            metadata={'controller_id': cid, 'status': status}
                        )
                        service = get_email_alert_service()
                        if service:
                            subject = f"Controller {cid} critical"
                            body = f"Controller {cid} has reported an error for {timeout} seconds."
                            service.send_alert(subject, body)
                        self._controller_error_times[cid] = now
                else:
                    self._controller_error_times.pop(cid, None)
        except Exception as e:
            self.log_service.error(f"Error checking controller notifications: {e}")

    def _check_config_notifications(self) -> None:
        """Check for configuration validation errors"""
        try:
            # Check if config validation produces errors
            validation_errors = []
            
            # Basic config validation 
            try:
                config = self.config_service.get_configuration()
                if not config.get('sensors'):
                    validation_errors.append("Missing sensors configuration")
                if not config.get('controllers'):
                    validation_errors.append("Missing controllers configuration")
            except Exception:
                validation_errors.append("Failed to load configuration")
            
            if validation_errors:
                # Only notify if we haven't already notified about config errors recently
                recent_config_notifications = [n for n in self.notifications[-10:] 
                                             if n.source == NotificationSource.CONFIG 
                                             and (datetime.now() - n.timestamp).seconds < 1800]  # 30 minutes
                
                if not recent_config_notifications:
                    self.add_notification(
                        title="Configuration Validation Errors",
                        message=f"Found {len(validation_errors)} configuration validation error(s)",
                        severity=NotificationSeverity.WARNING,
                        source=NotificationSource.CONFIG,
                        metadata={
                            'error_count': len(validation_errors),
                            'errors': validation_errors[:5]  # First 5 errors
                        }
                    )
        except Exception as e:
            # Config validation might not be implemented yet
            pass
    
    def _check_log_notifications(self) -> None:
        """Check log files for recent errors and warnings"""
        try:
            # Check error log for recent entries
            # Use the configured log directory from the log service
            error_log_path = self.log_service.log_dir / "error.log"
            if error_log_path.exists():
                # Get modification time
                mod_time = error_log_path.stat().st_mtime
                
                # Only check if file was modified since last check
                if mod_time > self._last_log_check:
                    with open(error_log_path, 'r', encoding='utf-8') as f:
                        lines = f.readlines()
                        
                    # Check last few lines for recent errors
                    recent_lines = lines[-10:] if len(lines) > 10 else lines
                    
                    for line in recent_lines:
                        # Skip errors generated from our own notifications
                        if 'NOTIFICATION:' in line:
                            continue
                        if 'ERROR' in line and datetime.now().strftime('%Y-%m-%d') in line:
                            # Extract error message
                            parts = line.split(' - ', 2)
                            if len(parts) >= 3:
                                error_msg = parts[2].strip()
                                
                                # Check if we already have this error
                                existing = [n for n in self.notifications[-5:] 
                                          if n.source == NotificationSource.SYSTEM 
                                          and error_msg in n.message]
                                
                                if not existing:
                                    self.add_notification(
                                        title="System Error",
                                        message=error_msg,
                                        severity=NotificationSeverity.ERROR,
                                        source=NotificationSource.SYSTEM,
                                        metadata={'log_source': 'error.log'}
                                    )
                    
                    self._last_log_check = mod_time
                    
        except Exception as e:
            # Log file checking is best effort
            pass
    
>>>>>>> cf974512
    def add_notification(self, 
                        title: str, 
                        message: str, 
                        severity: NotificationSeverity = NotificationSeverity.INFO,
                        source: NotificationSource = NotificationSource.SYSTEM,
                        metadata: Optional[Dict[str, Any]] = None,
                        action_label: Optional[str] = None,
                        action_callback: Optional[Callable] = None) -> str:
        """Add a new notification"""
        
        notification_id = f"{source.value}_{int(time.time() * 1000)}"
        
        notification = Notification(
            id=notification_id,
            title=title,
            message=message,
            severity=severity,
            source=source,
            timestamp=datetime.now(),
            metadata=metadata or {},
            action_label=action_label,
            action_callback=action_callback
        )
        
        self.notifications.append(notification)
        
        # Limit notification count
        if len(self.notifications) > self.max_notifications:
            self.notifications = self.notifications[-self.max_notifications:]
        
        # Save to file periodically
        if len(self.notifications) % 10 == 0:
            self._save_notification_history()
        
        # Update UI if visible
        self._update_ui()
        
        # Log the notification
        log_level = 'error' if severity == NotificationSeverity.ERROR else 'warning' if severity == NotificationSeverity.WARNING else 'info'
        getattr(self.log_service, log_level)(f"NOTIFICATION: {title} - {message}")
        
        return notification_id
    
    def delete_notification(self, notification_id: str) -> None:
        """Delete a specific notification"""
        self.notifications = [n for n in self.notifications if n.id != notification_id]
        self._save_notification_history()
        self._update_ui()

    def mark_as_read(self, notification_id: str) -> None:
        """Mark a notification as read"""
        for notification in self.notifications:
            if notification.id == notification_id:
                notification.read = True
                break
        self._update_ui()
    
    def mark_all_as_read(self) -> None:
        """Mark all notifications as read"""
        for notification in self.notifications:
            notification.read = True
        self._update_ui()
    
    def clear_notifications(self) -> None:
        """Clear all notifications"""
        self.notifications.clear()
        self._save_notification_history()
        self._update_ui()
    
    def get_unread_count(self) -> int:
        """Get count of unread notifications"""
        return sum(1 for n in self.notifications if not n.read)
    
    def render(self) -> None:
        """Render the component (not used - button is created on demand)"""
        pass

    def _update_element(self, data: Any) -> None:
        """Handle BaseComponent.update calls by refreshing UI elements"""
        self._update_ui()

    def cleanup(self) -> None:
        """Cleanup component resources"""
        self._monitoring_active = False
        self._save_notification_history()
        super().cleanup()


def create_notification_center(config_service: ConfigurationService,
                             sensor_manager: Optional[SensorManager] = None,
                             controller_manager: Optional[ControllerManager] = None,
                             experiment_manager: Optional[ExperimentManager] = None) -> NotificationCenter:
    """Factory function to create notification center"""
    return NotificationCenter(
        config_service=config_service,
        sensor_manager=sensor_manager,
        controller_manager=controller_manager,
        experiment_manager=experiment_manager
    )

__all__ = ["NotificationCenter", "create_notification_center"]<|MERGE_RESOLUTION|>--- conflicted
+++ resolved
@@ -160,254 +160,7 @@
                 
         except Exception as e:
             self.log_service.error(f"Failed to save notification history: {e}")
-    
-<<<<<<< HEAD
-=======
-    def _setup_monitoring(self) -> None:
-        """Setup monitoring for various notification sources"""
-        
-        # Monitor experiment events
-        if self.experiment_manager:
-            self.experiment_manager.add_state_change_callback(self._on_experiment_state_change)
-            self.experiment_manager.add_data_callback(self._on_experiment_data)
-        
-        # Start background monitoring
-        self._monitoring_active = True
-        if not self._update_timer:
-            self._update_timer = ui.timer(self.check_interval, self._check_for_new_notifications)
-
-    def _on_experiment_state_change(self, old_state: ExperimentState, new_state: ExperimentState) -> None:
-        """Handle experiment state changes"""
-        try:
-            severity = NotificationSeverity.INFO
-            if new_state in [ExperimentState.FAILED, ExperimentState.CANCELLED]:
-                severity = NotificationSeverity.ERROR
-            elif new_state == ExperimentState.COMPLETED:
-                severity = NotificationSeverity.SUCCESS
-            elif new_state == ExperimentState.PAUSED:
-                severity = NotificationSeverity.WARNING
-                
-            # Try to get current experiment name, fallback to "Unknown"
-            exp_name = "Unknown"
-            try:
-                current_exp = getattr(self.experiment_manager, 'current_experiment_id', None) or \
-                             getattr(self.experiment_manager, 'current_experiment', None)
-                if current_exp:
-                    exp_name = current_exp
-            except AttributeError:
-                pass
-            
-            self.add_notification(
-                title=f"Experiment State Changed",
-                message=f"Experiment '{exp_name}' changed from {old_state.value} to {new_state.value}",
-                severity=severity,
-                source=NotificationSource.EXPERIMENT,
-                metadata={
-                    'experiment_id': exp_name,
-                    'old_state': old_state.value,
-                    'new_state': new_state.value
-                }
-            )
-        except Exception as e:
-            self.log_service.error(f"Error handling experiment state change: {e}")
-    
-    def _on_experiment_data(self, data_point) -> None:
-        """Handle experiment data collection events"""
-        try:
-            # Only notify on errors or milestones
-            error_count = sum(1 for reading in data_point.sensor_readings.values() 
-                            if hasattr(reading, 'status') and reading.status.name != 'OK')
-            
-            if error_count > 0:
-                self.add_notification(
-                    title="Experiment Data Issues",
-                    message=f"Experiment '{data_point.experiment_id}': {error_count} sensor(s) reporting errors",
-                    severity=NotificationSeverity.WARNING,
-                    source=NotificationSource.EXPERIMENT,
-                    metadata={
-                        'experiment_id': data_point.experiment_id,
-                        'error_count': error_count,
-                        'phase': data_point.phase.value if hasattr(data_point.phase, 'value') else str(data_point.phase)
-                    }
-                )
-        except Exception as e:
-            self.log_service.error(f"Error handling experiment data event: {e}")
-    
-    def _check_for_new_notifications(self) -> None:
-        """Check for new notifications from various sources"""
-        try:
-            # Check sensors for errors or status changes
-            self._check_sensor_notifications()
-            
-            # Check controllers for status changes
-            self._check_controller_notifications()
-            
-            # Check configuration validation
-            self._check_config_notifications()
-            
-            # Check log files for recent errors/warnings
-            self._check_log_notifications()
-            
-        except Exception as e:
-            self.log_service.error(f"Error checking for notifications: {e}")
-    
-    def _check_sensor_notifications(self) -> None:
-        """Check sensor manager for notification-worthy events"""
-        if not self.sensor_manager:
-            return
-            
-        try:
-            # Get current sensor readings
-            readings = self.sensor_manager.get_latest_readings()
-            
-            for sensor_id, reading in readings.items():
-                # Check for sensor errors
-                if hasattr(reading, 'status') and reading.status.name != 'OK':
-                    # Check if we already have a recent notification for this sensor
-                    recent_notifications = [n for n in self.notifications[-20:] 
-                                          if n.source == NotificationSource.SENSOR 
-                                          and n.metadata.get('sensor_id') == sensor_id
-                                          and (datetime.now() - n.timestamp).seconds < 300]  # 5 minutes
-                    
-                    if not recent_notifications:
-                        self.add_notification(
-                            title=f"Sensor Issue: {sensor_id}",
-                            message=f"Sensor {sensor_id} status: {reading.status.name}" + 
-                                   (f" - {reading.error_message}" if hasattr(reading, 'error_message') and reading.error_message else ""),
-                            severity=NotificationSeverity.ERROR if reading.status.name == 'ERROR' else NotificationSeverity.WARNING,
-                            source=NotificationSource.SENSOR,
-                            metadata={
-                                'sensor_id': sensor_id,
-                                'status': reading.status.name,
-                                'error_message': getattr(reading, 'error_message', None)
-                            }
-                        )
-        except Exception as e:
-            self.log_service.error(f"Error checking sensor notifications: {e}")
-    
-    def _check_controller_notifications(self) -> None:
-        """Check controller manager for notification-worthy events"""
-        if not self.controller_manager:
-            return
-            
-        try:
-            alert_cfg = self.config_service.get('alerting', dict, {}) or {}
-            timeout = alert_cfg.get('critical_state_timeout_s', 60)
-            now = time.time()
-            for cid in self.controller_manager.list_controllers():
-                ctrl = self.controller_manager.get_controller(cid)
-                if ctrl is None:
-                    continue
-                stats = ctrl.get_stats()
-                status = stats.get('status')
-                if status == ControllerStatus.ERROR.value:
-                    start = self._controller_error_times.get(cid, now)
-                    self._controller_error_times.setdefault(cid, start)
-                    if now - start >= timeout:
-                        self.add_notification(
-                            title=f"Controller {cid} kritisch",
-                            message=f"Controller {cid} befindet sich seit {timeout}s im Fehlerzustand",
-                            severity=NotificationSeverity.ERROR,
-                            source=NotificationSource.CONTROLLER,
-                            metadata={'controller_id': cid, 'status': status}
-                        )
-                        service = get_email_alert_service()
-                        if service:
-                            subject = f"Controller {cid} critical"
-                            body = f"Controller {cid} has reported an error for {timeout} seconds."
-                            service.send_alert(subject, body)
-                        self._controller_error_times[cid] = now
-                else:
-                    self._controller_error_times.pop(cid, None)
-        except Exception as e:
-            self.log_service.error(f"Error checking controller notifications: {e}")
-
-    def _check_config_notifications(self) -> None:
-        """Check for configuration validation errors"""
-        try:
-            # Check if config validation produces errors
-            validation_errors = []
-            
-            # Basic config validation 
-            try:
-                config = self.config_service.get_configuration()
-                if not config.get('sensors'):
-                    validation_errors.append("Missing sensors configuration")
-                if not config.get('controllers'):
-                    validation_errors.append("Missing controllers configuration")
-            except Exception:
-                validation_errors.append("Failed to load configuration")
-            
-            if validation_errors:
-                # Only notify if we haven't already notified about config errors recently
-                recent_config_notifications = [n for n in self.notifications[-10:] 
-                                             if n.source == NotificationSource.CONFIG 
-                                             and (datetime.now() - n.timestamp).seconds < 1800]  # 30 minutes
-                
-                if not recent_config_notifications:
-                    self.add_notification(
-                        title="Configuration Validation Errors",
-                        message=f"Found {len(validation_errors)} configuration validation error(s)",
-                        severity=NotificationSeverity.WARNING,
-                        source=NotificationSource.CONFIG,
-                        metadata={
-                            'error_count': len(validation_errors),
-                            'errors': validation_errors[:5]  # First 5 errors
-                        }
-                    )
-        except Exception as e:
-            # Config validation might not be implemented yet
-            pass
-    
-    def _check_log_notifications(self) -> None:
-        """Check log files for recent errors and warnings"""
-        try:
-            # Check error log for recent entries
-            # Use the configured log directory from the log service
-            error_log_path = self.log_service.log_dir / "error.log"
-            if error_log_path.exists():
-                # Get modification time
-                mod_time = error_log_path.stat().st_mtime
-                
-                # Only check if file was modified since last check
-                if mod_time > self._last_log_check:
-                    with open(error_log_path, 'r', encoding='utf-8') as f:
-                        lines = f.readlines()
-                        
-                    # Check last few lines for recent errors
-                    recent_lines = lines[-10:] if len(lines) > 10 else lines
-                    
-                    for line in recent_lines:
-                        # Skip errors generated from our own notifications
-                        if 'NOTIFICATION:' in line:
-                            continue
-                        if 'ERROR' in line and datetime.now().strftime('%Y-%m-%d') in line:
-                            # Extract error message
-                            parts = line.split(' - ', 2)
-                            if len(parts) >= 3:
-                                error_msg = parts[2].strip()
-                                
-                                # Check if we already have this error
-                                existing = [n for n in self.notifications[-5:] 
-                                          if n.source == NotificationSource.SYSTEM 
-                                          and error_msg in n.message]
-                                
-                                if not existing:
-                                    self.add_notification(
-                                        title="System Error",
-                                        message=error_msg,
-                                        severity=NotificationSeverity.ERROR,
-                                        source=NotificationSource.SYSTEM,
-                                        metadata={'log_source': 'error.log'}
-                                    )
-                    
-                    self._last_log_check = mod_time
-                    
-        except Exception as e:
-            # Log file checking is best effort
-            pass
-    
->>>>>>> cf974512
+
     def add_notification(self, 
                         title: str, 
                         message: str, 
