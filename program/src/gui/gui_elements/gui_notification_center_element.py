"""
Notification Center Component for CVD Tracker - FIXED VERSION

This component collects and displays all possible notifications and alerts from various sources:
- Experiments (status changes, events, completion, errors)
- Sensors (readings, errors, status changes)
- Controllers (status changes, errors, actions)
- System events (configuration changes, validation errors)
- Data processing events
- Audit trail events

Features:
- Real-time notification collection
- Severity-based filtering and styling
- Persistent notification history
- Integration with logging service
- Badge counter for unread notifications
- Clear and mark as read functionality
- Dropdown positioning under notification icon
- Dynamic UI updates for filters and deletions
"""

import time
import asyncio
import json
from datetime import datetime, timedelta
from typing import Dict, List, Optional, Any, Callable
<<<<<<< HEAD
from dataclasses import dataclass, field
from enum import Enum
=======
from src.gui.gui_elements.notifications.models import Notification, NotificationSeverity, NotificationSource

>>>>>>> 211ab090
from pathlib import Path

from nicegui import ui
from src.gui.gui_tab_components.gui_tab_base_component import (
    TimedComponent,
    BaseComponent,
    ComponentConfig,
)
from src.utils.log_utils.log_service import get_log_service, LogService
from src.utils.config_utils.config_service import ConfigurationService
from src.experiment_handler.experiment_manager import ExperimentManager, ExperimentState
from src.data_handler.sources.sensor_source_manager import SensorManager
from src.controllers.controller_manager import ControllerManager
from src.controllers.controller_base import ControllerStatus
from src.utils.alert_system_utils.email_alert_service import get_email_alert_service
from src.gui.gui_elements.notifications import (
    NotificationMonitoringMixin,
    NotificationUIMixin,
)


class NotificationCenter(NotificationMonitoringMixin, NotificationUIMixin, TimedComponent):
    """Notification center component for collecting and displaying system notifications"""

    timer_attributes = ["_update_timer"]

    def __init__(
        self,
        config_service: ConfigurationService,
        sensor_manager: Optional[SensorManager] = None,
        controller_manager: Optional[ControllerManager] = None,
        experiment_manager: Optional[ExperimentManager] = None,
    ):
        """Initialize notification center"""

        component_config = ComponentConfig(
            component_id="notification_center",
            title="Notification Center",
            classes="notification-center",
        )
        super().__init__(component_config)

        self.config_service = config_service
        self.sensor_manager = sensor_manager
        self.controller_manager = controller_manager
        self.experiment_manager = experiment_manager
        self.log_service = get_log_service()

        # Notification storage
        self.notifications: List[Notification] = []
        self.max_notifications: int = config_service.get(
            "ui.notification_center.max_notifications", int, 500
        )
        self.notification_history_file: Path = Path("data/notifications/history.json")   

        # UI elements
        self._notification_list: Optional[Any] = None
        self._badge_counter: Optional[Any] = None
        self._dialog: Optional[Any] = None
        self._menu: Optional[Any] = None
        self._notification_list_container: Optional[Any] = (
            None  # Container for dynamic updates
        )
        self._severity_filter: str = "all"
        self._source_filter: str = "all"

        # Track how long controllers remain in critical state
        self._controller_error_times: Dict[str, float] = {}

        # Monitoring state
        self._last_log_check = time.time()
        self._monitoring_active = False
        self._update_timer = None

        # Initialize notification directory
        self.notification_history_file.parent.mkdir(parents=True, exist_ok=True)

        # Load existing notifications
        self._load_notification_history()

        # Setup monitoring
        self._setup_monitoring()

    def _load_notification_history(self) -> None:
        """Load notification history from file"""
        try:
            if self.notification_history_file.exists():
                with open(self.notification_history_file, "r", encoding="utf-8") as f:
                    data = json.load(f)

                # Convert to notification objects using configured limit
                for item in data.get("notifications", [])[-self.max_notifications :]:
                    notification = Notification(
                        id=item["id"],
                        title=item["title"],
                        message=item["message"],
                        severity=NotificationSeverity(item["severity"]),
                        source=NotificationSource(item["source"]),
                        timestamp=datetime.fromisoformat(item["timestamp"]),
                        read=item.get("read", False),
                        metadata=item.get("metadata", {}),
                    )
                    self.notifications.append(notification)

        except Exception as e:
            self.log_service.warning(f"Failed to load notification history: {e}")

    def _save_notification_history(self) -> None:
        """Save notification history to file"""
        try:
            data = {"last_updated": datetime.now().isoformat(), "notifications": []}

            # Save last configured number of notifications
            for notification in self.notifications[-self.max_notifications :]:
                data["notifications"].append(
                    {
                        "id": notification.id,
                        "title": notification.title,
                        "message": notification.message,
                        "severity": notification.severity.value,
                        "source": notification.source.value,
                        "timestamp": notification.timestamp.isoformat(),
                        "read": notification.read,
                        "metadata": notification.metadata,
                    }
                )

            with open(self.notification_history_file, "w", encoding="utf-8") as f:
                json.dump(data, f, indent=2, ensure_ascii=False)

        except Exception as e:
            self.log_service.error(f"Failed to save notification history: {e}")

    def _setup_monitoring(self) -> None:
        """Setup monitoring for various notification sources"""

        # Monitor experiment events
        if self.experiment_manager:
            self.experiment_manager.add_state_change_callback(
                self._on_experiment_state_change
            )
            self.experiment_manager.add_data_callback(self._on_experiment_data)

        # Start background monitoring
        self._monitoring_active = True
        if not self._update_timer:
            self._update_timer = ui.timer(5.0, self._check_for_new_notifications)

    def _on_experiment_state_change(
        self, old_state: ExperimentState, new_state: ExperimentState
    ) -> None:
        """Handle experiment state changes"""
        try:
            severity = NotificationSeverity.INFO
            if new_state in [ExperimentState.FAILED, ExperimentState.CANCELLED]:
                severity = NotificationSeverity.ERROR
            elif new_state == ExperimentState.COMPLETED:
                severity = NotificationSeverity.SUCCESS
            elif new_state == ExperimentState.PAUSED:
                severity = NotificationSeverity.WARNING

            # Try to get current experiment name, fallback to "Unknown"
            exp_name = "Unknown"
            try:
                current_exp = getattr(
                    self.experiment_manager, "current_experiment_id", None
                ) or getattr(self.experiment_manager, "current_experiment", None)
                if current_exp:
                    exp_name = current_exp
            except AttributeError:
                pass

            self.add_notification(
                title=f"Experiment State Changed",
                message=f"Experiment '{exp_name}' changed from {old_state.value} to {new_state.value}",
                severity=severity,
                source=NotificationSource.EXPERIMENT,
                metadata={
                    "experiment_id": exp_name,
                    "old_state": old_state.value,
                    "new_state": new_state.value,
                },
            )
        except Exception as e:
            self.log_service.error(f"Error handling experiment state change: {e}")

    def _on_experiment_data(self, data_point) -> None:
        """Handle experiment data collection events"""
        try:
            # Only notify on errors or milestones
            error_count = sum(
                1
                for reading in data_point.sensor_readings.values()
                if hasattr(reading, "status") and reading.status.name != "OK"
            )

            if error_count > 0:
                self.add_notification(
                    title="Experiment Data Issues",
                    message=f"Experiment '{data_point.experiment_id}': {error_count} sensor(s) reporting errors",
                    severity=NotificationSeverity.WARNING,
                    source=NotificationSource.EXPERIMENT,
                    metadata={
                        "experiment_id": data_point.experiment_id,
                        "error_count": error_count,
                        "phase": (
                            data_point.phase.value
                            if hasattr(data_point.phase, "value")
                            else str(data_point.phase)
                        ),
                    },
                )
        except Exception as e:
            self.log_service.error(f"Error handling experiment data event: {e}")

    def _check_for_new_notifications(self) -> None:
        """Check for new notifications from various sources"""
        try:
            # Check sensors for errors or status changes
            self._check_sensor_notifications()

            # Check controllers for status changes
            self._check_controller_notifications()

            # Check configuration validation
            self._check_config_notifications()

            # Check log files for recent errors/warnings
            self._check_log_notifications()

        except Exception as e:
            self.log_service.error(f"Error checking for notifications: {e}")

    def _check_sensor_notifications(self) -> None:
        """Check sensor manager for notification-worthy events"""
        if not self.sensor_manager:
            return

        try:
            # Get current sensor readings
            readings = self.sensor_manager.get_latest_readings()

            for sensor_id, reading in readings.items():
                # Check for sensor errors
                if hasattr(reading, "status") and reading.status.name != "OK":
                    # Check if we already have a recent notification for this sensor
                    recent_notifications = [
                        n
                        for n in self.notifications[-20:]
                        if n.source == NotificationSource.SENSOR
                        and n.metadata.get("sensor_id") == sensor_id
                        and (datetime.now() - n.timestamp).seconds < 300
                    ]  # 5 minutes

                    if not recent_notifications:
                        self.add_notification(
                            title=f"Sensor Issue: {sensor_id}",
                            message=f"Sensor {sensor_id} status: {reading.status.name}"
                            + (
                                f" - {reading.error_message}"
                                if hasattr(reading, "error_message")
                                and reading.error_message
                                else ""
                            ),
                            severity=(
                                NotificationSeverity.ERROR
                                if reading.status.name == "ERROR"
                                else NotificationSeverity.WARNING
                            ),
                            source=NotificationSource.SENSOR,
                            metadata={
                                "sensor_id": sensor_id,
                                "status": reading.status.name,
                                "error_message": getattr(
                                    reading, "error_message", None
                                ),
                            },
                        )
        except Exception as e:
            self.log_service.error(f"Error checking sensor notifications: {e}")

    def _check_controller_notifications(self) -> None:
        """Check controller manager for notification-worthy events"""
        if not self.controller_manager:
            return

        try:
            alert_cfg = self.config_service.get("alerting", dict, {}) or {}
            timeout = alert_cfg.get("critical_state_timeout_s", 60)
            now = time.time()
            for cid in self.controller_manager.list_controllers():
                ctrl = self.controller_manager.get_controller(cid)
                if ctrl is None:
                    continue
                stats = ctrl.get_stats()
                status = stats.get("status")
                if status == ControllerStatus.ERROR.value:
                    start = self._controller_error_times.get(cid, now)
                    self._controller_error_times.setdefault(cid, start)
                    if now - start >= timeout:
                        self.add_notification(
                            title=f"Controller {cid} kritisch",
                            message=f"Controller {cid} befindet sich seit {timeout}s im Fehlerzustand",
                            severity=NotificationSeverity.ERROR,
                            source=NotificationSource.CONTROLLER,
                            metadata={"controller_id": cid, "status": status},
                        )
                        service = get_email_alert_service()
                        if service:
                            subject = f"Controller {cid} critical"
                            body = f"Controller {cid} has reported an error for {timeout} seconds."
                            service.send_alert(subject, body)
                        self._controller_error_times[cid] = now
                else:
                    self._controller_error_times.pop(cid, None)
        except Exception as e:
            self.log_service.error(f"Error checking controller notifications: {e}")

    def _check_config_notifications(self) -> None:
        """Check for configuration validation errors"""
        try:
            # Check if config validation produces errors
            validation_errors = []

            # Basic config validation
            try:
                config = self.config_service.get_configuration()
                if not config.get("sensors"):
                    validation_errors.append("Missing sensors configuration")
                if not config.get("controllers"):
                    validation_errors.append("Missing controllers configuration")
            except Exception:
                validation_errors.append("Failed to load configuration")

            if validation_errors:
                # Only notify if we haven't already notified about config errors recently
                recent_config_notifications = [
                    n
                    for n in self.notifications[-10:]
                    if n.source == NotificationSource.CONFIG
                    and (datetime.now() - n.timestamp).seconds < 1800
                ]  # 30 minutes

                if not recent_config_notifications:
                    self.add_notification(
                        title="Configuration Validation Errors",
                        message=f"Found {len(validation_errors)} configuration validation error(s)",
                        severity=NotificationSeverity.WARNING,
                        source=NotificationSource.CONFIG,
                        metadata={
                            "error_count": len(validation_errors),
                            "errors": validation_errors[:5],  # First 5 errors
                        },
                    )
        except Exception as e:
            # Config validation might not be implemented yet
            pass

    def _check_log_notifications(self) -> None:
        """Check log files for recent errors and warnings"""
        try:
            # Check error log for recent entries
            # Use the configured log directory from the log service
            error_log_path = self.log_service.log_dir / "error.log"
            if error_log_path.exists():
                # Get modification time
                mod_time = error_log_path.stat().st_mtime

                # Only check if file was modified since last check
                if mod_time > self._last_log_check:
                    with open(error_log_path, "r", encoding="utf-8") as f:
                        lines = f.readlines()

                    # Check last few lines for recent errors
                    recent_lines = lines[-10:] if len(lines) > 10 else lines

                    for line in recent_lines:
                        # Skip errors generated from our own notifications
                        if "NOTIFICATION:" in line:
                            continue
                        if (
                            "ERROR" in line
                            and datetime.now().strftime("%Y-%m-%d") in line
                        ):
                            # Extract error message
                            parts = line.split(" - ", 2)
                            if len(parts) >= 3:
                                error_msg = parts[2].strip()

                                # Check if we already have this error
                                existing = [
                                    n
                                    for n in self.notifications[-5:]
                                    if n.source == NotificationSource.SYSTEM
                                    and error_msg in n.message
                                ]

                                if not existing:
                                    self.add_notification(
                                        title="System Error",
                                        message=error_msg,
                                        severity=NotificationSeverity.ERROR,
                                        source=NotificationSource.SYSTEM,
                                        metadata={"log_source": "error.log"},
                                    )

                    self._last_log_check = mod_time

        except Exception as e:
            # Log file checking is best effort
            pass

    def add_notification(
        self,
        title: str,
        message: str,
        severity: NotificationSeverity = NotificationSeverity.INFO,
        source: NotificationSource = NotificationSource.SYSTEM,
        metadata: Optional[Dict[str, Any]] = None,
        action_label: Optional[str] = None,
        action_callback: Optional[Callable] = None,
    ) -> str:

        """Add a new notification"""

        notification_id = f"{source.value}_{int(time.time() * 1000)}"

        notification = Notification(
            id=notification_id,
            title=title,
            message=message,
            severity=severity,
            source=source,
            timestamp=datetime.now(),
            metadata=metadata or {},
            action_label=action_label,
            action_callback=action_callback,
        )

        self.notifications.append(notification)

        # Limit notification count
        if len(self.notifications) > self.max_notifications:
            self.notifications = self.notifications[-self.max_notifications :]

        # Save to file periodically
        if len(self.notifications) % 10 == 0:
            self._save_notification_history()

        # Update UI if visible
        self._update_ui()

        # Log the notification
        log_level = (
            "error"
            if severity == NotificationSeverity.ERROR
            else "warning" if severity == NotificationSeverity.WARNING else "info"
        )
        getattr(self.log_service, log_level)(f"NOTIFICATION: {title} - {message}")

        return notification_id

    def delete_notification(self, notification_id: str) -> None:
        """Delete a specific notification"""
        self.notifications = [n for n in self.notifications if n.id != notification_id]
        self._save_notification_history()
        self._update_ui()

    def mark_as_read(self, notification_id: str) -> None:
        """Mark a notification as read"""
        for notification in self.notifications:
            if notification.id == notification_id:
                notification.read = True
                break
        self._update_ui()

    def mark_all_as_read(self) -> None:
        """Mark all notifications as read"""
        for notification in self.notifications:
            notification.read = True
        self._update_ui()

    def clear_notifications(self) -> None:
        """Clear all notifications"""
        self.notifications.clear()
        self._save_notification_history()
        self._update_ui()

    def get_unread_count(self) -> int:
        """Get count of unread notifications"""
        return sum(1 for n in self.notifications if not n.read)

    def create_notification_button(self) -> ui.button:
        """Create the notification center button for the header"""
        with ui.row().classes("relative"):
            button = (
                ui.button(icon="notifications", color="5898d4")
                .props("flat round")
                .classes("relative")
            )

            # Badge counter for unread notifications
            unread_count = self.get_unread_count()
            self._badge_counter = (
                ui.badge(str(unread_count) if unread_count > 0 else "", color="red")
                .props("floating")
                .classes("absolute -top-2 -right-2")
            )

            if unread_count == 0:
                self._badge_counter.set_visibility(False)

            # Create dropdown menu attached to the button
            with button:
                self._create_notification_menu()

        return button

    def _create_notification_menu(self) -> None:
        """Create notification dropdown menu"""
        with ui.menu().props("max-width=400px") as menu:
            self._menu = menu
            with ui.card().classes(
                "w-96 max-h-[70vh]"
            ):  # Smaller width and limited height
                # Header with simplified controls
                with ui.card_section().classes("bg-blue-600 text-white"):
                    with ui.row().classes("w-full items-center justify-between"):
                        ui.label("Benachrichtigungen").classes("text-h6")
                        ui.button(
                            icon="close", color="5898d4", on_click=menu.close
                        ).props("flat round dense")

                # Compact filter bar
                with ui.card_section().classes("py-2"):
                    with ui.row().classes("items-center gap-2"):
                        with (
                            ui.select(
                                ["all", "info", "warning", "error", "success"],
                                value=self._severity_filter,
                                label="Priorität",
                                on_change=self._on_severity_filter_change,
                            )
                            .props("dense options-dense")
                            .classes("text-xs w-28")
                        ):
                            pass

                        with (
                            ui.select(
                                [
                                    "all",
                                    "experiment",
                                    "sensor",
                                    "controller",
                                    "system",
                                    "config",
                                ],
                                value=self._source_filter,
                                label="Quelle",
                                on_change=self._on_source_filter_change,
                            )
                            .props("dense options-dense")
                            .classes("text-xs w-28")
                        ):
                            pass

                # Notification list with scrolling
                with ui.card_section().classes(
                    "overflow-auto max-h-[50vh]"
                ) as list_container:
                    self._notification_list_container = list_container
                    self._create_notification_list()

                # Footer with actions
                with ui.card_section().classes("py-2 bg-gray-100"):
                    with ui.row().classes("justify-between"):
                        ui.button(
                            "Alle gelesen",
                            on_click=self.mark_all_as_read,
                            icon="mark_email_read",
                        ).props("outline flat dense")
                        ui.button(
                            "Alle löschen",
                            on_click=self._confirm_clear_all,
                            icon="clear_all",
                        ).props("outline flat dense color=negative")

    def show_notification_dialog(self) -> None:
        """Show the notification center menu as a dropdown"""
        if self._menu:
            self._menu.open()
        # Legacy method - menu is now created directly with button

    def _create_notification_list(self) -> None:
        """Create the notification list UI"""
        # Filter notifications
        filtered_notifications = self._get_filtered_notifications()

        if not filtered_notifications:
            with ui.column().classes("w-full items-center justify-center p-4"):
                ui.icon("notifications_none", size="2rem").classes("text-gray-400")
                ui.label("Keine Benachrichtigungen").classes("text-sm text-gray-500")
            return

        # Group by date, more compact for small popup
        today = datetime.now().date()
        yesterday = today - timedelta(days=1)

        grouped_notifications = {"Heute": [], "Gestern": [], "Älter": []}

        for notification in filtered_notifications:
            notif_date = notification.timestamp.date()
            if notif_date == today:
                grouped_notifications["Heute"].append(notification)
            elif notif_date == yesterday:
                grouped_notifications["Gestern"].append(notification)
            else:
                grouped_notifications["Älter"].append(notification)

        # Display grouped notifications with smaller headers
        for group_name, group_notifications in grouped_notifications.items():
            if not group_notifications:
                continue

            ui.label(group_name).classes("text-xs font-bold mt-2 mb-1 text-gray-500")
            for notification in group_notifications:
                self._create_notification_item(notification)

    def _create_notification_item(self, notification: Notification) -> None:
        """Create a single notification item"""
        # Determine styling based on severity and read status
        card_classes = (
            "w-full mb-1 cursor-pointer hover:shadow-md transition-shadow rounded-sm"
        )
        if not notification.read:
            card_classes += " border-l-4"
            if notification.severity == NotificationSeverity.ERROR:
                card_classes += " border-red-500 bg-red-50"
            elif notification.severity == NotificationSeverity.WARNING:
                card_classes += " border-orange-500 bg-orange-50"
            elif notification.severity == NotificationSeverity.SUCCESS:
                card_classes += " border-green-500 bg-green-50"
            else:
                card_classes += " border-blue-500 bg-blue-50"

        with ui.card().classes(card_classes):
            with ui.card_section().classes(
                "p-2"
            ):  # Reduced padding for compact display
                # Compact header with icon and title
                with ui.row().classes("items-center gap-1 mb-1"):
                    # Severity icon (smaller)
                    icon_map = {
                        NotificationSeverity.ERROR: ("error", "text-red-500"),
                        NotificationSeverity.WARNING: ("warning", "text-orange-500"),
                        NotificationSeverity.SUCCESS: (
                            "check_circle",
                            "text-green-500",
                        ),
                        NotificationSeverity.INFO: ("info", "text-blue-500"),
                    }
                    icon, icon_class = icon_map.get(
                        notification.severity, ("info", "text-gray-500")
                    )
                    ui.icon(icon, size="xs").classes(icon_class)

                    # Title with click handler to mark as read
                    title_classes = "text-sm flex-1"
                    if not notification.read:
                        title_classes += " font-bold"
                    ui.label(notification.title).classes(title_classes).on(
                        "click",
                        lambda e, notif_id=notification.id: self.mark_as_read(notif_id),
                    )

                    # Delete button (small X)
                    ui.button(
                        icon="close",
                        on_click=lambda e, notif_id=notification.id: self.delete_notification(
                            notif_id
                        ),
                    ).props("flat dense size=xs").classes(
                        "text-gray-400 hover:text-red-500"
                    )

                    # Unread indicator (dot)
                    if not notification.read:
                        ui.icon("circle", size="xs").classes("text-blue-500")

                # Message with limited height
                message_classes = "text-xs text-gray-600"
                if not notification.read:
                    message_classes = "text-xs text-gray-800"

                # Truncate long messages and add ellipsis
                message = notification.message
                if len(message) > 100:
                    message = message[:97] + "..."

                ui.label(message).classes(message_classes)

                # Footer with source and time
                with ui.row().classes("items-center justify-between mt-1"):
                    # Source as small text
                    source_display = notification.source.value.replace(
                        "_", " "
                    ).capitalize()
                    ui.label(source_display).classes("text-xs text-gray-500")

                    # Timestamp
                    time_str = notification.timestamp.strftime("%H:%M")
                    ui.label(time_str).classes("text-xs text-gray-400")

                # Action button if available (more compact)
                if notification.action_label and notification.action_callback:
                    ui.button(
                        notification.action_label, on_click=notification.action_callback
                    ).props('dense flat size="xs"').classes("mt-1 text-xs")

    def _get_filtered_notifications(self) -> List[Notification]:
        """Get notifications filtered by current filters"""
        filtered = self.notifications

        # Filter by severity
        if self._severity_filter != "all":
            filtered = [
                n for n in filtered if n.severity.value == self._severity_filter
            ]

        # Filter by source
        if self._source_filter != "all":
            filtered = [n for n in filtered if n.source.value == self._source_filter]

        # Sort by timestamp (newest first)
        return sorted(filtered, key=lambda n: n.timestamp, reverse=True)

    def _on_severity_filter_change(self, event) -> None:
        """Handle severity filter change"""
        self._severity_filter = event.value
        self._update_notification_list()

    def _on_source_filter_change(self, event) -> None:
        """Handle source filter change"""
        self._source_filter = event.value
        self._update_notification_list()

    def _update_notification_list(self) -> None:
        """Update the notification list display"""
        if self._notification_list_container:
            # Clear existing content and recreate
            self._notification_list_container.clear()
            with self._notification_list_container:
                self._create_notification_list()

    def _confirm_clear_all(self) -> None:
        """Show confirmation dialog for clearing all notifications"""
        with ui.dialog() as confirm_dialog:
            with ui.card().classes("w-72"):  # Smaller confirmation dialog
                ui.label("Alle Benachrichtigungen löschen?").classes("text-base mb-2")
                ui.label("Diese Aktion kann nicht rückgängig gemacht werden.").classes(
                    "text-xs text-gray-600 mb-2"
                )
                with ui.row().classes("gap-2 justify-end"):
                    ui.button("Abbrechen", on_click=confirm_dialog.close).props(
                        "flat dense"
                    )
                    ui.button(
                        "Löschen",
                        on_click=lambda: (
                            self.clear_notifications(),
                            confirm_dialog.close(),
                        ),
                        color="negative",
                    ).props("dense")
        confirm_dialog.open()

    def _update_ui(self) -> None:
        """Update UI elements (badge counter, notification list)"""
        # Update badge counter
        if self._badge_counter:
            unread_count = self.get_unread_count()
            self._badge_counter.set_text(str(unread_count) if unread_count > 0 else "")
            self._badge_counter.set_visibility(unread_count > 0)

        # Update notification list if menu is open
        self._update_notification_list()

    def render(self) -> None:
        """Render the component (not used - button is created on demand)"""
        pass

    def _update_element(self, data: Any) -> None:
        """Handle BaseComponent.update calls by refreshing UI elements"""
        self._update_ui()

    def cleanup(self) -> None:
        """Cleanup component resources"""
        self._monitoring_active = False
        self._save_notification_history()
        super().cleanup()


def create_notification_center(
    config_service: ConfigurationService,
    sensor_manager: Optional[SensorManager] = None,
    controller_manager: Optional[ControllerManager] = None,
    experiment_manager: Optional[ExperimentManager] = None,
) -> NotificationCenter:
    """Factory function to create notification center"""
    return NotificationCenter(
        config_service=config_service,
        sensor_manager=sensor_manager,
        controller_manager=controller_manager,
        experiment_manager=experiment_manager,
    )


__all__ = ["NotificationCenter", "create_notification_center"]<|MERGE_RESOLUTION|>--- conflicted
+++ resolved
@@ -25,13 +25,9 @@
 import json
 from datetime import datetime, timedelta
 from typing import Dict, List, Optional, Any, Callable
-<<<<<<< HEAD
 from dataclasses import dataclass, field
 from enum import Enum
-=======
 from src.gui.gui_elements.notifications.models import Notification, NotificationSeverity, NotificationSource
-
->>>>>>> 211ab090
 from pathlib import Path
 
 from nicegui import ui
