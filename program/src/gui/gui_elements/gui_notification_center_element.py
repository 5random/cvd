--- conflicted
+++ resolved
@@ -25,17 +25,8 @@
 import json
 from datetime import datetime, timedelta
 from typing import Dict, List, Optional, Any, Callable
-<<<<<<< HEAD
-from enum import Enum
-from dataclasses import dataclass, field
-
-=======
-from dataclasses import dataclass, field
-from enum import Enum
 from src.gui.gui_elements.notifications.models import Notification, NotificationSeverity, NotificationSource
->>>>>>> a6793312
 from pathlib import Path
-
 from nicegui import ui
 from src.gui.gui_tab_components.gui_tab_base_component import (
     TimedComponent,
