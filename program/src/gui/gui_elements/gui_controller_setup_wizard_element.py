"""Setup wizard component using NiceGUI stepper for comprehensive controller configuration."""

# mypy: ignore-errors

from typing import Any, Optional, Callable, Dict, List
from nicegui import ui
from nicegui.element import Element
from nicegui import events
import cv2
from PIL import Image

from src.gui.gui_tab_components.gui_tab_base_component import (
    BaseComponent,
    ComponentConfig,
)
from .gui_wizard_mixin import WizardMixin
from src.gui.gui_tab_components.gui_tab_sensors_component import SensorConfigDialog
from src.gui.gui_elements.gui_sensor_setup_wizard_element import (
    SensorSetupWizardComponent,
)
from src.data_handler.sources.sensor_source_manager import SensorManager
from src.controllers.controller_manager import ControllerManager
from src.utils.config_utils.config_service import ConfigurationService
from src.utils.log_utils.log_service import info, warning, error, debug

# Parameter templates for supported controller types
_PARAM_TEMPLATES: Dict[str, Dict[str, Dict[str, Any]]] = {
    "motion_detection": {
        "algorithm": {
            "label": "Algorithm",
            "type": "str",
            "default": "MOG2",
        },
        "learning_rate": {
            "label": "Learning Rate",
            "type": "float",
            "default": 0.01,
            "min": 0.0,
            "max": 1.0,
        },
        "threshold": {
            "label": "Threshold",
            "type": "int",
            "default": 25,
            "min": 0,
            "max": 255,
        },
    },
    "reactor_state": {
        "idle_temp_max": {
            "label": "Idle Temp Max (°C)",
            "type": "float",
            "default": 35.0,
        },
        "processing_temp_min": {
            "label": "Processing Temp Min (°C)",
            "type": "float",
            "default": 80.0,
        },
        "processing_temp_max": {
            "label": "Processing Temp Max (°C)",
            "type": "float",
            "default": 150.0,
        },
    },
    "camera_capture": {
        "device_index": {
            "label": "Device Index",
            "type": "int",
            "default": 0,
            "min": 0,
        },
        "fps": {
            "label": "FPS",
            "type": "int",
            "default": 30,
            "min": 1,
            "max": 120,
        },
    },
}


class ControllerSetupWizardComponent(WizardMixin, BaseComponent):
    """Comprehensive 4-step controller setup wizard using NiceGUI stepper."""

    def __init__(
        self,
        config_service: ConfigurationService,
        controller_manager: ControllerManager,
        sensor_manager: SensorManager,
        on_close: Optional[Callable[[], None]] = None,
    ):
        config = ComponentConfig("controller_setup_wizard")
        super().__init__(config)
        self.config_service = config_service
        self.controller_manager = controller_manager
        self.sensor_manager = sensor_manager
        self.on_close = on_close

        self._dialog = None
        self._stepper = None

        # Wizard data
        # Wizard data initialisieren aus CONTROLLER_SCHEMA
        schema_props = self.config_service.CONTROLLER_SCHEMA["properties"]

        # Basisdaten aus Schema-Defaults übernehmen (falls vorhanden)
        defaults = {
            prop: definition.get("default")
            for prop, definition in schema_props.items()
            if "default" in definition
        }

        # Wizard-Spezialfelder ergänzen
        self._wizard_data: Dict[str, Any] = {
            "controller_id": self.config_service.generate_next_controller_id(),
            "name": defaults.get("name", ""),
            "type": defaults.get("type", schema_props["type"]["enum"][0]),
            "enabled": defaults.get("enabled", True),
            "show_on_dashboard": True,
            "selected_sensors": [],
            "selected_webcam": None,
            "webcam_config": {},
            "parameters": {},  # wird später aus _controller_types gefüllt
            "algorithms": [],
            "state_output": [],
        }

        # UI elements for each step (typed as Any to allow dynamic attribute access)
        self._step1_elements: Dict[str, Any] = {}
        self._step2_elements: Dict[str, Any] = {}
        self._step3_elements: Dict[str, Any] = {}
        self._step4_elements: Dict[str, Any] = {}

        # Available controller types and their configurations
        # statt hart codierter Definitionen: Controller-Typen aus dem Schema ziehen
        controller_schema = self.config_service.CONTROLLER_SCHEMA
        # enum-Werte für den "type"-Parameter
        types = controller_schema["properties"]["type"]["enum"]
        # eine Minimalstruktur für jeden Typ anlegen
<<<<<<< HEAD
        self._controller_types: Dict[str, Dict[str, Any]] = {
            t: {
                "name": t.replace("_", " ").title(),
                "description": "",  # könnt Ihr z.B. aus localization ziehen
                "requires_sensors": False,  # nach Bedarf aus Schema oder Konvention ableiten
                "requires_webcam": False,
                "algorithms": [],  # ggf. aus einem extra Algorithmus-Schema
                "default_state_output": [],  # ebenso
                # die Parameter-Definitionen aus dem Schema übernehmen
                "parameters": controller_schema.get("properties", {}),
=======
        self._controller_types: Dict[str, Dict[str, Any]] = {}
        for t in types:
            template = _PARAM_TEMPLATES.get(t, {})
            self._controller_types[t] = {
                "name": t.replace("_", " ").title(),
                "description": "",
                "requires_sensors": t == "reactor_state",
                "requires_webcam": t
                in ("motion_detection", "camera_capture", "camera"),
                "algorithms": [],
                "default_state_output": [],
                "parameters": template,
>>>>>>> 866d412a
            }

        # Additional parameters for motion detection
        motion_params = {
            "roi_x": {"label": "ROI X", "type": "int", "default": 0, "min": 0},
            "roi_y": {"label": "ROI Y", "type": "int", "default": 0, "min": 0},
            "roi_width": {"label": "ROI Width", "type": "int", "default": 0, "min": 0},
            "roi_height": {
                "label": "ROI Height",
                "type": "int",
                "default": 0,
                "min": 0,
            },
        }
        if "motion_detection" in self._controller_types:
            self._controller_types["motion_detection"]["requires_webcam"] = True
            params = self._controller_types["motion_detection"].setdefault(
                "parameters", {}
            )
            params.update(motion_params)

        # anschließend evtl. controller-spezifische Defaults setzen
        self._update_controller_defaults()

        # Sensor wizard for creating new sensors
        self._sensor_wizard = SensorSetupWizardComponent(
            config_service, sensor_manager, self._refresh_sensor_list
        )

    def render(self) -> ui.column:
        """Render method required by BaseComponent."""
        with ui.column().classes("w-full") as container:
            ui.label("Controller Setup Wizard Component").classes("text-lg font-bold")
            ui.label("Use show_dialog() to display the wizard").classes(
                "text-sm text-gray-500"
            )
        return container

    def show_dialog(self) -> None:
        """Display the controller setup wizard in a dialog."""
        self._reset_wizard_data()

        with ui.dialog().props("persistent") as dialog:
            self._dialog = dialog
            with ui.card().classes("w-[900px] max-w-[95vw] h-[700px]"):
                with ui.column().classes("w-full h-full"):
                    # Header
                    with ui.row().classes(
                        "items-center justify-between w-full p-4 border-b"
                    ):
                        ui.label("Controller Setup Wizard").classes("text-xl font-bold")
                        ui.button(icon="close", on_click=self._close_dialog).props(
                            "flat round"
                        )

                    # Stepper content
                    with ui.column().classes("flex-1 p-4"):
                        self._render_stepper()

        dialog.open()

    def _reset_wizard_data(self) -> None:
        """Reset wizard data to defaults."""
        self._wizard_data = {
            "controller_id": self.config_service.generate_next_controller_id(),
            "name": "",
            "type": "reactor_state",
            "enabled": True,
            "show_on_dashboard": True,
            "selected_sensors": [],
            "selected_webcam": None,
            "webcam_config": {
                "device_index": 0,
                "width": 640,
                "height": 480,
                "fps": 30,
                "brightness": 128,
                "contrast": 32,
                "saturation": 64,
            },
            "parameters": {},
            "algorithms": [],
            "state_output": [],
        }
        self._update_controller_defaults()

    def _update_controller_defaults(self) -> None:
        """Update defaults based on selected controller type."""
        controller_type = self._wizard_data["type"]
        if controller_type in self._controller_types:
            config = self._controller_types[controller_type]
            self._wizard_data["algorithms"] = config["algorithms"].copy()
            self._wizard_data["state_output"] = config["default_state_output"].copy()

<<<<<<< HEAD
            # Set default parameters
            self._wizard_data["parameters"] = {}
            for param_name, param_config in config["parameters"].items():
                self._wizard_data["parameters"][param_name] = param_config["default"]
=======
            # Set default parameters from template
            template = config.get("parameters", {})
            self._wizard_data["parameters"] = {
                name: param_cfg["default"] for name, param_cfg in template.items()
            }
>>>>>>> 866d412a

    def _render_stepper(self) -> None:
        """Render the 4-step wizard stepper."""
        with ui.stepper().props("vertical") as stepper:
            self._stepper = stepper

            # Step 1: Basic Controller Information
            with ui.step("basic_info", title="Basic Information", icon="info"):
                self._render_step1()
                with ui.stepper_navigation():
                    ui.button("Next", on_click=self._validate_and_next_step1).props(
                        "color=primary"
                    )
                    ui.button("Cancel", on_click=self._close_dialog).props("flat")

            # Step 2: Source Selection
            with ui.step("source_config", title="Source Selection", icon="input"):
                self._render_step2()
                with ui.stepper_navigation():
                    ui.button("Previous", on_click=self._stepper.previous)
                    ui.button("Next", on_click=self._validate_and_next_step2).props(
                        "color=primary"
                    )
                    ui.button("Cancel", on_click=self._close_dialog).props("flat")

            # Step 3: Controller Settings
            with ui.step("settings", title="Controller Settings", icon="tune"):
                self._render_step3()
                with ui.stepper_navigation():
                    ui.button("Previous", on_click=self._stepper.previous)
                    ui.button("Next", on_click=self._stepper.next).props(
                        "color=primary"
                    )
                    ui.button("Cancel", on_click=self._close_dialog).props("flat")

            # Step 4: Review and Confirmation
            with ui.step("review", title="Review & Confirm", icon="check_circle"):
                self._render_step4()
                with ui.stepper_navigation():
                    ui.button("Previous", on_click=self._stepper.previous)
                    ui.button(
                        "Create Controller", on_click=self._create_controller
                    ).props("color=positive")
                    ui.button("Cancel", on_click=self._close_dialog).props("flat")

    def _render_step1(self) -> None:
        """Render step 1: Basic controller information."""
        ui.label("Configure basic controller information").classes("text-lg mb-4")

        with ui.column().classes("gap-4 w-full"):
            # Controller ID (auto-generated, not editable)
            with ui.row().classes("items-center gap-4"):
                ui.label("Controller ID:").classes("w-32 font-semibold")
                self._step1_elements["controller_id"] = (
                    ui.input(value=self._wizard_data["controller_id"])
                    .props("readonly outlined")
                    .classes("flex-1")
                )
                ui.button(
                    icon="refresh", on_click=self._regenerate_controller_id
                ).props("flat").tooltip("Generate new ID")

            # Controller name
            with ui.row().classes("items-center gap-4"):
                ui.label("Display Name:").classes("w-32 font-semibold")
                self._step1_elements["name"] = (
                    ui.input(placeholder="Enter controller display name")
                    .bind_value_to(self._wizard_data, "name")
                    .props("outlined")
                    .classes("flex-1")
                )

            # Controller type
            with ui.row().classes("items-center gap-4"):
                ui.label("Controller Type:").classes("w-32 font-semibold")
                self._step1_elements["type"] = (
                    ui.select(
                        list(self._controller_types.keys()),
                        value=self._wizard_data["type"],
                        on_change=self._on_controller_type_change,
                    )
                    .bind_value_to(self._wizard_data, "type")
                    .props("outlined")
                    .classes("flex-1")
                )

            # Type description
            self._step1_elements["type_description"] = ui.label().classes(
                "text-sm text-gray-600 ml-36"
            )
            self._update_type_description()

            # Dashboard settings
            with ui.row().classes("items-center gap-4"):
                ui.label("Dashboard:").classes("w-32 font-semibold")
                self._step1_elements["show_on_dashboard"] = ui.checkbox(
                    "Show on Dashboard", value=self._wizard_data["show_on_dashboard"]
                ).bind_value_to(self._wizard_data, "show_on_dashboard")

    def _render_step2(self) -> None:
        """Render step 2: Source selection."""
        ui.label("Select data sources for the controller").classes("text-lg mb-4")

        with ui.column().classes("gap-4 w-full"):
            # Sensor selection (if required by controller type)
            if self._controller_types[self._wizard_data["type"]]["requires_sensors"]:
                with ui.card().classes("w-full"):
                    with ui.card_section():
                        ui.label("Sensor Data Sources").classes("font-semibold mb-2")

                        # Available sensors
                        self._step2_elements["sensor_container"] = ui.column().classes(
                            "gap-2"
                        )
                        self._refresh_sensor_list()

                        # Add new sensor button
                        with ui.row().classes("gap-2 mt-2"):
                            ui.button(
                                "Add New Sensor",
                                on_click=self._show_sensor_wizard,
                                icon="add",
                            ).props("color=primary outlined")

            # Webcam selection (if required by controller type)
            if self._controller_types[self._wizard_data["type"]]["requires_webcam"]:
                with ui.card().classes("w-full"):
                    with ui.card_section():
                        ui.label("Webcam Configuration").classes("font-semibold mb-2")

                        # Webcam selection
                        self._step2_elements["webcam_container"] = ui.column().classes(
                            "gap-4"
                        )
                        self._render_webcam_selection()

    def _render_step3(self) -> None:
        """Render step 3: Controller-specific settings."""
        ui.label("Configure controller-specific parameters").classes("text-lg mb-4")

        with ui.column().classes("gap-4 w-full"):
            # Controller parameters
            with ui.card().classes("w-full"):
                with ui.card_section():
                    ui.label("Controller Parameters").classes("font-semibold mb-2")

                    self._step3_elements["parameters_container"] = ui.column().classes(
                        "gap-4"
                    )
                    self._render_controller_parameters()

            # State output configuration
            with ui.card().classes("w-full"):
                with ui.card_section():
                    ui.label("State Output Messages").classes("font-semibold mb-2")

                    self._step3_elements["state_container"] = ui.column().classes(
                        "gap-2"
                    )
                    self._render_state_output_config()

    def _render_step4(self) -> None:
        """Render step 4: Review and confirmation."""
        ui.label("Review controller configuration before creation").classes(
            "text-lg mb-4"
        )

        self._step4_elements["review_container"] = ui.column().classes("gap-4 w-full")
        self._update_review_display()

    def _regenerate_controller_id(self) -> None:
        """Generate a new controller ID."""
        new_id = self.config_service.generate_next_controller_id()
        self._wizard_data["controller_id"] = new_id
        if "controller_id" in self._step1_elements:
            # Update input field via props to set new value
            self._step1_elements["controller_id"].props(
                f"readonly outlined value={new_id}"
            )

    def _on_controller_type_change(self, e: events.ValueChangeEventArguments) -> None:
        """Handle controller type change."""
        self._update_controller_defaults()
        self._update_type_description()
        # Refresh step 2 and 3 if they exist
        if hasattr(self, "_step2_elements"):
            self._refresh_step2()
        if hasattr(self, "_step3_elements"):
            self._refresh_step3()

    def _update_type_description(self) -> None:
        """Update the controller type description."""
        if "type_description" in self._step1_elements:
            controller_type = self._wizard_data["type"]
            if controller_type in self._controller_types:
                description = self._controller_types[controller_type]["description"]
                self._step1_elements["type_description"].set_text(description)

    def _refresh_sensor_list(self) -> None:
        """Refresh the list of available sensors."""
        if "sensor_container" not in self._step2_elements:
            return

        container = self._step2_elements["sensor_container"]
        container.clear()

        available_sensors = self.config_service.get_sensor_configs()

        if not available_sensors:
            with container:
                ui.label("No sensors configured. Create a sensor first.").classes(
                    "text-gray-500"
                )
            return

        with container:
            for sensor_id, sensor_config in available_sensors:
                with ui.row().classes("items-center gap-2"):
                    checkbox = ui.checkbox(
                        f"{sensor_config.get('name', sensor_id)} ({sensor_id})",
                        value=sensor_id in self._wizard_data["selected_sensors"],
                        on_change=lambda e, sid=sensor_id: self._toggle_sensor_selection(
                            sid, e.value
                        ),
                    )
                    ui.label(f"Type: {sensor_config.get('type', 'unknown')}").classes(
                        "text-sm text-gray-600"
                    )

    def _toggle_sensor_selection(self, sensor_id: str, selected: bool) -> None:
        """Toggle sensor selection."""
        if selected and sensor_id not in self._wizard_data["selected_sensors"]:
            self._wizard_data["selected_sensors"].append(sensor_id)
        elif not selected and sensor_id in self._wizard_data["selected_sensors"]:
            self._wizard_data["selected_sensors"].remove(sensor_id)

    def _show_sensor_wizard(self) -> None:
        """Show the sensor setup wizard."""
        self._sensor_wizard.show_dialog()

    def _render_webcam_selection(self) -> None:
        """Render webcam selection and configuration."""
        container = self._step2_elements["webcam_container"]
        container.clear()

        with container:
            # Webcam selection
            with ui.row().classes("items-center gap-4"):
                ui.label("Webcam:").classes("w-32 font-semibold")
                webcam_options = self._get_available_webcams()
<<<<<<< HEAD
=======

                self._step2_elements['webcam_select'] = ui.select(
                    webcam_options,
                    value=self._wizard_data['selected_webcam'],
                    on_change=self._on_webcam_change
                ).bind_value_to(self._wizard_data, 'selected_webcam').props("outlined").classes("flex-1")
                ui.button("Test Webcam", on_click=self._test_webcam).props("color=secondary")

            # Preview image container
            with ui.row().classes("items-center"):
                self._step2_elements['webcam_preview'] = (
                    ui.image()
                    .classes("w-64 h-48 border")
                    .props('alt="Webcam preview"')
                )
            

>>>>>>> 866d412a
                self._step2_elements["webcam_select"] = (
                    ui.select(
                        webcam_options,
                        value=self._wizard_data["selected_webcam"],
                        on_change=self._on_webcam_change,
                    )
                    .bind_value_to(self._wizard_data, "selected_webcam")
                    .props("outlined")
                    .classes("flex-1")
                )

<<<<<<< HEAD
=======

>>>>>>> 866d412a
            # Webcam configuration
            if self._wizard_data["selected_webcam"]:
                ui.separator().classes("my-4")
                ui.label("Webcam Settings").classes("font-semibold mb-2")

                with ui.column().classes("gap-4"):
                    # Basic settings
                    with ui.row().classes("items-center gap-4"):
                        ui.label("Resolution:").classes("w-24")
                        ui.number(
                            label="Width",
                            value=self._wizard_data["webcam_config"]["width"],
                        ).bind_value_to(
                            self._wizard_data["webcam_config"], "width"
                        ).classes(
                            "w-24"
                        )
                        ui.label("x")
                        ui.number(
                            label="Height",
                            value=self._wizard_data["webcam_config"]["height"],
                        ).bind_value_to(
                            self._wizard_data["webcam_config"], "height"
                        ).classes(
                            "w-24"
                        )

                    with ui.row().classes("items-center gap-4"):
                        ui.label("FPS:").classes("w-24")
                        ui.number(
                            value=self._wizard_data["webcam_config"]["fps"],
                            min=1,
                            max=60,
                        ).bind_value_to(
                            self._wizard_data["webcam_config"], "fps"
                        ).classes(
                            "w-24"
                        )

                    # Image settings
                    with ui.row().classes("items-center gap-4"):
                        ui.label("Brightness:").classes("w-24")
                        ui.slider(
                            min=0,
                            max=255,
                            value=self._wizard_data["webcam_config"]["brightness"],
                        ).bind_value_to(
                            self._wizard_data["webcam_config"], "brightness"
                        ).classes(
                            "flex-1"
                        )

                    with ui.row().classes("items-center gap-4"):
                        ui.label("Contrast:").classes("w-24")
                        ui.slider(
                            min=0,
                            max=100,
                            value=self._wizard_data["webcam_config"]["contrast"],
                        ).bind_value_to(
                            self._wizard_data["webcam_config"], "contrast"
                        ).classes(
                            "flex-1"
                        )

    def _get_available_webcams(self) -> List[str]:
        """Detect connected webcams using OpenCV.

        This probes camera indices 0-5 and returns a descriptive name for each
        detected device.  If OpenCV is not available or no cameras are found,
        a static fallback list is returned.
        """

        fallback = [
            "Built-in Camera",
            "USB Camera 1",
            "USB Camera 2",
            "Network Camera",
        ]

        try:
            import cv2  # type: ignore
        except Exception:  # pragma: no cover - opencv not installed
            warning("OpenCV not available, using fallback webcam list")
            return fallback

        webcams: List[str] = []
        for index in range(6):
            try:
                cap = cv2.VideoCapture(index)
                if cap is not None and cap.isOpened():
                    webcams.append(f"Camera {index} (USB)")
                if cap is not None:
                    cap.release()
            except Exception:  # pragma: no cover - unexpected opencv failure
                continue

        return webcams or fallback

    def _on_webcam_change(self, e: events.ValueChangeEventArguments) -> None:
        """Handle webcam selection change."""
        self._render_webcam_selection()

    def _test_webcam(self) -> None:
        """Open the selected webcam and capture a preview frame."""
        config = self._wizard_data.get('webcam_config', {})
        device_index = config.get('device_index', 0)

        capture = cv2.VideoCapture(device_index)
        if config.get('width'):
            capture.set(cv2.CAP_PROP_FRAME_WIDTH, int(config['width']))
        if config.get('height'):
            capture.set(cv2.CAP_PROP_FRAME_HEIGHT, int(config['height']))
        if config.get('fps'):
            capture.set(cv2.CAP_PROP_FPS, int(config['fps']))

        if not capture.isOpened():
            ui.notify('Failed to open webcam', color='negative')
            return

        ret, frame = capture.read()
        capture.release()

        if not ret or frame is None:
            ui.notify('Failed to capture frame', color='negative')
            return

        try:
            image = Image.fromarray(cv2.cvtColor(frame, cv2.COLOR_BGR2RGB))
            preview = self._step2_elements.get('webcam_preview')
            if preview:
                preview.set_source(image)
            ui.notify('Webcam capture successful', color='positive')
        except Exception as exc:
            ui.notify(f'Webcam preview failed: {exc}', color='negative')

    def _render_controller_parameters(self) -> None:
        """Render controller-specific parameters."""
        container = self._step3_elements["parameters_container"]
        container.clear()

        controller_type = self._wizard_data["type"]
        if controller_type not in self._controller_types:
            return

        parameters = self._controller_types[controller_type]["parameters"]

        with container:
            for param_name, param_config in parameters.items():
                with ui.row().classes("items-center gap-4"):
                    ui.label(f"{param_config['label']}:").classes("w-48 font-semibold")

                    if param_config["type"] == "int":
                        ui.number(
                            value=self._wizard_data["parameters"].get(
                                param_name, param_config["default"]
                            ),
                            min=param_config.get("min"),
                            max=param_config.get("max"),
                        ).bind_value_to(
                            self._wizard_data["parameters"], param_name
                        ).props(
                            "outlined"
                        ).classes(
                            "flex-1"
                        )
                    elif param_config["type"] == "float":
                        ui.number(
                            value=self._wizard_data["parameters"].get(
                                param_name, param_config["default"]
                            ),
                            min=param_config.get("min"),
                            max=param_config.get("max"),
                            step=param_config.get("step", 0.1),
                        ).bind_value_to(
                            self._wizard_data["parameters"], param_name
                        ).props(
                            "outlined"
                        ).classes(
                            "flex-1"
                        )
<<<<<<< HEAD

            if controller_type == "motion_detection":
                ui.button("Select ROI", on_click=self._show_roi_selector).props(
                    "outlined"
                )
=======
                    elif param_config["type"] == "str":
                        ui.input(
                            value=self._wizard_data["parameters"].get(
                                param_name, param_config["default"]
                            )
                        ).bind_value_to(
                            self._wizard_data["parameters"], param_name
                        ).props(
                            "outlined"
                        ).classes(
                            "flex-1"
                        )
>>>>>>> 866d412a

    def _update_state_message(self, index: int, value: str) -> None:
        """Update a specific state message."""
        if 0 <= index < len(self._wizard_data["state_output"]):
            self._wizard_data["state_output"][index] = value
<<<<<<< HEAD

    def _show_roi_selector(self) -> None:
        """Open a dialog to graphically select the region of interest."""
        start: Dict[str, float] = {"x": 0.0, "y": 0.0}
        layer: Any = None

        def on_mouse(e: events.MouseEventArguments) -> None:
            nonlocal start, layer
            if e.type == "mousedown":
                start = {"x": e.image_x, "y": e.image_y}
                if layer:
                    layer.content = ""
            elif e.type == "mouseup":
                x1 = min(start["x"], e.image_x)
                y1 = min(start["y"], e.image_y)
                x2 = max(start["x"], e.image_x)
                y2 = max(start["y"], e.image_y)
                if layer:
                    layer.content = (
                        f'<rect x="{x1}" y="{y1}" width="{x2 - x1}" height="{y2 - y1}" '
                        f'stroke="red" fill="none" stroke-width="2" />'
                    )
                self._wizard_data["parameters"]["roi_x"] = int(x1)
                self._wizard_data["parameters"]["roi_y"] = int(y1)
                self._wizard_data["parameters"]["roi_width"] = int(x2 - x1)
                self._wizard_data["parameters"]["roi_height"] = int(y2 - y1)
                ui.notify(
                    f"ROI set to ({int(x1)}, {int(y1)}, {int(x2 - x1)}, {int(y2 - y1)})",
                    color="positive",
                )
                self._refresh_step3()
                dialog.close()

        with ui.dialog().props("persistent") as dialog:
            with ui.column().classes("items-center gap-4"):
                img = ui.interactive_image(
                    "/video_feed",
                    events=["mousedown", "mouseup"],
                    cross=True,
                ).on_mouse(on_mouse)
                layer = img.add_layer()
                ui.label("Drag on the image to select the ROI")
                ui.button("Cancel", on_click=dialog.close)
        dialog.open()
=======
>>>>>>> 866d412a

    def _render_state_output_config(self) -> None:
        """Render state output message configuration."""
        container = self._step3_elements["state_container"]
        container.clear()

        with container:
            ui.label(
                "Configure status messages for different controller states"
            ).classes("text-sm text-gray-600 mb-2")

            for i, message in enumerate(self._wizard_data["state_output"]):
                with ui.row().classes("items-center gap-2"):
                    ui.label(f"State {i+1}:").classes("w-16")
                    message_input = (
                        ui.input(
                            value=message,
                            placeholder=f"Enter message for state {i+1}",
                            on_change=lambda e, idx=i: self._update_state_message(
                                idx, e.value
                            ),
                        )
                        .props("outlined")
                        .classes("flex-1")
                    )

    def _update_review_display(self) -> None:
        """Update the review display in step 4."""
        if "review_container" not in self._step4_elements:
            return

        container = self._step4_elements["review_container"]
        container.clear()

        with container:
            # Basic Information
            with ui.card().classes("w-full"):
                with ui.card_section():
                    ui.label("Basic Information").classes("text-lg font-semibold mb-2")

                    with ui.column().classes("gap-1"):
                        ui.label(
                            f"Controller ID: {self._wizard_data['controller_id']}"
                        ).classes("font-mono")
                        ui.label(
                            f"Name: {self._wizard_data['name'] or 'Not specified'}"
                        )
                        ui.label(
                            f"Type: {self._controller_types[self._wizard_data['type']]['name']}"
                        )
                        ui.label(
                            f"Show on Dashboard: {'Yes' if self._wizard_data['show_on_dashboard'] else 'No'}"
                        )

            # Data Sources
            with ui.card().classes("w-full"):
                with ui.card_section():
                    ui.label("Data Sources").classes("text-lg font-semibold mb-2")

                    with ui.column().classes("gap-1"):
                        if self._wizard_data["selected_sensors"]:
                            ui.label(
                                f"Selected Sensors: {', '.join(self._wizard_data['selected_sensors'])}"
                            )
                        else:
                            ui.label("Selected Sensors: None")

                        if self._wizard_data["selected_webcam"]:
                            ui.label(
                                f"Selected Webcam: {self._wizard_data['selected_webcam']}"
                            )
                            webcam_config = self._wizard_data["webcam_config"]
                            ui.label(
                                f"Resolution: {webcam_config['width']}x{webcam_config['height']} @ {webcam_config['fps']}fps"
                            )
                        else:
                            ui.label("Selected Webcam: None")

            # Controller Settings
            with ui.card().classes("w-full"):
                with ui.card_section():
                    ui.label("Controller Settings").classes(
                        "text-lg font-semibold mb-2"
                    )

                    with ui.column().classes("gap-1"):
                        ui.label(
                            f"Algorithms: {', '.join(self._wizard_data['algorithms']) if self._wizard_data['algorithms'] else 'None'}"
                        )

                        if self._wizard_data["parameters"]:
                            ui.label("Parameters:")
                            with ui.column().classes("gap-1 ml-4"):
                                for param_name, param_value in self._wizard_data[
                                    "parameters"
                                ].items():
                                    ui.label(f"• {param_name}: {param_value}").classes(
                                        "text-sm"
                                    )
                        else:
                            ui.label("Parameters: Default values")

                        ui.label(
                            f"State Messages: {', '.join(self._wizard_data['state_output'])}"
                        )

    def _validate_and_next_step1(self) -> None:
        """Validate step 1 and proceed to next step."""
        errors = []

        if not self._wizard_data["controller_id"]:
            errors.append("Controller ID is required")

        if not self._wizard_data["name"]:
            errors.append("Controller name is required")

        if errors:
            ui.notify("; ".join(errors), color="negative")
            return

        if self._stepper:
            self._stepper.next()

    def _validate_and_next_step2(self) -> None:
        """Validate step 2 and proceed to next step."""
        errors = []
        controller_type = self._wizard_data["type"]
        config = self._controller_types[controller_type]

        if config["requires_sensors"] and not self._wizard_data["selected_sensors"]:
            errors.append(
                "At least one sensor must be selected for this controller type"
            )

        if config["requires_webcam"] and not self._wizard_data["selected_webcam"]:
            errors.append("A webcam must be selected for this controller type")

        if errors:
            ui.notify("; ".join(errors), color="negative")
            return

        if self._stepper:
            self._stepper.next()

    def _create_controller(self) -> None:
        """Create the controller with the configured settings."""
        try:
            # Create controller configuration
            controller_config = {
                "name": self._wizard_data["name"],
                "type": self._wizard_data["type"],
                "enabled": self._wizard_data["enabled"],
                "show_on_dashboard": self._wizard_data["show_on_dashboard"],
                "algorithms": self._wizard_data["algorithms"],
                "state_output": self._wizard_data["state_output"],
            }

            # Add type-specific configuration
            if (
                self._wizard_data["type"] == "motion_detection"
                and self._wizard_data["selected_webcam"]
            ):
                controller_config["parameters"] = {
                    "cam_id": self._wizard_data["selected_webcam"],
                    **self._wizard_data["parameters"],
                }
                # Add webcam configuration
                webcam_config = {
                    "webcam_id": self._wizard_data["selected_webcam"],
                    "name": self._wizard_data["selected_webcam"],
                    "device_index": self._wizard_data["webcam_config"]["device_index"],
                    "resolution": [
                        self._wizard_data["webcam_config"]["width"],
                        self._wizard_data["webcam_config"]["height"],
                    ],
                    "fps": self._wizard_data["webcam_config"]["fps"],
                    "rotation": 0,
                    "uvc_settings": {
                        "brightness": self._wizard_data["webcam_config"]["brightness"],
                        "contrast": self._wizard_data["webcam_config"]["contrast"],
                        "saturation": self._wizard_data["webcam_config"]["saturation"],
                    },
                }
                # Add webcam to hardware config
                try:
                    self.config_service.add_webcam_config(webcam_config)
                except Exception as e:
                    warning(f"Failed to add webcam configuration: {e}")

            elif self._wizard_data["type"] == "reactor_state":
                controller_config["parameters"] = self._wizard_data["parameters"]
                controller_config["input_sensors"] = self._wizard_data[
                    "selected_sensors"
                ]

            elif self._wizard_data["type"] == "camera":
                controller_config["parameters"] = {
                    "cam_id": self._wizard_data["selected_webcam"],
                    **self._wizard_data["parameters"],
                }

            # Add controller_id to controller config
            controller_config["controller_id"] = self._wizard_data["controller_id"]

            # Validate and add controller configuration
            self.config_service._validate_controller_config(controller_config)
            self.config_service.add_controller_config(controller_config)

            info(
                f"Created controller configuration: {self._wizard_data['controller_id']}"
            )
            ui.notify(
                f"Controller '{controller_config['name']}' created successfully!",
                color="positive",
            )

            # Close dialog and notify parent
            self._close_dialog()

        except Exception as e:
            error(f"Failed to create controller: {e}")
            ui.notify(f"Failed to create controller: {str(e)}", color="negative")

    def _refresh_step2(self) -> None:
        """Refresh step 2 elements."""
        if hasattr(self, "_step2_elements"):
            self._render_step2()

    def _refresh_step3(self) -> None:
        """Refresh step 3 elements."""
        if hasattr(self, "_step3_elements"):
            self._render_step3()


# Legacy compatibility class
class SetupWizardComponent(ControllerSetupWizardComponent):
    """Legacy compatibility wrapper for ControllerSetupWizardComponent."""

    def __init__(self, config_service, sensor_manager, controller_manager):
        super().__init__(config_service, controller_manager, sensor_manager)

    def close_dialog(self) -> None:
        """Close the setup wizard dialog if open."""
        if self._dialog:
            self._dialog.close()

    def _refresh_sensors(self) -> None:
        """Legacy method for compatibility."""
        self._refresh_sensor_list()

    def _refresh_controllers(self) -> None:
        """Legacy method - not applicable for controller wizard."""
        pass

    def show_dialog(
        self,
        start_step: str = "sensors",
        on_close: Optional[Callable[[], None]] = None,
    ) -> None:
        """Display the setup wizard inside a dialog."""
        # For controller wizard, always start with controller setup
        super().show_dialog()<|MERGE_RESOLUTION|>--- conflicted
+++ resolved
@@ -139,7 +139,7 @@
         # enum-Werte für den "type"-Parameter
         types = controller_schema["properties"]["type"]["enum"]
         # eine Minimalstruktur für jeden Typ anlegen
-<<<<<<< HEAD
+
         self._controller_types: Dict[str, Dict[str, Any]] = {
             t: {
                 "name": t.replace("_", " ").title(),
@@ -150,20 +150,7 @@
                 "default_state_output": [],  # ebenso
                 # die Parameter-Definitionen aus dem Schema übernehmen
                 "parameters": controller_schema.get("properties", {}),
-=======
-        self._controller_types: Dict[str, Dict[str, Any]] = {}
-        for t in types:
-            template = _PARAM_TEMPLATES.get(t, {})
-            self._controller_types[t] = {
-                "name": t.replace("_", " ").title(),
-                "description": "",
-                "requires_sensors": t == "reactor_state",
-                "requires_webcam": t
-                in ("motion_detection", "camera_capture", "camera"),
-                "algorithms": [],
-                "default_state_output": [],
-                "parameters": template,
->>>>>>> 866d412a
+
             }
 
         # Additional parameters for motion detection
@@ -258,18 +245,13 @@
             self._wizard_data["algorithms"] = config["algorithms"].copy()
             self._wizard_data["state_output"] = config["default_state_output"].copy()
 
-<<<<<<< HEAD
-            # Set default parameters
-            self._wizard_data["parameters"] = {}
-            for param_name, param_config in config["parameters"].items():
-                self._wizard_data["parameters"][param_name] = param_config["default"]
-=======
+
             # Set default parameters from template
             template = config.get("parameters", {})
             self._wizard_data["parameters"] = {
                 name: param_cfg["default"] for name, param_cfg in template.items()
             }
->>>>>>> 866d412a
+
 
     def _render_stepper(self) -> None:
         """Render the 4-step wizard stepper."""
@@ -520,8 +502,6 @@
             with ui.row().classes("items-center gap-4"):
                 ui.label("Webcam:").classes("w-32 font-semibold")
                 webcam_options = self._get_available_webcams()
-<<<<<<< HEAD
-=======
 
                 self._step2_elements['webcam_select'] = ui.select(
                     webcam_options,
@@ -537,9 +517,7 @@
                     .classes("w-64 h-48 border")
                     .props('alt="Webcam preview"')
                 )
-            
-
->>>>>>> 866d412a
+
                 self._step2_elements["webcam_select"] = (
                     ui.select(
                         webcam_options,
@@ -551,10 +529,7 @@
                     .classes("flex-1")
                 )
 
-<<<<<<< HEAD
-=======
-
->>>>>>> 866d412a
+
             # Webcam configuration
             if self._wizard_data["selected_webcam"]:
                 ui.separator().classes("my-4")
@@ -735,13 +710,12 @@
                         ).classes(
                             "flex-1"
                         )
-<<<<<<< HEAD
 
             if controller_type == "motion_detection":
                 ui.button("Select ROI", on_click=self._show_roi_selector).props(
                     "outlined"
                 )
-=======
+
                     elif param_config["type"] == "str":
                         ui.input(
                             value=self._wizard_data["parameters"].get(
@@ -754,13 +728,12 @@
                         ).classes(
                             "flex-1"
                         )
->>>>>>> 866d412a
+
 
     def _update_state_message(self, index: int, value: str) -> None:
         """Update a specific state message."""
         if 0 <= index < len(self._wizard_data["state_output"]):
             self._wizard_data["state_output"][index] = value
-<<<<<<< HEAD
 
     def _show_roi_selector(self) -> None:
         """Open a dialog to graphically select the region of interest."""
@@ -805,8 +778,7 @@
                 ui.label("Drag on the image to select the ROI")
                 ui.button("Cancel", on_click=dialog.close)
         dialog.open()
-=======
->>>>>>> 866d412a
+
 
     def _render_state_output_config(self) -> None:
         """Render state output message configuration."""
