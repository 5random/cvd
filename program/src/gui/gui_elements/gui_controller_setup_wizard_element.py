"""Setup wizard component using NiceGUI stepper for comprehensive controller configuration."""

# mypy: ignore-errors

from typing import Any, Optional, Callable, Dict, List
from nicegui import ui
from nicegui.element import Element
from nicegui import events
import cv2
from PIL import Image

from src.gui.gui_tab_components.gui_tab_base_component import (
    BaseComponent,
    ComponentConfig,
)
from .gui_wizard_mixin import WizardMixin
from src.gui.gui_tab_components.gui_tab_sensors_component import SensorConfigDialog
from src.gui.gui_elements.gui_sensor_setup_wizard_element import (
    SensorSetupWizardComponent,
)
from src.data_handler.sources.sensor_source_manager import SensorManager
from src.controllers.controller_manager import ControllerManager
from src.utils.config_utils.config_service import ConfigurationService
from src.utils.log_utils.log_service import info, warning, error, debug

# Parameter templates for supported controller types
_PARAM_TEMPLATES: Dict[str, Dict[str, Dict[str, Any]]] = {
    "motion_detection": {
        "algorithm": {
            "label": "Algorithm",
            "type": "str",
            "default": "MOG2",
        },
        "learning_rate": {
            "label": "Learning Rate",
            "type": "float",
            "default": 0.01,
            "min": 0.0,
            "max": 1.0,
        },
        "threshold": {
            "label": "Threshold",
            "type": "int",
            "default": 25,
            "min": 0,
            "max": 255,
        },
    },
    "reactor_state": {
        "idle_temp_max": {
            "label": "Idle Temp Max (°C)",
            "type": "float",
            "default": 35.0,
        },
        "processing_temp_min": {
            "label": "Processing Temp Min (°C)",
            "type": "float",
            "default": 80.0,
        },
        "processing_temp_max": {
            "label": "Processing Temp Max (°C)",
            "type": "float",
            "default": 150.0,
        },
    },
    "camera_capture": {
        "device_index": {
            "label": "Device Index",
            "type": "int",
            "default": 0,
            "min": 0,
        },
        "fps": {
            "label": "FPS",
            "type": "int",
            "default": 30,
            "min": 1,
            "max": 120,
        },
    },
}


class ControllerSetupWizardComponent(WizardMixin, BaseComponent):
    """Comprehensive 4-step controller setup wizard using NiceGUI stepper."""

    def __init__(
        self,
        config_service: ConfigurationService,
        controller_manager: ControllerManager,
        sensor_manager: SensorManager,
        on_close: Optional[Callable[[], None]] = None,
    ):
        config = ComponentConfig("controller_setup_wizard")
        super().__init__(config)
        self.config_service = config_service
        self.controller_manager = controller_manager
        self.sensor_manager = sensor_manager
        self.on_close = on_close

        self._dialog = None
        self._stepper = None

        # Wizard data
        # Wizard data initialisieren aus CONTROLLER_SCHEMA
        schema_props = self.config_service.CONTROLLER_SCHEMA["properties"]

        # Basisdaten aus Schema-Defaults übernehmen (falls vorhanden)
        defaults = {
            prop: definition.get("default")
            for prop, definition in schema_props.items()
            if "default" in definition
        }

        # Wizard-Spezialfelder ergänzen
        self._wizard_data: Dict[str, Any] = {
            "controller_id": self.config_service.generate_next_controller_id(),
            "name": defaults.get("name", ""),
            "type": defaults.get("type", schema_props["type"]["enum"][0]),
            "enabled": defaults.get("enabled", True),
            "show_on_dashboard": True,
            "selected_sensors": [],
            "selected_webcam": None,
            "webcam_config": {},
            "parameters": {},  # wird später aus _controller_types gefüllt
            "algorithms": [],
            "state_output": [],
        }

        # UI elements for each step (typed as Any to allow dynamic attribute access)
        self._step1_elements: Dict[str, Any] = {}
        self._step2_elements: Dict[str, Any] = {}
        self._step3_elements: Dict[str, Any] = {}
        self._step4_elements: Dict[str, Any] = {}

        # Available controller types and their configurations
        # statt hart codierter Definitionen: Controller-Typen aus dem Schema ziehen
        controller_schema = self.config_service.CONTROLLER_SCHEMA
        # enum-Werte für den "type"-Parameter
        types = controller_schema["properties"]["type"]["enum"]
        # eine Minimalstruktur für jeden Typ anlegen

        self._controller_types: Dict[str, Dict[str, Any]] = {
            t: {
                "name": t.replace("_", " ").title(),
                "description": "",
                "requires_sensors": False,
                "requires_webcam": False,
                "algorithms": [],  # ggf. aus einem extra Algorithmus-Schema
                "default_state_output": [],  # ebenso
<<<<<<< HEAD
                # die Parameter-Definitionen aus dem Schema übernehmen
                "parameters": controller_schema.get("properties", {}),
=======
                "parameters": _PARAM_TEMPLATES.get(t, {}),
>>>>>>> e3822ac2
            }
            for t in types
        }

        # Additional parameters for motion detection
        motion_params = {
            "roi_x": {"label": "ROI X", "type": "int", "default": 0, "min": 0},
            "roi_y": {"label": "ROI Y", "type": "int", "default": 0, "min": 0},
            "roi_width": {"label": "ROI Width", "type": "int", "default": 0, "min": 0},
            "roi_height": {
                "label": "ROI Height",
                "type": "int",
                "default": 0,
                "min": 0,
            },
        }
        if "motion_detection" in self._controller_types:
            self._controller_types["motion_detection"]["requires_webcam"] = True
            params = self._controller_types["motion_detection"].setdefault(
                "parameters", {}
            )
            params.update(motion_params)

        # anschließend evtl. controller-spezifische Defaults setzen
        self._update_controller_defaults()

        # Sensor wizard for creating new sensors
        self._sensor_wizard = SensorSetupWizardComponent(
            config_service, sensor_manager, self._refresh_sensor_list
        )

    def render(self) -> ui.column:
        """Render method required by BaseComponent."""
        with ui.column().classes("w-full") as container:
            ui.label("Controller Setup Wizard Component").classes("text-lg font-bold")
            ui.label("Use show_dialog() to display the wizard").classes(
                "text-sm text-gray-500"
            )
        return container

    def show_dialog(self) -> None:
        """Display the controller setup wizard in a dialog."""
        self._reset_wizard_data()

        with ui.dialog().props("persistent") as dialog:
            self._dialog = dialog
            with ui.card().classes("w-[900px] max-w-[95vw] h-[700px]"):
                with ui.column().classes("w-full h-full"):
                    # Header
                    with ui.row().classes(
                        "items-center justify-between w-full p-4 border-b"
                    ):
                        ui.label("Controller Setup Wizard").classes("text-xl font-bold")
                        ui.button(icon="close", on_click=self._close_dialog).props(
                            "flat round"
                        )

                    # Stepper content
                    with ui.column().classes("flex-1 p-4"):
                        self._render_stepper()

        dialog.open()

    def _reset_wizard_data(self) -> None:
        """Reset wizard data to defaults."""
        self._wizard_data = {
            "controller_id": self.config_service.generate_next_controller_id(),
            "name": "",
            "type": "reactor_state",
            "enabled": True,
            "show_on_dashboard": True,
            "selected_sensors": [],
            "selected_webcam": None,
            "webcam_config": {
                "device_index": 0,
                "width": 640,
                "height": 480,
                "fps": 30,
                "brightness": 128,
                "contrast": 32,
                "saturation": 64,
            },
            "parameters": {},
            "algorithms": [],
            "state_output": [],
        }
        self._update_controller_defaults()

    def _update_controller_defaults(self) -> None:
        """Update defaults based on selected controller type."""
        controller_type = self._wizard_data["type"]
        if controller_type in self._controller_types:
            config = self._controller_types[controller_type]
            self._wizard_data["algorithms"] = config["algorithms"].copy()
            self._wizard_data["state_output"] = config["default_state_output"].copy()

            # Set default parameters from template
            template = config.get("parameters", {})
            self._wizard_data["parameters"] = {
                name: param_cfg["default"] for name, param_cfg in template.items()
            }

    def _render_stepper(self) -> None:
        """Render the 4-step wizard stepper."""
        with ui.stepper().props("vertical") as stepper:
            self._stepper = stepper

            # Step 1: Basic Controller Information
            with ui.step("basic_info", title="Basic Information", icon="info"):
                self._render_step1()
                with ui.stepper_navigation():
                    ui.button("Next", on_click=self._validate_and_next_step1).props(
                        "color=primary"
                    )
                    ui.button("Cancel", on_click=self._close_dialog).props("flat")

            # Step 2: Source Selection
            with ui.step("source_config", title="Source Selection", icon="input"):
                self._render_step2()
                with ui.stepper_navigation():
                    ui.button("Previous", on_click=self._stepper.previous)
                    ui.button("Next", on_click=self._validate_and_next_step2).props(
                        "color=primary"
                    )
                    ui.button("Cancel", on_click=self._close_dialog).props("flat")

            # Step 3: Controller Settings
            with ui.step("settings", title="Controller Settings", icon="tune"):
                self._render_step3()
                with ui.stepper_navigation():
                    ui.button("Previous", on_click=self._stepper.previous)
                    ui.button("Next", on_click=self._stepper.next).props(
                        "color=primary"
                    )
                    ui.button("Cancel", on_click=self._close_dialog).props("flat")

            # Step 4: Review and Confirmation
            with ui.step("review", title="Review & Confirm", icon="check_circle"):
                self._render_step4()
                with ui.stepper_navigation():
                    ui.button("Previous", on_click=self._stepper.previous)
                    ui.button(
                        "Create Controller", on_click=self._create_controller
                    ).props("color=positive")
                    ui.button("Cancel", on_click=self._close_dialog).props("flat")

    def _render_step1(self) -> None:
        """Render step 1: Basic controller information."""
        ui.label("Configure basic controller information").classes("text-lg mb-4")

        with ui.column().classes("gap-4 w-full"):
            # Controller ID (auto-generated, not editable)
            with ui.row().classes("items-center gap-4"):
                ui.label("Controller ID:").classes("w-32 font-semibold")
                self._step1_elements["controller_id"] = (
                    ui.input(value=self._wizard_data["controller_id"])
                    .props("readonly outlined")
                    .classes("flex-1")
                )
                ui.button(
                    icon="refresh", on_click=self._regenerate_controller_id
                ).props("flat").tooltip("Generate new ID")

            # Controller name
            with ui.row().classes("items-center gap-4"):
                ui.label("Display Name:").classes("w-32 font-semibold")
                self._step1_elements["name"] = (
                    ui.input(placeholder="Enter controller display name")
                    .bind_value_to(self._wizard_data, "name")
                    .props("outlined")
                    .classes("flex-1")
                )

            # Controller type
            with ui.row().classes("items-center gap-4"):
                ui.label("Controller Type:").classes("w-32 font-semibold")
                self._step1_elements["type"] = (
                    ui.select(
                        list(self._controller_types.keys()),
                        value=self._wizard_data["type"],
                        on_change=self._on_controller_type_change,
                    )
                    .bind_value_to(self._wizard_data, "type")
                    .props("outlined")
                    .classes("flex-1")
                )

            # Type description
            self._step1_elements["type_description"] = ui.label().classes(
                "text-sm text-gray-600 ml-36"
            )
            self._update_type_description()

            # Dashboard settings
            with ui.row().classes("items-center gap-4"):
                ui.label("Dashboard:").classes("w-32 font-semibold")
                self._step1_elements["show_on_dashboard"] = ui.checkbox(
                    "Show on Dashboard", value=self._wizard_data["show_on_dashboard"]
                ).bind_value_to(self._wizard_data, "show_on_dashboard")

    def _render_step2(self) -> None:
        """Render step 2: Source selection."""
        ui.label("Select data sources for the controller").classes("text-lg mb-4")

        with ui.column().classes("gap-4 w-full"):
            # Sensor selection (if required by controller type)
            if self._controller_types[self._wizard_data["type"]]["requires_sensors"]:
                with ui.card().classes("w-full"):
                    with ui.card_section():
                        ui.label("Sensor Data Sources").classes("font-semibold mb-2")

                        # Available sensors
                        self._step2_elements["sensor_container"] = ui.column().classes(
                            "gap-2"
                        )
                        self._refresh_sensor_list()

                        # Add new sensor button
                        with ui.row().classes("gap-2 mt-2"):
                            ui.button(
                                "Add New Sensor",
                                on_click=self._show_sensor_wizard,
                                icon="add",
                            ).props("color=primary outlined")

            # Webcam selection (if required by controller type)
            if self._controller_types[self._wizard_data["type"]]["requires_webcam"]:
                with ui.card().classes("w-full"):
                    with ui.card_section():
                        ui.label("Webcam Configuration").classes("font-semibold mb-2")

                        # Webcam selection
                        self._step2_elements["webcam_container"] = ui.column().classes(
                            "gap-4"
                        )
                        self._render_webcam_selection()

    def _render_step3(self) -> None:
        """Render step 3: Controller-specific settings."""
        ui.label("Configure controller-specific parameters").classes("text-lg mb-4")

        with ui.column().classes("gap-4 w-full"):
            # Controller parameters
            with ui.card().classes("w-full"):
                with ui.card_section():
                    ui.label("Controller Parameters").classes("font-semibold mb-2")

                    self._step3_elements["parameters_container"] = ui.column().classes(
                        "gap-4"
                    )
                    self._render_controller_parameters()

            # State output configuration
            with ui.card().classes("w-full"):
                with ui.card_section():
                    ui.label("State Output Messages").classes("font-semibold mb-2")

                    self._step3_elements["state_container"] = ui.column().classes(
                        "gap-2"
                    )
                    self._render_state_output_config()

    def _render_step4(self) -> None:
        """Render step 4: Review and confirmation."""
        ui.label("Review controller configuration before creation").classes(
            "text-lg mb-4"
        )

        self._step4_elements["review_container"] = ui.column().classes("gap-4 w-full")
        self._update_review_display()

    def _regenerate_controller_id(self) -> None:
        """Generate a new controller ID."""
        new_id = self.config_service.generate_next_controller_id()
        self._wizard_data["controller_id"] = new_id
        if "controller_id" in self._step1_elements:
            # Update input field via props to set new value
            self._step1_elements["controller_id"].props(
                f"readonly outlined value={new_id}"
            )

    def _on_controller_type_change(self, e: events.ValueChangeEventArguments) -> None:
        """Handle controller type change."""
        self._update_controller_defaults()
        self._update_type_description()
        # Refresh step 2 and 3 if they exist
        if hasattr(self, "_step2_elements"):
            self._refresh_step2()
        if hasattr(self, "_step3_elements"):
            self._refresh_step3()

    def _update_type_description(self) -> None:
        """Update the controller type description."""
        if "type_description" in self._step1_elements:
            controller_type = self._wizard_data["type"]
            if controller_type in self._controller_types:
                description = self._controller_types[controller_type]["description"]
                self._step1_elements["type_description"].set_text(description)

    def _refresh_sensor_list(self) -> None:
        """Refresh the list of available sensors."""
        if "sensor_container" not in self._step2_elements:
            return

        container = self._step2_elements["sensor_container"]
        container.clear()

        available_sensors = self.config_service.get_sensor_configs()

        if not available_sensors:
            with container:
                ui.label("No sensors configured. Create a sensor first.").classes(
                    "text-gray-500"
                )
            return

        with container:
            for sensor_id, sensor_config in available_sensors:
                with ui.row().classes("items-center gap-2"):
                    checkbox = ui.checkbox(
                        f"{sensor_config.get('name', sensor_id)} ({sensor_id})",
                        value=sensor_id in self._wizard_data["selected_sensors"],
                        on_change=lambda e, sid=sensor_id: self._toggle_sensor_selection(
                            sid, e.value
                        ),
                    )
                    ui.label(f"Type: {sensor_config.get('type', 'unknown')}").classes(
                        "text-sm text-gray-600"
                    )

    def _toggle_sensor_selection(self, sensor_id: str, selected: bool) -> None:
        """Toggle sensor selection."""
        if selected and sensor_id not in self._wizard_data["selected_sensors"]:
            self._wizard_data["selected_sensors"].append(sensor_id)
        elif not selected and sensor_id in self._wizard_data["selected_sensors"]:
            self._wizard_data["selected_sensors"].remove(sensor_id)

    def _show_sensor_wizard(self) -> None:
        """Show the sensor setup wizard."""
        self._sensor_wizard.show_dialog()

    def _render_webcam_selection(self) -> None:
        """Render webcam selection and configuration."""
        container = self._step2_elements["webcam_container"]
        container.clear()

        with container:
            # Webcam selection
            with ui.row().classes("items-center gap-4"):
                ui.label("Webcam:").classes("w-32 font-semibold")
                webcam_options = self._get_available_webcams()

                self._step2_elements["webcam_select"] = (
                    ui.select(
                        webcam_options,
                        value=self._wizard_data["selected_webcam"],
                        on_change=self._on_webcam_change,
                    )
                    .bind_value_to(self._wizard_data, "selected_webcam")
                    .props("outlined")
                    .classes("flex-1")
                )
                ui.button("Test Webcam", on_click=self._test_webcam).props(
                    "color=secondary"
                )

            # Preview image container
            with ui.row().classes("items-center"):
                self._step2_elements["webcam_preview"] = (
                    ui.image().classes("w-64 h-48 border").props('alt="Webcam preview"')
                )

                self._step2_elements["webcam_select"] = (
                    ui.select(
                        webcam_options,
                        value=self._wizard_data["selected_webcam"],
                        on_change=self._on_webcam_change,
                    )
                    .bind_value_to(self._wizard_data, "selected_webcam")
                    .props("outlined")
                    .classes("flex-1")
                )
                ui.button("Test Webcam", on_click=self._test_webcam).props(
                    "color=secondary"
                )

                
            # Webcam configuration
            if self._wizard_data["selected_webcam"]:
                ui.separator().classes("my-4")
                ui.label("Webcam Settings").classes("font-semibold mb-2")

                with ui.column().classes("gap-4"):
                    # Basic settings
                    with ui.row().classes("items-center gap-4"):
                        ui.label("Resolution:").classes("w-24")
                        ui.number(
                            label="Width",
                            value=self._wizard_data["webcam_config"]["width"],
                        ).bind_value_to(
                            self._wizard_data["webcam_config"], "width"
                        ).classes(
                            "w-24"
                        )
                        ui.label("x")
                        ui.number(
                            label="Height",
                            value=self._wizard_data["webcam_config"]["height"],
                        ).bind_value_to(
                            self._wizard_data["webcam_config"], "height"
                        ).classes(
                            "w-24"
                        )

                    with ui.row().classes("items-center gap-4"):
                        ui.label("FPS:").classes("w-24")
                        ui.number(
                            value=self._wizard_data["webcam_config"]["fps"],
                            min=1,
                            max=60,
                        ).bind_value_to(
                            self._wizard_data["webcam_config"], "fps"
                        ).classes(
                            "w-24"
                        )

                    # Image settings
                    with ui.row().classes("items-center gap-4"):
                        ui.label("Brightness:").classes("w-24")
                        ui.slider(
                            min=0,
                            max=255,
                            value=self._wizard_data["webcam_config"]["brightness"],
                        ).bind_value_to(
                            self._wizard_data["webcam_config"], "brightness"
                        ).classes(
                            "flex-1"
                        )

                    with ui.row().classes("items-center gap-4"):
                        ui.label("Contrast:").classes("w-24")
                        ui.slider(
                            min=0,
                            max=100,
                            value=self._wizard_data["webcam_config"]["contrast"],
                        ).bind_value_to(
                            self._wizard_data["webcam_config"], "contrast"
                        ).classes(
                            "flex-1"
                        )

    def _get_available_webcams(self) -> List[str]:
        """Detect connected webcams using OpenCV.

        This probes camera indices 0-5 and returns a descriptive name for each
        detected device.  If OpenCV is not available or no cameras are found,
        a static fallback list is returned.
        """

        fallback = [
            "Built-in Camera",
            "USB Camera 1",
            "USB Camera 2",
            "Network Camera",
        ]

        try:
            import cv2  # type: ignore
        except Exception:  # pragma: no cover - opencv not installed
            warning("OpenCV not available, using fallback webcam list")
            return fallback

        webcams: List[str] = []
        for index in range(6):
            try:
                cap = cv2.VideoCapture(index)
                if cap is not None and cap.isOpened():
                    webcams.append(f"Camera {index} (USB)")
                if cap is not None:
                    cap.release()
            except Exception:  # pragma: no cover - unexpected opencv failure
                continue

        return webcams or fallback

    def _on_webcam_change(self, e: events.ValueChangeEventArguments) -> None:
        """Handle webcam selection change."""
        selected = e.value if e is not None else None
        if isinstance(selected, str):
            try:
                index = int(selected.split()[1])
                self._wizard_data.setdefault("webcam_config", {})[
                    "device_index"
                ] = index
            except (IndexError, ValueError):
                pass
        self._render_webcam_selection()

    def _test_webcam(self) -> None:
        """Open the selected webcam and capture a preview frame."""
        config = self._wizard_data.get("webcam_config", {})
        device_index = config.get("device_index", 0)

        capture = cv2.VideoCapture(device_index)
        if config.get("width"):
            capture.set(cv2.CAP_PROP_FRAME_WIDTH, int(config["width"]))
        if config.get("height"):
            capture.set(cv2.CAP_PROP_FRAME_HEIGHT, int(config["height"]))
        if config.get("fps"):
            capture.set(cv2.CAP_PROP_FPS, int(config["fps"]))

        if not capture.isOpened():
            ui.notify("Failed to open webcam", color="negative")
            return

        ret, frame = capture.read()
        capture.release()

        if not ret or frame is None:
            ui.notify("Failed to capture frame", color="negative")
            return

        try:
            image = Image.fromarray(cv2.cvtColor(frame, cv2.COLOR_BGR2RGB))
            preview = self._step2_elements.get("webcam_preview")
            if preview:
                preview.set_source(image)
            ui.notify("Webcam capture successful", color="positive")
        except Exception as exc:
            ui.notify(f"Webcam preview failed: {exc}", color="negative")

    def _render_controller_parameters(self) -> None:
        """Render controller-specific parameters."""
        container = self._step3_elements["parameters_container"]
        container.clear()

        controller_type = self._wizard_data["type"]
        if controller_type not in self._controller_types:
            return

        parameters = self._controller_types[controller_type]["parameters"]
        with container:
            for param_name, param_config in parameters.items():
                with ui.row().classes("items-center gap-4"):
                    ui.label(f"{param_config['label']}:").classes("w-48 font-semibold")

                    if param_config["type"] == "int":
                        ui.number(
                            value=self._wizard_data["parameters"].get(
                                param_name, param_config["default"]
                            ),
                            min=param_config.get("min"),
                            max=param_config.get("max"),
                        ).bind_value_to(
                            self._wizard_data["parameters"], param_name
                        ).props("outlined").classes("flex-1")
                    elif param_config["type"] == "float":
                        ui.number(
                            value=self._wizard_data["parameters"].get(
                                param_name, param_config["default"]
                            ),
                            min=param_config.get("min"),
                            max=param_config.get("max"),
                            step=param_config.get("step", 0.1),
<<<<<<< HEAD
                        ).bind_value_to(
                            self._wizard_data["parameters"], param_name
                        ).props(
                            "outlined"
                        ).classes(
                            "flex-1"
                        )
=======
                        ).bind_value_to(self._wizard_data["parameters"], param_name).props("outlined").classes("flex-1")


>>>>>>> e3822ac2
                    elif param_config["type"] == "str":
                        ui.input(
                            value=self._wizard_data["parameters"].get(
                                param_name, param_config["default"]
                            )
                        ).bind_value_to(
                            self._wizard_data["parameters"], param_name
                        ).props("outlined").classes("flex-1")

            if controller_type == "motion_detection":
                ui.button("Select ROI", on_click=self._show_roi_selector).props(
                    "outlined"
                )

<<<<<<< HEAD
=======
            if controller_type == "motion_detection":
                ui.button("Select ROI", on_click=self._show_roi_selector).props(
                    "outlined"
                )
>>>>>>> e3822ac2

    def _update_state_message(self, index: int, value: str) -> None:
        """Update a specific state message."""
        if 0 <= index < len(self._wizard_data["state_output"]):
            self._wizard_data["state_output"][index] = value

    def _show_roi_selector(self) -> None:
        """Open a dialog to graphically select the region of interest."""
        start: Dict[str, float] = {"x": 0.0, "y": 0.0}
        layer: Any = None

        def on_mouse(e: events.MouseEventArguments) -> None:
            nonlocal start, layer
            if e.type == "mousedown":
                start = {"x": e.image_x, "y": e.image_y}
                if layer:
                    layer.content = ""
            elif e.type == "mouseup":
                x1 = min(start["x"], e.image_x)
                y1 = min(start["y"], e.image_y)
                x2 = max(start["x"], e.image_x)
                y2 = max(start["y"], e.image_y)
                if layer:
                    layer.content = (
                        f'<rect x="{x1}" y="{y1}" width="{x2 - x1}" height="{y2 - y1}" '
                        f'stroke="red" fill="none" stroke-width="2" />'
                    )
                self._wizard_data["parameters"]["roi_x"] = int(x1)
                self._wizard_data["parameters"]["roi_y"] = int(y1)
                self._wizard_data["parameters"]["roi_width"] = int(x2 - x1)
                self._wizard_data["parameters"]["roi_height"] = int(y2 - y1)
                ui.notify(
                    f"ROI set to ({int(x1)}, {int(y1)}, {int(x2 - x1)}, {int(y2 - y1)})",
                    color="positive",
                )
                self._refresh_step3()
                dialog.close()

        with ui.dialog().props("persistent") as dialog:
            with ui.column().classes("items-center gap-4"):
                img = ui.interactive_image(
                    "/video_feed",
                    events=["mousedown", "mouseup"],
                    cross=True,
                ).on_mouse(on_mouse)
                layer = img.add_layer()
                ui.label("Drag on the image to select the ROI")
                ui.button("Cancel", on_click=dialog.close)
        dialog.open()

    def _render_state_output_config(self) -> None:
        """Render state output message configuration."""
        container = self._step3_elements["state_container"]
        container.clear()

        with container:
            ui.label(
                "Configure status messages for different controller states"
            ).classes("text-sm text-gray-600 mb-2")

            for i, message in enumerate(self._wizard_data["state_output"]):
                with ui.row().classes("items-center gap-2"):
                    ui.label(f"State {i+1}:").classes("w-16")
                    message_input = (
                        ui.input(
                            value=message,
                            placeholder=f"Enter message for state {i+1}",
                            on_change=lambda e, idx=i: self._update_state_message(
                                idx, e.value
                            ),
                        )
                        .props("outlined")
                        .classes("flex-1")
                    )

    def _update_review_display(self) -> None:
        """Update the review display in step 4."""
        if "review_container" not in self._step4_elements:
            return

        container = self._step4_elements["review_container"]
        container.clear()

        with container:
            # Basic Information
            with ui.card().classes("w-full"):
                with ui.card_section():
                    ui.label("Basic Information").classes("text-lg font-semibold mb-2")

                    with ui.column().classes("gap-1"):
                        ui.label(
                            f"Controller ID: {self._wizard_data['controller_id']}"
                        ).classes("font-mono")
                        ui.label(
                            f"Name: {self._wizard_data['name'] or 'Not specified'}"
                        )
                        ui.label(
                            f"Type: {self._controller_types[self._wizard_data['type']]['name']}"
                        )
                        ui.label(
                            f"Show on Dashboard: {'Yes' if self._wizard_data['show_on_dashboard'] else 'No'}"
                        )

            # Data Sources
            with ui.card().classes("w-full"):
                with ui.card_section():
                    ui.label("Data Sources").classes("text-lg font-semibold mb-2")

                    with ui.column().classes("gap-1"):
                        if self._wizard_data["selected_sensors"]:
                            ui.label(
                                f"Selected Sensors: {', '.join(self._wizard_data['selected_sensors'])}"
                            )
                        else:
                            ui.label("Selected Sensors: None")

                        if self._wizard_data["selected_webcam"]:
                            ui.label(
                                f"Selected Webcam: {self._wizard_data['selected_webcam']}"
                            )
                            webcam_config = self._wizard_data["webcam_config"]
                            ui.label(
                                f"Resolution: {webcam_config['width']}x{webcam_config['height']} @ {webcam_config['fps']}fps"
                            )
                        else:
                            ui.label("Selected Webcam: None")

            # Controller Settings
            with ui.card().classes("w-full"):
                with ui.card_section():
                    ui.label("Controller Settings").classes(
                        "text-lg font-semibold mb-2"
                    )

                    with ui.column().classes("gap-1"):
                        ui.label(
                            f"Algorithms: {', '.join(self._wizard_data['algorithms']) if self._wizard_data['algorithms'] else 'None'}"
                        )

                        if self._wizard_data["parameters"]:
                            ui.label("Parameters:")
                            with ui.column().classes("gap-1 ml-4"):
                                for param_name, param_value in self._wizard_data[
                                    "parameters"
                                ].items():
                                    ui.label(f"• {param_name}: {param_value}").classes(
                                        "text-sm"
                                    )
                        else:
                            ui.label("Parameters: Default values")

                        ui.label(
                            f"State Messages: {', '.join(self._wizard_data['state_output'])}"
                        )

    def _validate_and_next_step1(self) -> None:
        """Validate step 1 and proceed to next step."""
        errors = []

        if not self._wizard_data["controller_id"]:
            errors.append("Controller ID is required")

        if not self._wizard_data["name"]:
            errors.append("Controller name is required")

        if errors:
            ui.notify("; ".join(errors), color="negative")
            return

        if self._stepper:
            self._stepper.next()

    def _validate_and_next_step2(self) -> None:
        """Validate step 2 and proceed to next step."""
        errors = []
        controller_type = self._wizard_data["type"]
        config = self._controller_types[controller_type]

        if config["requires_sensors"] and not self._wizard_data["selected_sensors"]:
            errors.append(
                "At least one sensor must be selected for this controller type"
            )

        if config["requires_webcam"] and not self._wizard_data["selected_webcam"]:
            errors.append("A webcam must be selected for this controller type")

        if errors:
            ui.notify("; ".join(errors), color="negative")
            return

        if self._stepper:
            self._stepper.next()

    def _create_controller(self) -> None:
        """Create the controller with the configured settings."""
        try:
            # Create controller configuration
            controller_config = {
                "name": self._wizard_data["name"],
                "type": self._wizard_data["type"],
                "enabled": self._wizard_data["enabled"],
                "show_on_dashboard": self._wizard_data["show_on_dashboard"],
                "algorithms": self._wizard_data["algorithms"],
                "state_output": self._wizard_data["state_output"],
            }

            # Add type-specific configuration
            if (
                self._wizard_data["type"] == "motion_detection"
                and self._wizard_data["selected_webcam"]
            ):
                controller_config["parameters"] = {
                    "cam_id": self._wizard_data["selected_webcam"],
                    **self._wizard_data["parameters"],
                }
                # Add webcam configuration
                webcam_config = {
                    "webcam_id": self._wizard_data["selected_webcam"],
                    "name": self._wizard_data["selected_webcam"],
                    "device_index": self._wizard_data["webcam_config"]["device_index"],
                    "resolution": [
                        self._wizard_data["webcam_config"]["width"],
                        self._wizard_data["webcam_config"]["height"],
                    ],
                    "fps": self._wizard_data["webcam_config"]["fps"],
                    "rotation": 0,
                    "uvc_settings": {
                        "brightness": self._wizard_data["webcam_config"]["brightness"],
                        "contrast": self._wizard_data["webcam_config"]["contrast"],
                        "saturation": self._wizard_data["webcam_config"]["saturation"],
                    },
                }
                # Add webcam to hardware config
                try:
                    self.config_service.add_webcam_config(webcam_config)
                except Exception as e:
                    warning(f"Failed to add webcam configuration: {e}")

            elif self._wizard_data["type"] == "reactor_state":
                controller_config["parameters"] = self._wizard_data["parameters"]
                controller_config["input_sensors"] = self._wizard_data[
                    "selected_sensors"
                ]

            elif self._wizard_data["type"] == "camera":
                controller_config["parameters"] = {
                    "cam_id": self._wizard_data["selected_webcam"],
                    **self._wizard_data["parameters"],
                }

            # Add controller_id to controller config
            controller_config["controller_id"] = self._wizard_data["controller_id"]

            # Validate and add controller configuration
            self.config_service._validate_controller_config(controller_config)
            self.config_service.add_controller_config(controller_config)

            info(
                f"Created controller configuration: {self._wizard_data['controller_id']}"
            )
            ui.notify(
                f"Controller '{controller_config['name']}' created successfully!",
                color="positive",
            )

            # Close dialog and notify parent
            self._close_dialog()

        except Exception as e:
            error(f"Failed to create controller: {e}")
            ui.notify(f"Failed to create controller: {str(e)}", color="negative")

    def _refresh_step2(self) -> None:
        """Refresh step 2 elements."""
        if hasattr(self, "_step2_elements"):
            self._render_step2()

    def _refresh_step3(self) -> None:
        """Refresh step 3 elements."""
        if hasattr(self, "_step3_elements"):
            self._render_step3()


# Legacy compatibility class
class SetupWizardComponent(ControllerSetupWizardComponent):
    """Legacy compatibility wrapper for ControllerSetupWizardComponent."""

    def __init__(self, config_service, sensor_manager, controller_manager):
        super().__init__(config_service, controller_manager, sensor_manager)

    def close_dialog(self) -> None:
        """Close the setup wizard dialog if open."""
        if self._dialog:
            self._dialog.close()

    def _refresh_sensors(self) -> None:
        """Legacy method for compatibility."""
        self._refresh_sensor_list()

    def _refresh_controllers(self) -> None:
        """Legacy method - not applicable for controller wizard."""
        pass

    def show_dialog(
        self,
        start_step: str = "sensors",
        on_close: Optional[Callable[[], None]] = None,
    ) -> None:
        """Display the setup wizard inside a dialog."""
        # For controller wizard, always start with controller setup
        super().show_dialog()<|MERGE_RESOLUTION|>--- conflicted
+++ resolved
@@ -148,12 +148,8 @@
                 "requires_webcam": False,
                 "algorithms": [],  # ggf. aus einem extra Algorithmus-Schema
                 "default_state_output": [],  # ebenso
-<<<<<<< HEAD
                 # die Parameter-Definitionen aus dem Schema übernehmen
                 "parameters": controller_schema.get("properties", {}),
-=======
-                "parameters": _PARAM_TEMPLATES.get(t, {}),
->>>>>>> e3822ac2
             }
             for t in types
         }
@@ -718,7 +714,6 @@
                             min=param_config.get("min"),
                             max=param_config.get("max"),
                             step=param_config.get("step", 0.1),
-<<<<<<< HEAD
                         ).bind_value_to(
                             self._wizard_data["parameters"], param_name
                         ).props(
@@ -726,11 +721,7 @@
                         ).classes(
                             "flex-1"
                         )
-=======
-                        ).bind_value_to(self._wizard_data["parameters"], param_name).props("outlined").classes("flex-1")
-
-
->>>>>>> e3822ac2
+
                     elif param_config["type"] == "str":
                         ui.input(
                             value=self._wizard_data["parameters"].get(
@@ -745,13 +736,11 @@
                     "outlined"
                 )
 
-<<<<<<< HEAD
-=======
+
             if controller_type == "motion_detection":
                 ui.button("Select ROI", on_click=self._show_roi_selector).props(
                     "outlined"
                 )
->>>>>>> e3822ac2
 
     def _update_state_message(self, index: int, value: str) -> None:
         """Update a specific state message."""
