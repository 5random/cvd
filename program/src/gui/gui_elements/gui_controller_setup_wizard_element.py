"""Setup wizard component using NiceGUI stepper for comprehensive controller configuration."""

from typing import Any, Optional, Callable, Dict, List
from nicegui import ui
from nicegui.element import Element
from nicegui import events
import cv2
from PIL import Image

from src.gui.gui_tab_components.gui_tab_base_component import (
    BaseComponent,
    ComponentConfig,
)
from .gui_wizard_mixin import WizardMixin
from src.gui.gui_tab_components.gui_tab_sensors_component import SensorConfigDialog
from src.gui.gui_elements.gui_sensor_setup_wizard_element import (
    SensorSetupWizardComponent,
)
from src.data_handler.sources.sensor_source_manager import SensorManager
from src.controllers.controller_manager import ControllerManager
from src.utils.config_utils.config_service import ConfigurationService
from src.utils.log_utils.log_service import info, warning, error, debug

# Parameter templates for supported controller types
_PARAM_TEMPLATES: Dict[str, Dict[str, Dict[str, Any]]] = {
    "motion_detection": {
        "algorithm": {
            "label": "Algorithm",
            "type": "str",
            "default": "MOG2",
        },
        "learning_rate": {
            "label": "Learning Rate",
            "type": "float",
            "default": 0.01,
            "min": 0.0,
            "max": 1.0,
        },
        "threshold": {
            "label": "Threshold",
            "type": "int",
            "default": 25,
            "min": 0,
            "max": 255,
        },
    },
    "reactor_state": {
        "idle_temp_max": {
            "label": "Idle Temp Max (°C)",
            "type": "float",
            "default": 35.0,
        },
        "processing_temp_min": {
            "label": "Processing Temp Min (°C)",
            "type": "float",
            "default": 80.0,
        },
        "processing_temp_max": {
            "label": "Processing Temp Max (°C)",
            "type": "float",
            "default": 150.0,
        },
    },
    "camera_capture": {
        "device_index": {
            "label": "Device Index",
            "type": "int",
            "default": 0,
            "min": 0,
        },
        "fps": {
            "label": "FPS",
            "type": "int",
            "default": 30,
            "min": 1,
            "max": 120,
        },
    },
}


class ControllerSetupWizardComponent(WizardMixin, BaseComponent):
    """Comprehensive 4-step controller setup wizard using NiceGUI stepper."""

    def __init__(
        self,
        config_service: ConfigurationService,
        controller_manager: ControllerManager,
        sensor_manager: SensorManager,
        on_close: Optional[Callable[[], None]] = None,
    ):
        config = ComponentConfig("controller_setup_wizard")
        super().__init__(config)
        self.config_service = config_service
        self.controller_manager = controller_manager
        self.sensor_manager = sensor_manager
        self.on_close = on_close

        self._dialog = None
        self._stepper = None

        # Wizard data
        # Wizard data initialisieren aus CONTROLLER_SCHEMA
        schema_props = self.config_service.CONTROLLER_SCHEMA["properties"]

        # Basisdaten aus Schema-Defaults übernehmen (falls vorhanden)
        defaults = {
            prop: definition.get("default")
            for prop, definition in schema_props.items()
            if "default" in definition
        }

        # Wizard-Spezialfelder ergänzen
        self._wizard_data: Dict[str, Any] = {
            "controller_id": self.config_service.generate_next_controller_id(),
            "name": defaults.get("name", ""),
            "type": defaults.get("type", schema_props["type"]["enum"][0]),
            "enabled": defaults.get("enabled", True),
            "show_on_dashboard": True,
            "selected_sensors": [],
            "selected_webcam": None,
            "webcam_config": {},
            "parameters": {},  # wird später aus _controller_types gefüllt
            "algorithms": [],
            "state_output": [],
        }

        # UI elements for each step (typed as Any to allow dynamic attribute access)
        self._step1_elements: Dict[str, Any] = {}
        self._step2_elements: Dict[str, Any] = {}
        self._step3_elements: Dict[str, Any] = {}
        self._step4_elements: Dict[str, Any] = {}

        # Available controller types and their configurations
        # statt hart codierter Definitionen: Controller-Typen aus dem Schema ziehen
        controller_schema = self.config_service.CONTROLLER_SCHEMA
        # enum-Werte für den "type"-Parameter
        types = controller_schema["properties"]["type"]["enum"]
        # eine Minimalstruktur für jeden Typ anlegen
        self._controller_types: Dict[str, Dict[str, Any]] = {}
        for t in types:
            template = _PARAM_TEMPLATES.get(t, {})
            self._controller_types[t] = {
                "name": t.replace("_", " ").title(),
                "description": "",
                "requires_sensors": t == "reactor_state",
                "requires_webcam": t
                in ("motion_detection", "camera_capture", "camera"),
                "algorithms": [],
                "default_state_output": [],
                "parameters": template,
            }

        # anschließend evtl. controller-spezifische Defaults setzen
        self._update_controller_defaults()

        # Sensor wizard for creating new sensors
        self._sensor_wizard = SensorSetupWizardComponent(
            config_service, sensor_manager, self._refresh_sensor_list
        )

    def render(self) -> ui.column:
        """Render method required by BaseComponent."""
        with ui.column().classes("w-full") as container:
            ui.label("Controller Setup Wizard Component").classes("text-lg font-bold")
            ui.label("Use show_dialog() to display the wizard").classes(
                "text-sm text-gray-500"
            )
        return container

    def show_dialog(self) -> None:
        """Display the controller setup wizard in a dialog."""
        self._reset_wizard_data()

        with ui.dialog().props("persistent") as dialog:
            self._dialog = dialog
            with ui.card().classes("w-[900px] max-w-[95vw] h-[700px]"):
                with ui.column().classes("w-full h-full"):
                    # Header
                    with ui.row().classes(
                        "items-center justify-between w-full p-4 border-b"
                    ):
                        ui.label("Controller Setup Wizard").classes("text-xl font-bold")
                        ui.button(icon="close", on_click=self._close_dialog).props(
                            "flat round"
                        )

                    # Stepper content
                    with ui.column().classes("flex-1 p-4"):
                        self._render_stepper()

        dialog.open()

    def _reset_wizard_data(self) -> None:
        """Reset wizard data to defaults."""
        self._wizard_data = {
            "controller_id": self.config_service.generate_next_controller_id(),
            "name": "",
            "type": "reactor_state",
            "enabled": True,
            "show_on_dashboard": True,
            "selected_sensors": [],
            "selected_webcam": None,
            "webcam_config": {
                "device_index": 0,
                "width": 640,
                "height": 480,
                "fps": 30,
                "brightness": 128,
                "contrast": 32,
                "saturation": 64,
            },
            "parameters": {},
            "algorithms": [],
            "state_output": [],
        }
        self._update_controller_defaults()

    def _update_controller_defaults(self) -> None:
        """Update defaults based on selected controller type."""
        controller_type = self._wizard_data["type"]
        if controller_type in self._controller_types:
            config = self._controller_types[controller_type]
            self._wizard_data["algorithms"] = config["algorithms"].copy()
            self._wizard_data["state_output"] = config["default_state_output"].copy()

            # Set default parameters from template
            template = config.get("parameters", {})
            self._wizard_data["parameters"] = {
                name: param_cfg["default"] for name, param_cfg in template.items()
            }

    def _render_stepper(self) -> None:
        """Render the 4-step wizard stepper."""
        with ui.stepper().props("vertical") as stepper:
            self._stepper = stepper

            # Step 1: Basic Controller Information
            with ui.step("basic_info", title="Basic Information", icon="info"):
                self._render_step1()
                with ui.stepper_navigation():
                    ui.button("Next", on_click=self._validate_and_next_step1).props(
                        "color=primary"
                    )
                    ui.button("Cancel", on_click=self._close_dialog).props("flat")

            # Step 2: Source Selection
            with ui.step("source_config", title="Source Selection", icon="input"):
                self._render_step2()
                with ui.stepper_navigation():
                    ui.button("Previous", on_click=self._stepper.previous)
                    ui.button("Next", on_click=self._validate_and_next_step2).props(
                        "color=primary"
                    )
                    ui.button("Cancel", on_click=self._close_dialog).props("flat")

            # Step 3: Controller Settings
            with ui.step("settings", title="Controller Settings", icon="tune"):
                self._render_step3()
                with ui.stepper_navigation():
                    ui.button("Previous", on_click=self._stepper.previous)
                    ui.button("Next", on_click=self._stepper.next).props(
                        "color=primary"
                    )
                    ui.button("Cancel", on_click=self._close_dialog).props("flat")

            # Step 4: Review and Confirmation
            with ui.step("review", title="Review & Confirm", icon="check_circle"):
                self._render_step4()
                with ui.stepper_navigation():
                    ui.button("Previous", on_click=self._stepper.previous)
                    ui.button(
                        "Create Controller", on_click=self._create_controller
                    ).props("color=positive")
                    ui.button("Cancel", on_click=self._close_dialog).props("flat")

    def _render_step1(self) -> None:
        """Render step 1: Basic controller information."""
        ui.label("Configure basic controller information").classes("text-lg mb-4")

        with ui.column().classes("gap-4 w-full"):
            # Controller ID (auto-generated, not editable)
            with ui.row().classes("items-center gap-4"):
                ui.label("Controller ID:").classes("w-32 font-semibold")
                self._step1_elements["controller_id"] = (
                    ui.input(value=self._wizard_data["controller_id"])
                    .props("readonly outlined")
                    .classes("flex-1")
                )
                ui.button(
                    icon="refresh", on_click=self._regenerate_controller_id
                ).props("flat").tooltip("Generate new ID")

            # Controller name
            with ui.row().classes("items-center gap-4"):
                ui.label("Display Name:").classes("w-32 font-semibold")
                self._step1_elements["name"] = (
                    ui.input(placeholder="Enter controller display name")
                    .bind_value_to(self._wizard_data, "name")
                    .props("outlined")
                    .classes("flex-1")
                )

            # Controller type
            with ui.row().classes("items-center gap-4"):
                ui.label("Controller Type:").classes("w-32 font-semibold")
                self._step1_elements["type"] = (
                    ui.select(
                        list(self._controller_types.keys()),
                        value=self._wizard_data["type"],
                        on_change=self._on_controller_type_change,
                    )
                    .bind_value_to(self._wizard_data, "type")
                    .props("outlined")
                    .classes("flex-1")
                )

            # Type description
            self._step1_elements["type_description"] = ui.label().classes(
                "text-sm text-gray-600 ml-36"
            )
            self._update_type_description()

            # Dashboard settings
            with ui.row().classes("items-center gap-4"):
                ui.label("Dashboard:").classes("w-32 font-semibold")
                self._step1_elements["show_on_dashboard"] = ui.checkbox(
                    "Show on Dashboard", value=self._wizard_data["show_on_dashboard"]
                ).bind_value_to(self._wizard_data, "show_on_dashboard")

    def _render_step2(self) -> None:
        """Render step 2: Source selection."""
        ui.label("Select data sources for the controller").classes("text-lg mb-4")

        with ui.column().classes("gap-4 w-full"):
            # Sensor selection (if required by controller type)
            if self._controller_types[self._wizard_data["type"]]["requires_sensors"]:
                with ui.card().classes("w-full"):
                    with ui.card_section():
                        ui.label("Sensor Data Sources").classes("font-semibold mb-2")

                        # Available sensors
                        self._step2_elements["sensor_container"] = ui.column().classes(
                            "gap-2"
                        )
                        self._refresh_sensor_list()

                        # Add new sensor button
                        with ui.row().classes("gap-2 mt-2"):
                            ui.button(
                                "Add New Sensor",
                                on_click=self._show_sensor_wizard,
                                icon="add",
                            ).props("color=primary outlined")

            # Webcam selection (if required by controller type)
            if self._controller_types[self._wizard_data["type"]]["requires_webcam"]:
                with ui.card().classes("w-full"):
                    with ui.card_section():
                        ui.label("Webcam Configuration").classes("font-semibold mb-2")

                        # Webcam selection
                        self._step2_elements["webcam_container"] = ui.column().classes(
                            "gap-4"
                        )
                        self._render_webcam_selection()

    def _render_step3(self) -> None:
        """Render step 3: Controller-specific settings."""
        ui.label("Configure controller-specific parameters").classes("text-lg mb-4")

        with ui.column().classes("gap-4 w-full"):
            # Controller parameters
            with ui.card().classes("w-full"):
                with ui.card_section():
                    ui.label("Controller Parameters").classes("font-semibold mb-2")

                    self._step3_elements["parameters_container"] = ui.column().classes(
                        "gap-4"
                    )
                    self._render_controller_parameters()

            # State output configuration
            with ui.card().classes("w-full"):
                with ui.card_section():
                    ui.label("State Output Messages").classes("font-semibold mb-2")

                    self._step3_elements["state_container"] = ui.column().classes(
                        "gap-2"
                    )
                    self._render_state_output_config()

    def _render_step4(self) -> None:
        """Render step 4: Review and confirmation."""
        ui.label("Review controller configuration before creation").classes(
            "text-lg mb-4"
        )

        self._step4_elements["review_container"] = ui.column().classes("gap-4 w-full")
        self._update_review_display()

    def _regenerate_controller_id(self) -> None:
        """Generate a new controller ID."""
        new_id = self.config_service.generate_next_controller_id()
        self._wizard_data["controller_id"] = new_id
        if "controller_id" in self._step1_elements:
            # Update input field via props to set new value
            self._step1_elements["controller_id"].props(
                f"readonly outlined value={new_id}"
            )

    def _on_controller_type_change(self, e: events.ValueChangeEventArguments) -> None:
        """Handle controller type change."""
        self._update_controller_defaults()
        self._update_type_description()
        # Refresh step 2 and 3 if they exist
        if hasattr(self, "_step2_elements"):
            self._refresh_step2()
        if hasattr(self, "_step3_elements"):
            self._refresh_step3()

    def _update_type_description(self) -> None:
        """Update the controller type description."""
        if "type_description" in self._step1_elements:
            controller_type = self._wizard_data["type"]
            if controller_type in self._controller_types:
                description = self._controller_types[controller_type]["description"]
                self._step1_elements["type_description"].set_text(description)

    def _refresh_sensor_list(self) -> None:
        """Refresh the list of available sensors."""
        if "sensor_container" not in self._step2_elements:
            return

        container = self._step2_elements["sensor_container"]
        container.clear()

        available_sensors = self.config_service.get_sensor_configs()

        if not available_sensors:
            with container:
                ui.label("No sensors configured. Create a sensor first.").classes(
                    "text-gray-500"
                )
            return

        with container:
            for sensor_id, sensor_config in available_sensors:
                with ui.row().classes("items-center gap-2"):
                    checkbox = ui.checkbox(
                        f"{sensor_config.get('name', sensor_id)} ({sensor_id})",
                        value=sensor_id in self._wizard_data["selected_sensors"],
                        on_change=lambda e, sid=sensor_id: self._toggle_sensor_selection(
                            sid, e.value
                        ),
                    )
                    ui.label(f"Type: {sensor_config.get('type', 'unknown')}").classes(
                        "text-sm text-gray-600"
                    )

    def _toggle_sensor_selection(self, sensor_id: str, selected: bool) -> None:
        """Toggle sensor selection."""
        if selected and sensor_id not in self._wizard_data["selected_sensors"]:
            self._wizard_data["selected_sensors"].append(sensor_id)
        elif not selected and sensor_id in self._wizard_data["selected_sensors"]:
            self._wizard_data["selected_sensors"].remove(sensor_id)

    def _show_sensor_wizard(self) -> None:
        """Show the sensor setup wizard."""
        self._sensor_wizard.show_dialog()

    def _render_webcam_selection(self) -> None:
        """Render webcam selection and configuration."""
        container = self._step2_elements["webcam_container"]
        container.clear()

        with container:
            # Webcam selection
            with ui.row().classes("items-center gap-4"):
                ui.label("Webcam:").classes("w-32 font-semibold")
                webcam_options = self._get_available_webcams()
<<<<<<< HEAD
                self._step2_elements['webcam_select'] = ui.select(
                    webcam_options,
                    value=self._wizard_data['selected_webcam'],
                    on_change=self._on_webcam_change
                ).bind_value_to(self._wizard_data, 'selected_webcam').props("outlined").classes("flex-1")
                ui.button("Test Webcam", on_click=self._test_webcam).props("color=secondary")

            # Preview image container
            with ui.row().classes("items-center"):
                self._step2_elements['webcam_preview'] = (
                    ui.image()
                    .classes("w-64 h-48 border")
                    .props('alt="Webcam preview"')
                )
            
=======
                self._step2_elements["webcam_select"] = (
                    ui.select(
                        webcam_options,
                        value=self._wizard_data["selected_webcam"],
                        on_change=self._on_webcam_change,
                    )
                    .bind_value_to(self._wizard_data, "selected_webcam")
                    .props("outlined")
                    .classes("flex-1")
                )

>>>>>>> ac0c3f02
            # Webcam configuration
            if self._wizard_data["selected_webcam"]:
                ui.separator().classes("my-4")
                ui.label("Webcam Settings").classes("font-semibold mb-2")

                with ui.column().classes("gap-4"):
                    # Basic settings
                    with ui.row().classes("items-center gap-4"):
                        ui.label("Resolution:").classes("w-24")
                        ui.number(
                            label="Width",
                            value=self._wizard_data["webcam_config"]["width"],
                        ).bind_value_to(
                            self._wizard_data["webcam_config"], "width"
                        ).classes(
                            "w-24"
                        )
                        ui.label("x")
                        ui.number(
                            label="Height",
                            value=self._wizard_data["webcam_config"]["height"],
                        ).bind_value_to(
                            self._wizard_data["webcam_config"], "height"
                        ).classes(
                            "w-24"
                        )

                    with ui.row().classes("items-center gap-4"):
                        ui.label("FPS:").classes("w-24")
                        ui.number(
                            value=self._wizard_data["webcam_config"]["fps"],
                            min=1,
                            max=60,
                        ).bind_value_to(
                            self._wizard_data["webcam_config"], "fps"
                        ).classes(
                            "w-24"
                        )

                    # Image settings
                    with ui.row().classes("items-center gap-4"):
                        ui.label("Brightness:").classes("w-24")
                        ui.slider(
                            min=0,
                            max=255,
                            value=self._wizard_data["webcam_config"]["brightness"],
                        ).bind_value_to(
                            self._wizard_data["webcam_config"], "brightness"
                        ).classes(
                            "flex-1"
                        )

                    with ui.row().classes("items-center gap-4"):
                        ui.label("Contrast:").classes("w-24")
                        ui.slider(
                            min=0,
                            max=100,
                            value=self._wizard_data["webcam_config"]["contrast"],
                        ).bind_value_to(
                            self._wizard_data["webcam_config"], "contrast"
                        ).classes(
                            "flex-1"
                        )

    def _get_available_webcams(self) -> List[str]:
        """Detect connected webcams using OpenCV.

        This probes camera indices 0-5 and returns a descriptive name for each
        detected device.  If OpenCV is not available or no cameras are found,
        a static fallback list is returned.
        """

        fallback = [
            "Built-in Camera",
            "USB Camera 1",
            "USB Camera 2",
            "Network Camera",
        ]

        try:
            import cv2  # type: ignore
        except Exception:  # pragma: no cover - opencv not installed
            warning("OpenCV not available, using fallback webcam list")
            return fallback

        webcams: List[str] = []
        for index in range(6):
            try:
                cap = cv2.VideoCapture(index)
                if cap is not None and cap.isOpened():
                    webcams.append(f"Camera {index} (USB)")
                if cap is not None:
                    cap.release()
            except Exception:  # pragma: no cover - unexpected opencv failure
                continue

        return webcams or fallback

    def _on_webcam_change(self, e: events.ValueChangeEventArguments) -> None:
        """Handle webcam selection change."""
        self._render_webcam_selection()

    def _test_webcam(self) -> None:
        """Open the selected webcam and capture a preview frame."""
        config = self._wizard_data.get('webcam_config', {})
        device_index = config.get('device_index', 0)

        capture = cv2.VideoCapture(device_index)
        if config.get('width'):
            capture.set(cv2.CAP_PROP_FRAME_WIDTH, int(config['width']))
        if config.get('height'):
            capture.set(cv2.CAP_PROP_FRAME_HEIGHT, int(config['height']))
        if config.get('fps'):
            capture.set(cv2.CAP_PROP_FPS, int(config['fps']))

        if not capture.isOpened():
            ui.notify('Failed to open webcam', color='negative')
            return

        ret, frame = capture.read()
        capture.release()

        if not ret or frame is None:
            ui.notify('Failed to capture frame', color='negative')
            return

        try:
            image = Image.fromarray(cv2.cvtColor(frame, cv2.COLOR_BGR2RGB))
            preview = self._step2_elements.get('webcam_preview')
            if preview:
                preview.set_source(image)
            ui.notify('Webcam capture successful', color='positive')
        except Exception as exc:
            ui.notify(f'Webcam preview failed: {exc}', color='negative')

    def _render_controller_parameters(self) -> None:
        """Render controller-specific parameters."""
        container = self._step3_elements["parameters_container"]
        container.clear()

        controller_type = self._wizard_data["type"]
        if controller_type not in self._controller_types:
            return

        parameters = self._controller_types[controller_type]["parameters"]

        with container:
            for param_name, param_config in parameters.items():
                with ui.row().classes("items-center gap-4"):
                    ui.label(f"{param_config['label']}:").classes("w-48 font-semibold")

                    if param_config["type"] == "int":
                        ui.number(
                            value=self._wizard_data["parameters"].get(
                                param_name, param_config["default"]
                            ),
                            min=param_config.get("min"),
                            max=param_config.get("max"),
                        ).bind_value_to(
                            self._wizard_data["parameters"], param_name
                        ).props(
                            "outlined"
                        ).classes(
                            "flex-1"
                        )
                    elif param_config["type"] == "float":
                        ui.number(
                            value=self._wizard_data["parameters"].get(
                                param_name, param_config["default"]
                            ),
                            min=param_config.get("min"),
                            max=param_config.get("max"),
                            step=param_config.get("step", 0.1),
                        ).bind_value_to(
                            self._wizard_data["parameters"], param_name
                        ).props(
                            "outlined"
                        ).classes(
                            "flex-1"
                        )
                    elif param_config["type"] == "str":
                        ui.input(
                            value=self._wizard_data["parameters"].get(
                                param_name, param_config["default"]
                            )
                        ).bind_value_to(
                            self._wizard_data["parameters"], param_name
                        ).props(
                            "outlined"
                        ).classes(
                            "flex-1"
                        )

    def _update_state_message(self, index: int, value: str) -> None:
        """Update a specific state message."""
        if 0 <= index < len(self._wizard_data["state_output"]):
            self._wizard_data["state_output"][index] = value

    def _render_state_output_config(self) -> None:
        """Render state output message configuration."""
        container = self._step3_elements["state_container"]
        container.clear()

        with container:
            ui.label(
                "Configure status messages for different controller states"
            ).classes("text-sm text-gray-600 mb-2")

            for i, message in enumerate(self._wizard_data["state_output"]):
                with ui.row().classes("items-center gap-2"):
                    ui.label(f"State {i+1}:").classes("w-16")
                    message_input = (
                        ui.input(
                            value=message,
                            placeholder=f"Enter message for state {i+1}",
                            on_change=lambda e, idx=i: self._update_state_message(
                                idx, e.value
                            ),
                        )
                        .props("outlined")
                        .classes("flex-1")
                    )

    def _update_review_display(self) -> None:
        """Update the review display in step 4."""
        if "review_container" not in self._step4_elements:
            return

        container = self._step4_elements["review_container"]
        container.clear()

        with container:
            # Basic Information
            with ui.card().classes("w-full"):
                with ui.card_section():
                    ui.label("Basic Information").classes("text-lg font-semibold mb-2")

                    with ui.column().classes("gap-1"):
                        ui.label(
                            f"Controller ID: {self._wizard_data['controller_id']}"
                        ).classes("font-mono")
                        ui.label(
                            f"Name: {self._wizard_data['name'] or 'Not specified'}"
                        )
                        ui.label(
                            f"Type: {self._controller_types[self._wizard_data['type']]['name']}"
                        )
                        ui.label(
                            f"Show on Dashboard: {'Yes' if self._wizard_data['show_on_dashboard'] else 'No'}"
                        )

            # Data Sources
            with ui.card().classes("w-full"):
                with ui.card_section():
                    ui.label("Data Sources").classes("text-lg font-semibold mb-2")

                    with ui.column().classes("gap-1"):
                        if self._wizard_data["selected_sensors"]:
                            ui.label(
                                f"Selected Sensors: {', '.join(self._wizard_data['selected_sensors'])}"
                            )
                        else:
                            ui.label("Selected Sensors: None")

                        if self._wizard_data["selected_webcam"]:
                            ui.label(
                                f"Selected Webcam: {self._wizard_data['selected_webcam']}"
                            )
                            webcam_config = self._wizard_data["webcam_config"]
                            ui.label(
                                f"Resolution: {webcam_config['width']}x{webcam_config['height']} @ {webcam_config['fps']}fps"
                            )
                        else:
                            ui.label("Selected Webcam: None")

            # Controller Settings
            with ui.card().classes("w-full"):
                with ui.card_section():
                    ui.label("Controller Settings").classes(
                        "text-lg font-semibold mb-2"
                    )

                    with ui.column().classes("gap-1"):
                        ui.label(
                            f"Algorithms: {', '.join(self._wizard_data['algorithms']) if self._wizard_data['algorithms'] else 'None'}"
                        )

                        if self._wizard_data["parameters"]:
                            ui.label("Parameters:")
                            with ui.column().classes("gap-1 ml-4"):
                                for param_name, param_value in self._wizard_data[
                                    "parameters"
                                ].items():
                                    ui.label(f"• {param_name}: {param_value}").classes(
                                        "text-sm"
                                    )
                        else:
                            ui.label("Parameters: Default values")

                        ui.label(
                            f"State Messages: {', '.join(self._wizard_data['state_output'])}"
                        )

    def _validate_and_next_step1(self) -> None:
        """Validate step 1 and proceed to next step."""
        errors = []

        if not self._wizard_data["controller_id"]:
            errors.append("Controller ID is required")

        if not self._wizard_data["name"]:
            errors.append("Controller name is required")

        if errors:
            ui.notify("; ".join(errors), color="negative")
            return

        if self._stepper:
            self._stepper.next()

    def _validate_and_next_step2(self) -> None:
        """Validate step 2 and proceed to next step."""
        errors = []
        controller_type = self._wizard_data["type"]
        config = self._controller_types[controller_type]

        if config["requires_sensors"] and not self._wizard_data["selected_sensors"]:
            errors.append(
                "At least one sensor must be selected for this controller type"
            )

        if config["requires_webcam"] and not self._wizard_data["selected_webcam"]:
            errors.append("A webcam must be selected for this controller type")

        if errors:
            ui.notify("; ".join(errors), color="negative")
            return

        if self._stepper:
            self._stepper.next()

    def _create_controller(self) -> None:
        """Create the controller with the configured settings."""
        try:
            # Create controller configuration
            controller_config = {
                "name": self._wizard_data["name"],
                "type": self._wizard_data["type"],
                "enabled": self._wizard_data["enabled"],
                "show_on_dashboard": self._wizard_data["show_on_dashboard"],
                "algorithms": self._wizard_data["algorithms"],
                "state_output": self._wizard_data["state_output"],
            }

            # Add type-specific configuration
            if (
                self._wizard_data["type"] == "motion_detection"
                and self._wizard_data["selected_webcam"]
            ):
                controller_config["parameters"] = {
                    "cam_id": self._wizard_data["selected_webcam"],
                    **self._wizard_data["parameters"],
                }
                # Add webcam configuration
                webcam_config = {
                    "webcam_id": self._wizard_data["selected_webcam"],
                    "name": self._wizard_data["selected_webcam"],
                    "device_index": self._wizard_data["webcam_config"]["device_index"],
                    "resolution": [
                        self._wizard_data["webcam_config"]["width"],
                        self._wizard_data["webcam_config"]["height"],
                    ],
                    "fps": self._wizard_data["webcam_config"]["fps"],
                    "rotation": 0,
                    "uvc_settings": {
                        "brightness": self._wizard_data["webcam_config"]["brightness"],
                        "contrast": self._wizard_data["webcam_config"]["contrast"],
                        "saturation": self._wizard_data["webcam_config"]["saturation"],
                    },
                }
                # Add webcam to hardware config
                try:
                    self.config_service.add_webcam_config(webcam_config)
                except Exception as e:
                    warning(f"Failed to add webcam configuration: {e}")

            elif self._wizard_data["type"] == "reactor_state":
                controller_config["parameters"] = self._wizard_data["parameters"]
                controller_config["input_sensors"] = self._wizard_data[
                    "selected_sensors"
                ]

            elif self._wizard_data["type"] == "camera":
                controller_config["parameters"] = {
                    "cam_id": self._wizard_data["selected_webcam"],
                    **self._wizard_data["parameters"],
                }

            # Add controller_id to controller config
            controller_config["controller_id"] = self._wizard_data["controller_id"]

            # Validate and add controller configuration
            self.config_service._validate_controller_config(controller_config)
            self.config_service.add_controller_config(controller_config)

            info(
                f"Created controller configuration: {self._wizard_data['controller_id']}"
            )
            ui.notify(
                f"Controller '{controller_config['name']}' created successfully!",
                color="positive",
            )

            # Close dialog and notify parent
            self._close_dialog()

        except Exception as e:
            error(f"Failed to create controller: {e}")
            ui.notify(f"Failed to create controller: {str(e)}", color="negative")

    def _refresh_step2(self) -> None:
        """Refresh step 2 elements."""
        if hasattr(self, "_step2_elements"):
            self._render_step2()

    def _refresh_step3(self) -> None:
        """Refresh step 3 elements."""
        if hasattr(self, "_step3_elements"):
            self._render_step3()


# Legacy compatibility class
class SetupWizardComponent(ControllerSetupWizardComponent):
    """Legacy compatibility wrapper for ControllerSetupWizardComponent."""

    def __init__(self, config_service, sensor_manager, controller_manager):
        super().__init__(config_service, controller_manager, sensor_manager)

    def close_dialog(self) -> None:
        """Close the setup wizard dialog if open."""
        if self._dialog:
            self._dialog.close()

    def _refresh_sensors(self) -> None:
        """Legacy method for compatibility."""
        self._refresh_sensor_list()

    def _refresh_controllers(self) -> None:
        """Legacy method - not applicable for controller wizard."""
        pass

    def show_dialog(
        self,
        start_step: str = "sensors",
        on_close: Optional[Callable[[], None]] = None,
    ) -> None:
        """Display the setup wizard inside a dialog."""
        # For controller wizard, always start with controller setup
        super().show_dialog()<|MERGE_RESOLUTION|>--- conflicted
+++ resolved
@@ -479,7 +479,7 @@
             with ui.row().classes("items-center gap-4"):
                 ui.label("Webcam:").classes("w-32 font-semibold")
                 webcam_options = self._get_available_webcams()
-<<<<<<< HEAD
+
                 self._step2_elements['webcam_select'] = ui.select(
                     webcam_options,
                     value=self._wizard_data['selected_webcam'],
@@ -495,7 +495,7 @@
                     .props('alt="Webcam preview"')
                 )
             
-=======
+
                 self._step2_elements["webcam_select"] = (
                     ui.select(
                         webcam_options,
@@ -507,7 +507,7 @@
                     .classes("flex-1")
                 )
 
->>>>>>> ac0c3f02
+
             # Webcam configuration
             if self._wizard_data["selected_webcam"]:
                 ui.separator().classes("my-4")
