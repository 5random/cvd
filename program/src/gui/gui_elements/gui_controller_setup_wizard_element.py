--- conflicted
+++ resolved
@@ -497,30 +497,19 @@
                         with ui.card_section():
                             ui.label("Sensor Thresholds").classes("font-semibold mb-2")
 
-<<<<<<< HEAD
                             self._step3_elements["threshold_container"] = (
                                 ui.column().classes("gap-2")
                             )
-=======
-                            self._step3_elements[
-                                "threshold_container"
-                            ] = ui.column().classes("gap-2")
->>>>>>> 49c05e9b
+
                             self._render_sensor_thresholds()
 
                     with ui.card().classes("w-full"):
                         with ui.card_section():
                             ui.label("Controller States").classes("font-semibold mb-2")
 
-<<<<<<< HEAD
                             self._step3_elements["controller_state_container"] = (
                                 ui.column().classes("gap-2")
                             )
-=======
-                            self._step3_elements[
-                                "controller_state_container"
-                            ] = ui.column().classes("gap-2")
->>>>>>> 49c05e9b
                             self._render_controller_state_selection()
 
             # State output configuration
