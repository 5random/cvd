--- conflicted
+++ resolved
@@ -29,7 +29,6 @@
 from src.utils.config_service import ConfigurationService
 from src.utils.email_alert_service import get_email_alert_service
 from src.data_handler.sources.sensor_source_manager import SensorManager
-<<<<<<< HEAD
 from src.controllers.controller_manager import (
     create_cvd_controller_manager,
     ControllerManager,
@@ -41,8 +40,6 @@
     ControllerManager,
     create_cvd_controller_manager,
 )
-=======
->>>>>>> c1a13d9e
 
 from alt_gui import (
     setup_global_styles,
@@ -70,7 +67,6 @@
         self.alerts_enabled = False
         self.camera_controller: Optional[CameraCaptureController] = None
 
-<<<<<<< HEAD
         # Determine configuration directory and initialise core services
         if config_dir is None:
             config_dir = Path(__file__).resolve().parents[3] / "config"
@@ -88,16 +84,8 @@
         )
 
         # Additional runtime attributes
-=======
         # Global dark mode controller from NiceGUI
         self.dark_mode = ui.dark_mode()
-
-        root = Path(__file__).resolve().parents[3]
-        config_path = root / "config" / "config.json"
-        default_config = root / "program" / "config" / "default_config.json"
-        self.config_service = ConfigurationService(config_path, default_config)
-        self.experiment_manager = ExperimentManager(self.config_service)
->>>>>>> c1a13d9e
         self._current_experiment_id: Optional[str] = None
         self._experiment_start: Optional[datetime] = None
         self._experiment_duration: Optional[int] = None
@@ -569,17 +557,10 @@
             if service and config.get("emails"):
                 service.recipient = config["emails"][0]
 
-<<<<<<< HEAD
         with ui.dialog() as dialog, ui.card().classes("w-full max-w-4xl"):
             wizard_card = create_email_alert_wizard(on_save=_on_save)
             with ui.row().classes("w-full justify-end mt-4"):
                 ui.button("Schließen", on_click=dialog.close).props("flat")
-=======
-        with ui.dialog() as dialog, ui.card().classes('w-full max-w-4xl'):
-            create_email_alert_wizard(on_save=_on_save)
-            with ui.row().classes('w-full justify-end mt-4'):
-                ui.button('Schließen', on_click=dialog.close).props('flat')
->>>>>>> c1a13d9e
 
         dialog.open()
 
