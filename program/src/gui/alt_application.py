"""Simplified GUI application exposing core CVD functionality.

The module provides a NiceGUI based interface for camera control, motion
detection, basic experiment management and email alert configuration.
It is intended for running the application without the full desktop GUI.
"""

from pathlib import Path
import sys

# Allow running this file directly without installing the package
if __name__ == "__main__" and __package__ is None:
    sys.path.insert(0, str(Path(__file__).resolve().parents[3]))

import asyncio
import contextlib
from datetime import datetime
from typing import Any, Dict, Optional, Type, cast

import cv2
import numpy as np
from fastapi import Request
from fastapi.responses import StreamingResponse
from nicegui import app, ui

from program.src.controllers import controller_manager as controller_manager_module
from program.src.controllers.algorithms.motion_detection import (
    MotionDetectionController,
)
from program.src.controllers.controller_base import ControllerConfig
from program.src.controllers.controller_manager import ControllerManager
from program.src.controllers.controller_utils.camera_utils import (
    apply_uvc_settings,
    probe_camera_modes,
)
from program.src.controllers.controller_utils.controller_data_sources.camera_capture_controller import (
    CameraCaptureController,
)
from program.src.experiment_handler.experiment_manager import (
    ExperimentConfig,
    ExperimentManager,
    set_experiment_manager,
)
from program.src.gui.alt_gui import (
    EmailAlertStatusDisplay,
    ExperimentManagementSection,
    MotionStatusSection,
    WebcamStreamElement,
    create_demo_configurations,
    create_email_alert_wizard,
    setup_global_styles,
)
from program.src.gui.alt_gui.alt_gui_elements.alert_element_new import (
    load_alert_configs,
    save_alert_configs,
)
from program.src.gui.alt_gui.alt_gui_elements.webcam_stream_element import UVC_DEFAULTS
from program.src.utils import email_alert_service
from program.src.utils.concurrency import (
    gather_with_concurrency,
    run_in_executor,
    run_network_io,
)
from program.src.utils.concurrency.async_utils import install_signal_handlers
from program.src.utils.config_service import ConfigurationService, set_config_service
from program.src.utils.ui_helpers import notify_later
from program.src.utils.log_service import info, error

# Maximum frames per second for the MJPEG video feed
FPS_CAP = 30


class SimpleGUIApplication:
    """Simple GUI application skeleton with basic CVD functionality"""

    def __init__(
        self,
        controller_manager: Optional[ControllerManager] = None,
        config_dir: Optional[Path] = None,
        *,
        email_alert_service_cls: (
            Type[email_alert_service.EmailAlertService] | None
        ) = None,
    ):
        self.camera_active = False
        self.motion_detected = False
        self.experiment_running = False
        self.alerts_enabled = False
        self.camera_controller: Optional[CameraCaptureController] = None

        # Determine configuration directory and initialise core services
        if config_dir is None:
            # use the configuration bundled with the program by default
            # (located in ``program/config`` relative to this file)
            config_dir = Path(__file__).resolve().parents[2] / "config"

        self.config_service = ConfigurationService(
            config_dir / "config.json",
            config_dir / "default_config.json",
        )
        set_config_service(self.config_service)

        self.controller_manager = (
            controller_manager
            if controller_manager is not None
            else controller_manager_module.create_cvd_controller_manager()
        )

        cls = email_alert_service_cls or email_alert_service.EmailAlertService
        self.email_alert_service = cls(self.config_service)
        email_alert_service.set_email_alert_service(self.email_alert_service)
        # use the already created controller manager for the experiment manager
        self.experiment_manager = ExperimentManager(
            config_service=self.config_service,
            sensor_manager=None,
            controller_manager=self.controller_manager,
            auto_install_signal_handlers=False,
        )
        # expose globally for UI elements
        set_experiment_manager(self.experiment_manager)

        # Additional runtime attributes
        # Global dark mode controller from NiceGUI
        self.dark_mode = ui.dark_mode()
        self._current_experiment_id: Optional[str] = None
        self._experiment_start: Optional[datetime] = None
        self._experiment_duration: Optional[int] = None
        self._experiment_timer: Optional[ui.timer] = None
        self._processing_task: Optional[asyncio.Task] = None
        self.supported_camera_modes: list[tuple[int, int, int]] = []

        # Placeholder settings
        self.settings = {
            "sensitivity": 50,
            "fps": 30,
            "fps_cap": max(self.config_service.get("webapp.fps_cap", int, FPS_CAP), 1),
            "resolution": "640x480 (30fps)",
            "rotation": 0,
            "roi_enabled": False,
            "email": "",
            "alert_delay": 5,
            "experiment_name": f'Experiment_{datetime.now().strftime("%Y%m%d_%H%M")}',
            "duration": 60,
            "record_video": True,
            "record_motion_data": True,
            "record_timestamps": True,
            "save_alerts": False,
        }

        # Load persisted alert configurations or fall back to demo data
        self.alert_configurations = load_alert_configs(self.config_service)
        if not self.alert_configurations:
            self.alert_configurations = create_demo_configurations()
        self.alert_display = EmailAlertStatusDisplay(self.alert_configurations)
        self.alert_display.update_callback = self._on_alert_config_changed

        # Track if we have active alerts
        self._update_alerts_status()

        # Retrieve and cast controllers to their concrete types
        self.camera_controller = cast(
            Optional[CameraCaptureController],
            self.controller_manager.get_controller("camera_capture"),
        )

        self.motion_controller = cast(
            Optional[MotionDetectionController],
            self.controller_manager.get_controller("motion_detection"),
        )

    def create_header(self):
        """Create application header with status indicators"""
        with ui.header().classes("cvd-header text-white"):
            with ui.row().classes("w-full items-center justify-between px-4"):
                ui.label("CVD Tracker - Simple Monitor").classes("text-h4 flex-grow")

                # Status indicators
                with ui.row().classes("gap-4 items-center"):
                    # Camera status
                    self.camera_status_icon = (
                        ui.icon("videocam")
                        .classes(
                            "text-green-300" if self.camera_active else "text-gray-400"
                        )
                        .tooltip("Camera Status")
                    )

                    # Motion detection status
                    self.motion_status_icon = (
                        ui.icon("motion_photos_on")
                        .classes(
                            "text-orange-300"
                            if self.motion_detected
                            else "text-gray-400"
                        )
                        .tooltip("Motion Detection Status")
                    )

                    # Alert status
                    self.alert_status_icon = (
                        ui.icon("notifications")
                        .classes(
                            "text-yellow-300"
                            if self.alerts_enabled
                            else "text-gray-400"
                        )
                        .tooltip("Email Alerts Status")
                    )
                    # Experiment status
                    self.experiment_status_icon = (
                        ui.icon("science")
                        .classes(
                            "text-green-300"
                            if self.experiment_running
                            else "text-gray-400"
                        )
                        .tooltip("Experiment Status")
                    )

                    # Separator
                    ui.separator().props("vertical inset").classes(
                        "bg-white opacity-30 mx-2"
                    )

                    # Control buttons
                    ui.button(
                        icon="fullscreen",
                        on_click=self.toggle_fullscreen,
                    ).props("flat round").classes("text-white").tooltip(
                        "Toggle Fullscreen"
                    )

                    ui.button(
                        icon="refresh",
                        on_click=self.reload_page,
                    ).props(
                        "flat round"
                    ).classes("text-white").tooltip("Reload Page")

                    # Dark/Light mode toggle
                    self.dark_mode_btn = (
                        ui.button(
                            icon="light_mode" if self.dark_mode.value else "dark_mode",
                            on_click=self.toggle_dark_mode,
                        )
                        .props("flat round")
                        .classes("text-white")
                        .tooltip("Toggle Dark/Light Mode")
                    )

                    # Separator
                    ui.separator().props("vertical inset").classes(
                        "bg-white opacity-30 mx-2"
                    )

                    # Current time
                    self.time_label = ui.label("")
                    # schedule update_time every second
                    ui.timer(1.0, lambda: self.update_time())

    def create_main_layout(self):
        """Create the main application layout"""
        ui.page_title("CVD Tracker - Simple Monitor")

        # Setup global styles using shared theme
        setup_global_styles()

        # Header
        self.create_header()  # Instantiate shared UI sections
        self.webcam_stream = WebcamStreamElement(
            self.settings,
            available_resolutions=self.supported_camera_modes,
            callbacks={
                "update_sensitivity": self.update_sensitivity,
                "update_fps": self.update_fps,
                "update_resolution": self.update_resolution,
                "update_rotation": self.update_rotation,
                "set_roi": self.set_roi,
                "apply_uvc_settings": self.apply_uvc_settings,
                "reset_uvc_defaults": self.reset_uvc_defaults,
                "take_snapshot": self.take_snapshot_context,
                "adjust_roi": self.adjust_roi_context,
                "show_camera_settings": self.show_camera_settings_context,
                "reset_view": self.reset_view_context,
                "camera_toggle": self.toggle_camera,
            },
            on_camera_status_change=self.update_camera_status,
        )
        self.motion_section = MotionStatusSection(
            self.settings, controller_manager=self.controller_manager
        )
        self.experiment_section = ExperimentManagementSection(
            self.settings,
            callbacks={"toggle_experiment": self.toggle_experiment},
        )
        # Note: EmailAlertsSection replaced with new alert system

        # Main content area - Masonry-style layout with CSS Grid
        with ui.element("div").classes("w-full p-4 masonry-grid"):
            # Camera section (top-left, spans full height if needed)
            with ui.element("div").style("grid-area: camera;"):
                self.webcam_stream.create_camera_section()

            # Motion Detection Status (top-right)
            with ui.element("div").style("grid-area: motion;"):
                self.motion_section.create_motion_status_section()

            # Experiment Management (bottom-left)
            with ui.element("div").style("grid-area: experiment;"):
                self.experiment_section.create_experiment_section()
                # populate initial recent experiment list
                self.experiment_section.load_recent_experiments()

            # Email Alerts (bottom-right) - New Alert System
            with ui.element("div").style("grid-area: alerts;") as self.alerts_container:
                self._create_enhanced_alerts_section()
            # Event handlers - placeholder implementations

        # Ensure webcam widget reflects current camera state on page load
        if self.camera_active:
            self.update_camera_status(True)

    def update_time(self):
        """Update the time display in header"""
        self.time_label.text = datetime.now().strftime("%H:%M:%S")

    def update_camera_status(self, active: bool):
        """Update camera icon color based on active state."""
        self.camera_active = active
        if hasattr(self, "camera_status_icon"):
            if active:
                self.camera_status_icon.classes(
                    add="text-green-300", remove="text-gray-400"
                )
            else:
                self.camera_status_icon.classes(
                    add="text-gray-400", remove="text-green-300"
                )

        # Synchronise webcam stream widget if it exists
        ws = getattr(self, "webcam_stream", None)
        if ws and getattr(ws, "video_element", None):
            start_btn = getattr(ws, "start_camera_btn", None)
            if active:
                ws.video_element.set_source("/video_feed")
                if start_btn:
                    start_btn.set_text("Pause Video")
                    start_btn.set_icon("pause")
                    start_btn.props("color=negative")
                ws.camera_active = True
            else:
                ws.video_element.set_source("")
                if start_btn:
                    start_btn.set_text("Play Video")
                    start_btn.set_icon("play_arrow")
                    start_btn.props("color=positive")
                ws.camera_active = False

    # Header button handlers
    def toggle_fullscreen(self):
        """Toggle fullscreen mode"""
        ui.run_javascript(
            "document.fullscreenElement ? document.exitFullscreen() : document.documentElement.requestFullscreen()"
        )

    def reload_page(self):
        """Reload the current page"""
        ui.navigate.reload()

    def toggle_dark_mode(self):
        """Toggle between dark and light mode"""
        self.dark_mode.value = not self.dark_mode.value
        icon = "light_mode" if self.dark_mode.value else "dark_mode"
        self.dark_mode_btn.set_icon(icon)

    # Context menu handlers
    def show_camera_settings_context(self):
        """Show camera settings from context menu"""
        if self.webcam_stream:
            self.webcam_stream.show_camera_settings()

    def start_recording_context(self):
        """Start or stop recording from context menu"""
        if self.webcam_stream:
            self.webcam_stream.toggle_recording()

    def take_snapshot_context(self):
        """Take snapshot from context menu"""
        if self.webcam_stream:
            self.webcam_stream.take_snapshot()

    def adjust_roi_context(self):
        """Adjust ROI from context menu"""
        if self.webcam_stream:
            self.webcam_stream.adjust_roi()

    def reset_view_context(self):
        """Reset view from context menu"""
        if self.webcam_stream:
            self.webcam_stream.reset_view()

    def take_snapshot(self):
        """Trigger snapshot on the webcam element."""
        if self.webcam_stream:
            self.webcam_stream.take_snapshot()

    def adjust_roi(self):
        """Open ROI adjustment dialog on the webcam element."""
        if self.webcam_stream:
            self.webcam_stream.adjust_roi()

    # Main event handlers - placeholder implementations
    async def toggle_camera(self):
        """Start or stop the camera capture controller."""

        async def _start():
            if self.camera_controller is None:
                cfg = ControllerConfig(
                    controller_id="camera_capture",
                    controller_type="camera_capture",
                    parameters={"device_index": 0},
                )
                self.camera_controller = CameraCaptureController("camera_capture", cfg)
            await self.camera_controller.start()

        async def _stop():
            if self.camera_controller is not None:
                await self.camera_controller.stop()
                await self.camera_controller.cleanup()
                self.camera_controller = None

        if not self.camera_active:
            try:
                await _start()
            except Exception as exc:
                error("camera_start_failed", exc_info=exc)
                self.update_camera_status(False)
                return
            self.update_camera_status(True)
        else:
            try:
                await _stop()
            except Exception as exc:
                error("camera_stop_failed", exc_info=exc)
                self.update_camera_status(True)
                return
            self.update_camera_status(False)

    def update_sensitivity(self, e):
        """Update motion detection sensitivity"""
        value = int(getattr(e, "value", e))
        self.settings["sensitivity"] = value
        if self.motion_controller:
            self.motion_controller.motion_threshold_percentage = value / 100.0
        self.webcam_stream.sensitivity_number.value = value
        self.webcam_stream.sensitivity_slider.value = value
        notify_later(f"Sensitivity set to {value}%", type="positive")

    def update_fps(self, e):
        """Update camera FPS setting"""
        value = int(getattr(e, "value", e))
        self.settings["fps"] = value
        if self.camera_controller:
            self.camera_controller.fps = value
        if self.motion_controller:
            self.motion_controller.fps = value
        self.webcam_stream.fps_select.value = value
        notify_later(f"FPS set to {value}", type="positive")

    def update_resolution(self, e):
        """Update camera resolution setting"""
        res = getattr(e, "value", e)
        self.settings["resolution"] = res
        try:
            dims = res.split()[0]
            width, height = map(int, dims.split("x"))
        except Exception:
            width = height = None
        if width and height:
            if self.camera_controller:
                self.camera_controller.width = width
                self.camera_controller.height = height
            if self.motion_controller:
                self.motion_controller.width = width
                self.motion_controller.height = height
        self.webcam_stream.resolution_select.value = res
        notify_later(f"Resolution set to {res}", type="positive")

    def update_rotation(self, e):
        """Update camera rotation setting."""
        value = int(getattr(e, "value", e)) % 360
        if value not in {0, 90, 180, 270}:
            value = ((value + 45) // 90 * 90) % 360

        old_rotation = self.settings.get("rotation", 0)
        if value == old_rotation:
            if hasattr(self.webcam_stream, "rotation_select"):
                self.webcam_stream.rotation_select.value = value
            return

        self.settings["rotation"] = value

        if self.camera_controller:
            self.camera_controller.rotation = value
        if self.motion_controller:
            self.motion_controller.rotation = value

        # Transform existing ROI to maintain orientation
        if self.settings.get("roi_enabled"):
            width = None
            height = None
            if (
                self.camera_controller
                and self.camera_controller.width
                and self.camera_controller.height
            ):
                width = self.camera_controller.width
                height = self.camera_controller.height
            elif (
                self.motion_controller
                and self.motion_controller.width
                and self.motion_controller.height
            ):
                width = self.motion_controller.width
                height = self.motion_controller.height
            if width is None or height is None:
                try:
                    dims = self.settings.get("resolution", "").split()[0]
                    width, height = map(int, dims.split("x"))
                except Exception:
                    width = height = None

            if width and height:
                roi = (
                    self.webcam_stream.roi_x,
                    self.webcam_stream.roi_y,
                    self.webcam_stream.roi_width,
                    self.webcam_stream.roi_height,
                )
                roi = self._rot_roi(roi, old_rotation, value, width, height)
                roi = self._clamp_roi(
                    roi,
                    width if value in {0, 180} else height,
                    height if value in {0, 180} else width,
                )
                x, y, w, h = roi
                self.webcam_stream.roi_x = x
                self.webcam_stream.roi_y = y
                self.webcam_stream.roi_width = w
                self.webcam_stream.roi_height = h
                if self.motion_controller:
                    self.motion_controller.roi_x = x
                    self.motion_controller.roi_y = y
                    self.motion_controller.roi_width = w
                    self.motion_controller.roi_height = h
                self.settings.update(
                    {"roi_x": x, "roi_y": y, "roi_width": w, "roi_height": h}
                )

        if hasattr(self.webcam_stream, "rotation_select"):
            self.webcam_stream.rotation_select.value = value

        notify_later(f"Rotation set to {value}°", type="positive")

    def set_roi(self):
        """Set region of interest"""
        enabled = self.webcam_stream.roi_checkbox.value
        self.settings["roi_enabled"] = enabled
        if self.motion_controller:
            if not enabled:
                self.motion_controller.roi_x = 0
                self.motion_controller.roi_y = 0
                self.motion_controller.roi_width = None
                self.motion_controller.roi_height = None
            else:
                self.motion_controller.roi_x = self.webcam_stream.roi_x
                self.motion_controller.roi_y = self.webcam_stream.roi_y
                self.motion_controller.roi_width = self.webcam_stream.roi_width
                self.motion_controller.roi_height = self.webcam_stream.roi_height
                self.settings.update(
                    {
                        "roi_x": self.webcam_stream.roi_x,
                        "roi_y": self.webcam_stream.roi_y,
                        "roi_width": self.webcam_stream.roi_width,
                        "roi_height": self.webcam_stream.roi_height,
                    }
                )
        notify_later("ROI updated", type="positive")

    def apply_uvc_settings(self):
        """Apply UVC camera settings"""
        settings = {
            "brightness": self.webcam_stream.brightness_number.value,
            "contrast": self.webcam_stream.contrast_number.value,
            "saturation": self.webcam_stream.saturation_number.value,
            "hue": self.webcam_stream.hue_number.value,
            "sharpness": self.webcam_stream.sharpness_number.value,
            "gain": self.webcam_stream.gain_number.value,
            "gamma": self.webcam_stream.gamma_number.value,
            "backlight_compensation": self.webcam_stream.backlight_comp_number.value,
            "white_balance_auto": self.webcam_stream.wb_auto_checkbox.value,
            "white_balance": self.webcam_stream.wb_manual_number.value,
            "exposure_auto": self.webcam_stream.exposure_auto_checkbox.value,
            "exposure": self.webcam_stream.exposure_manual_number.value,
        }
        self.settings.update(settings)
        # Apply UVC settings asynchronously if capture objects are available
        if (
            self.camera_controller is not None
            and self.camera_controller._capture is not None
        ):
            capture = self.camera_controller._capture
            asyncio.create_task(apply_uvc_settings(capture, settings))
        if (
            self.motion_controller is not None
            and self.motion_controller._capture is not None
        ):
            capture = self.motion_controller._capture
            asyncio.create_task(apply_uvc_settings(capture, settings))
        if self.camera_controller:
            self.camera_controller.uvc_settings.update(settings)
        if self.motion_controller:
            self.motion_controller.uvc_settings.update(settings)
        notify_later("UVC settings applied", type="positive")

    def reset_uvc_defaults(self):
        """Reset all UVC controls to their default values."""
        if not self.webcam_stream:
            return

        defaults = UVC_DEFAULTS.copy()

        ws = self.webcam_stream

        ws.brightness_number.value = defaults["brightness"]
        ws.brightness_slider.value = defaults["brightness"]
        ws.contrast_number.value = defaults["contrast"]
        ws.contrast_slider.value = defaults["contrast"]
        ws.saturation_number.value = defaults["saturation"]
        ws.saturation_slider.value = defaults["saturation"]
        ws.hue_number.value = defaults["hue"]
        ws.hue_slider.value = defaults["hue"]
        ws.sharpness_number.value = defaults["sharpness"]
        ws.sharpness_slider.value = defaults["sharpness"]
        ws.gain_number.value = defaults["gain"]
        ws.gain_slider.value = defaults["gain"]
        ws.gamma_number.value = defaults["gamma"]
        ws.gamma_slider.value = defaults["gamma"]
        ws.backlight_comp_number.value = defaults["backlight_compensation"]
        ws.backlight_comp_slider.value = defaults["backlight_compensation"]
        ws.wb_auto_checkbox.value = defaults["white_balance_auto"]
        ws.wb_manual_number.value = defaults["white_balance"]
        ws.wb_manual_slider.value = defaults["white_balance"]
        ws.exposure_auto_checkbox.value = defaults["exposure_auto"]
        ws.exposure_manual_number.value = defaults["exposure"]
        ws.exposure_manual_slider.value = defaults["exposure"]

        ws.toggle_white_balance_auto(defaults["white_balance_auto"])
        ws.toggle_exposure_auto(defaults["exposure_auto"])

        self.settings.update(defaults)

        if self.camera_controller:
            self.camera_controller.uvc_settings.update(defaults)
            if self.camera_controller._capture is not None:
                asyncio.create_task(
                    apply_uvc_settings(self.camera_controller._capture, defaults)
                )

        if self.motion_controller:
            self.motion_controller.uvc_settings.update(defaults)
            if self.motion_controller._capture is not None:
                asyncio.create_task(
                    apply_uvc_settings(self.motion_controller._capture, defaults)
                )

        notify_later("UVC settings reset to defaults", type="positive")

    def toggle_alerts(self, value):
        """Enable or disable alerts based on checkbox value."""
        value = getattr(value, "value", value)
        self.alerts_enabled = bool(value)
        self._update_alerts_status()

    async def send_test_alert(self):
        """Send a test email alert"""
        await self._send_test_to_all_configs()

    def show_alert_history(self):
        """Show alert history dialog"""
        self._show_alert_history()

    async def toggle_experiment(self):
        """Toggle experiment running state"""

        if not self.experiment_running:
            name = self.experiment_section.experiment_name_input.value
            duration = self.experiment_section.experiment_duration_input.value
            self._experiment_duration = int(duration) if duration else None

            config = ExperimentConfig(
                name=name,
                duration_minutes=self._experiment_duration,
            )
            exp_id = self.experiment_manager.create_experiment(config)
            success = await self.experiment_manager.start_experiment(exp_id)
            if not success:
                notify_later("Failed to start experiment", type="negative")
                return

            self._current_experiment_id = exp_id
            self.experiment_running = True
            self._experiment_start = datetime.now()
            self.experiment_section.start_experiment_btn.disable()
            self.experiment_section.stop_experiment_btn.enable()
            self.experiment_section.experiment_icon.classes("text-green-600")
            self.experiment_section.experiment_status_label.text = "Experiment running"
            self.experiment_section.experiment_name_label.text = f"Name: {name}"
            dur_text = (
                f"Duration: {self._experiment_duration} min"
                if self._experiment_duration
                else "Duration: unlimited"
            )
            self.experiment_section.experiment_duration_label.text = dur_text
            self.experiment_section.experiment_elapsed_label.text = "Elapsed: 0s"
            self.experiment_section.experiment_progress.value = 0.0
            self.experiment_section.experiment_details.set_visibility(True)
            if self._experiment_timer:
                self._experiment_timer.cancel()
            self._experiment_timer = ui.timer(1.0, self._update_experiment_status)
            notify_later(f'Started experiment "{name}"', type="positive")
        else:
            success = await self.experiment_manager.stop_experiment()
            if not success:
                notify_later("Failed to stop experiment", type="negative")
                return

            self.experiment_running = False
            self._current_experiment_id = None
            self.experiment_section.start_experiment_btn.enable()
            self.experiment_section.stop_experiment_btn.disable()
            self.experiment_section.experiment_icon.classes("text-gray-500")
            self.experiment_section.experiment_status_label.text = (
                "No experiment running"
            )
            self.experiment_section.experiment_details.set_visibility(False)
            if self._experiment_timer:
                self._experiment_timer.cancel()
                self._experiment_timer = None
            # update recent experiments display
            self.experiment_section.load_recent_experiments()
            notify_later("Experiment stopped", type="info")

    @staticmethod
    def _clamp_roi(roi, width, height):
        """Clamp ROI to be within frame dimensions."""
        if width is None or height is None:
            return roi
        x, y, w, h = roi
        x = max(0, min(int(x), width - 1))
        y = max(0, min(int(y), height - 1))
        w = max(0, int(w))
        h = max(0, int(h))
        if x + w > width:
            w = max(0, width - x)
        if y + h > height:
            h = max(0, height - y)
        return x, y, w, h

    @staticmethod
    def _rot_roi(roi, old_rot, new_rot, width, height):
        """Rotate ROI from old rotation to new rotation."""

        def _rot(r, rot, w, h):
            x, y, rw, rh = r
            if rot == 90:
                return y, w - x - rw, rh, rw
            if rot == 180:
                return w - x - rw, h - y - rh, rw, rh
            if rot == 270:
                return h - y - rh, x, rh, rw
            return x, y, rw, rh

        if old_rot == new_rot:
            return roi

        # Normalize rotations
        old_rot = old_rot % 360
        new_rot = new_rot % 360

        # Rotate back to 0
        width_old = width if old_rot in {0, 180} else height
        height_old = height if old_rot in {0, 180} else width
        r0 = _rot(roi, (360 - old_rot) % 360, width_old, height_old)

        # Rotate to new
        r1 = _rot(r0, new_rot % 360, width, height)
        return r1

    def _update_experiment_status(self) -> None:
        """Update elapsed time and progress display while running"""
        if not self.experiment_running or not self._experiment_start:
            return

        elapsed = (datetime.now() - self._experiment_start).total_seconds()
        self.experiment_section.experiment_elapsed_label.text = (
            f"Elapsed: {int(elapsed)}s"
        )

        if self._experiment_duration:
            total = self._experiment_duration * 60
            progress = min(elapsed / total, 1.0)
            self.experiment_section.experiment_progress.value = progress

    def _update_alerts_status(self):
        """Update the alerts_enabled status based on current configurations"""
        # Check if any alert configuration has active alert types
        self.alerts_enabled = any(
            any(
                settings.get("enabled", False)
                for settings in config.get("settings", {}).values()
            )
            for config in self.alert_configurations
        )

        if hasattr(self, "alert_status_icon"):
            cls = "text-yellow-300" if self.alerts_enabled else "text-gray-400"
            self.alert_status_icon.classes(cls)

    def _on_alert_config_changed(self) -> None:
        """Handle alert configuration updates from the status display."""
        if hasattr(self, "alert_overview_container"):
            self.alert_overview_container.clear()
            with self.alert_overview_container:
                self.alert_display.create_alert_overview()
        if hasattr(self, "alerts_container"):
            self.alerts_container.clear()
            with self.alerts_container:
                self._create_enhanced_alerts_section()
        self._update_alerts_status()

    def show_alert_setup_wizard(self):
        """Show the email alert setup wizard in a dialog"""

        def _on_save(config: Dict[str, Any]):
            self.alert_configurations.append(config)
            self.alert_display.alert_configurations = self.alert_configurations
            save_alert_configs(self.alert_configurations, service=self.config_service)
            self._on_alert_config_changed()
            self._update_alerts_status()
            service = email_alert_service.get_email_alert_service()
            if service and config.get("emails"):
                service.recipient = config["emails"][0]

        with ui.dialog() as dialog, ui.card().classes("w-full max-w-4xl"):
            create_email_alert_wizard(on_save=_on_save)
            with ui.row().classes("w-full justify-end mt-4"):
                ui.button("Schließen", on_click=dialog.close).props("flat")

        dialog.open()

    def show_alert_management(self):
        """Show the alert management interface in a dialog"""
        with ui.dialog() as dialog, ui.card().classes("w-full max-w-6xl"):
            ui.label("E-Mail Alert Verwaltung").classes("text-xl font-bold mb-4")

            with ui.column() as self.alert_overview_container:
                self.alert_display.create_alert_overview()

            with ui.row().classes("w-full justify-end mt-4"):
                ui.button("Schließen", on_click=dialog.close).props("flat")
        dialog.open()

    def _create_enhanced_alerts_section(self):
        """Create the enhanced email alerts section using the new alert system"""
        with ui.card().classes("w-full h-full"):
            with ui.card_section():
                # Header with action buttons
                with ui.row().classes("w-full items-center justify-between mb-4"):
                    ui.label("E-Mail Alerts").classes("text-lg font-semibold")

                    with ui.row().classes("gap-2"):
                        ui.button(
                            "Konfigurieren",
                            icon="settings",
                            on_click=self.show_alert_setup_wizard,
                        ).props("size=sm color=primary")

                        ui.button(
                            "Verwalten",
                            icon="list",
                            on_click=self.show_alert_management,
                        ).props("size=sm color=secondary")

                        ui.button(
                            "Alert-Verlauf",
                            icon="history",
                            on_click=self.show_alert_history,
                        ).props("size=sm color=secondary")

                        ui.button(
                            "Test-Alert",
                            icon="send",
                            on_click=self.send_test_alert,
                        ).props("size=sm color=warning")

                # Status overview
                total_configs = len(self.alert_configurations)
                active_configs = sum(
                    1
                    for config in self.alert_configurations
                    if sum(
                        1
                        for settings in config.get("settings", {}).values()
                        if settings.get("enabled", False)
                    )
                    > 0
                )

                # Quick status display
                with ui.row().classes("items-center gap-3 mb-4"):
                    # Status icon
                    if active_configs > 0:
                        ui.icon("check_circle").classes("text-green-600 text-2xl")
                        status_text = "Aktiv"
                    else:
                        ui.icon("warning").classes("text-orange-600 text-2xl")
                        status_text = "Inaktiv"

                    with ui.column().classes("gap-1"):
                        ui.label(f"Status: {status_text}").classes("font-medium")
                        ui.label(
                            f"{active_configs} von {total_configs} Konfigurationen aktiv"
                        ).classes(
                            "text-sm text-gray-600"
                        )  # Quick summary of active configurations
                if active_configs > 0:
                    ui.separator().classes("my-3")
                    ui.label("Aktive Konfigurationen:").classes(
                        "text-sm font-medium mb-2"
                    )

                    for config in self.alert_configurations:
                        active_alerts = sum(
                            1
                            for settings in config.get("settings", {}).values()
                            if settings.get("enabled", False)
                        )
                        if active_alerts > 0:
                            with ui.row().classes(
                                "items-center justify-between w-full mb-2 p-2 bg-gray-50 rounded"
                            ):
                                # Left side: Icon and name
                                with ui.row().classes("items-center gap-2"):
                                    ui.icon("label").classes("text-blue-600")
                                    ui.label(config.get("name", "Unbenannt")).classes(
                                        "text-sm font-medium"
                                    )

                                # Right side: Alerts and recipients in same line
                                with ui.row().classes("items-center gap-2"):
                                    ui.chip(
                                        f"{active_alerts} Alert(s)", color="positive"
                                    ).props("dense")

                                    # Show recipient count
                                    email_count = len(config.get("emails", []))
                                    if email_count > 0:
                                        ui.chip(
                                            f"{email_count} Empfänger", color="blue"
                                        ).props("dense")

    async def _send_test_to_all_configs(self):
        """Send test alerts to all active configurations"""
        active_configs = [
            cfg
            for cfg in self.alert_configurations
            if any(
                settings.get("enabled", False)
                for settings in cfg.get("settings", {}).values()
            )
        ]

        if not active_configs:
            notify_later(
                "Keine aktiven Alert-Konfigurationen vorhanden", type="warning"
            )
            return

        service = email_alert_service.get_email_alert_service()
        if service is None:
            notify_later("EmailAlertService nicht verfügbar", type="warning")
            return

        frame_bytes = None
        if self.camera_controller is not None:
            output = self.camera_controller.get_output()
            frame = None
            if isinstance(output, dict):
                frame = output.get("frame") or output.get("image")
            elif output is not None:
                frame = output
            if frame is not None:
                success, buf = await run_in_executor(cv2.imencode, ".jpg", frame)
                if success:
                    frame_bytes = buf.tobytes()

        motion_detected = False
        if self.motion_controller is not None:
            m_out = self.motion_controller.get_output()
            if isinstance(m_out, dict):
                motion_detected = bool(m_out.get("motion_detected", False))
            elif m_out is not None:
                motion_detected = bool(getattr(m_out, "motion_detected", False))

        status_text = (
            "Motion detected: Yes" if motion_detected else "Motion detected: No"
        )

        async def _send(recipient: str, subject: str, body: str) -> bool:
            return await run_network_io(
                service.send_alert,
                subject,
                body,
                recipient=recipient,
                status_text=status_text,
                image_attachment=frame_bytes,
            )

        tasks = [
            _send(
                email,
                f"Test-Alert ({cfg.get('name', 'Alert')})",
                "Dies ist ein Test des E-Mail-Alert-Systems.",
            )
            for cfg in active_configs
            for email in cfg.get("emails", [])
        ]

        if tasks:
            try:
                results = await gather_with_concurrency(
                    tasks, label="test_alerts", cancel_on_exception=False
                )
            except Exception as exc:  # noqa: BLE001
                error("test_alerts_failed", exc_info=exc)
                total_sent = 0
            else:
                total_sent = sum(1 for ok in results if ok)
        else:
            total_sent = 0

        notify_later(
            f"Test-Alerts an {total_sent} Empfänger in {len(active_configs)} Konfigurationen gesendet",
            type="positive" if total_sent else "warning",
        )

    def _show_alert_history(self):
        """Show alert history dialog"""
        with ui.dialog() as dialog, ui.card().classes("w-full max-w-4xl"):
            ui.label("Alert-Verlauf").classes("text-xl font-bold mb-4")

            service = email_alert_service.get_email_alert_service()
            history_entries = service.get_history() if service else []

            with ui.column().classes("gap-3"):
                ui.label("Letzte gesendete Alerts:").classes("font-medium")

                for entry in history_entries:
                    with ui.card().classes("w-full p-3"):
                        with ui.row().classes("items-center justify-between"):
                            with ui.row().classes("items-center gap-3"):
                                ui.icon("schedule").classes("text-gray-600")
                                ui.label(str(entry.get("time", "Unknown"))).classes(
                                    "font-mono"
                                )
                                ui.label(str(entry.get("subject", "Alert"))).classes(
                                    "font-medium"
                                )
<<<<<<< HEAD
                                ui.label(str(entry["recipient"])).classes(
                                    "text-gray-600"
                                )
=======
                                ui.label(
                                    str(entry.get("recipient", "Unknown"))
                                ).classes("text-gray-600")
>>>>>>> c3897b9b

                            ui.icon("email").classes("text-blue-600")

            with ui.row().classes("w-full justify-end mt-4"):
                ui.button("Schließen", on_click=dialog.close).props("flat")

        dialog.open()

    async def _processing_loop(self) -> None:
        """Continuously process controller data."""
        while True:
            try:
                interval_ms = self.config_service.get(
                    "controller_manager.processing_interval_ms", int, 30
                )
                interval = max(0.001, interval_ms / 1000.0)
                await asyncio.sleep(interval)
                await self.controller_manager.process_data({})
            except asyncio.CancelledError:
                break
            except Exception as exc:
                error(f"Processing loop error: {exc}")
                await asyncio.sleep(0.1)

    def run(self, host: str = "localhost", port: int = 8081):
        """Run the simple GUI application"""

        @ui.page("/")
        def index():
            self.create_main_layout()

        @ui.page("/video_feed")
        async def video_feed(request: Request):
            async def gen():
                last_sent = 0.0
                fps_cap = max(float(self.settings.get("fps_cap", FPS_CAP)), 1.0)
                interval = 1 / fps_cap
                no_frame_start: Optional[float] = None
                timeout = 3.0
                placeholder_bytes: Optional[bytes] = None
                while True:
                    try:
                        if await request.is_disconnected():
                            break
                    except asyncio.CancelledError:
                        break

                    frame = None
                    if self.camera_controller is not None:
                        output = self.camera_controller.get_output()
                        if isinstance(output, dict):
                            frame = output.get("frame") or output.get("image")
                        elif output is not None:
                            frame = output

                    now = asyncio.get_running_loop().time()
                    if frame is not None:
                        no_frame_start = None
                        if interval <= 0 or now - last_sent >= interval:
                            success, buf = await run_in_executor(
                                cv2.imencode, ".jpg", frame
                            )
                            if success:
                                jpeg = buf.tobytes()
                                yield (
                                    b"--frame\r\nContent-Type: image/jpeg\r\n\r\n"
                                    + jpeg
                                    + b"\r\n"
                                )
                                last_sent = now
                    else:
                        if no_frame_start is None:
                            no_frame_start = now
                        if now - no_frame_start >= timeout:
                            error(
                                f"Camera failed to provide frames for {timeout} seconds"
                            )
                            if placeholder_bytes is None:
                                placeholder = np.zeros((10, 10, 3), dtype=np.uint8)
                                success, buf = cv2.imencode(".jpg", placeholder)
                                if success:
                                    placeholder_bytes = buf.tobytes()
                            if placeholder_bytes:
                                yield (
                                    b"--frame\r\nContent-Type: image/jpeg\r\n\r\n"
                                    + placeholder_bytes
                                    + b"\r\n"
                                )
                            break
                    await asyncio.sleep(max(0.001, interval))

            return StreamingResponse(
                gen(), media_type="multipart/x-mixed-replace; boundary=frame"
            )

        @app.on_startup
        async def _startup() -> None:
            install_signal_handlers(self.experiment_manager._task_manager)
            try:
                self.supported_camera_modes = await probe_camera_modes()
            except Exception:
                self.supported_camera_modes = []
            await self.controller_manager.start_all_controllers()
            self._processing_task = asyncio.create_task(self._processing_loop())
            # Ensure camera status reflects that controllers started
            self.camera_active = True
            self.update_camera_status(True)

        @app.on_shutdown
        async def _shutdown() -> None:
            if self._processing_task:
                self._processing_task.cancel()
                with contextlib.suppress(Exception):
                    await self._processing_task
                self._processing_task = None
            await self.controller_manager.stop_all_controllers()

        info(f"Starting Simple CVD GUI on http://{host}:{port}")

        ui.run(
            host=host,
            port=port,
            title="CVD Tracker - Simple",
            favicon="https://www.tuhh.de/favicon.ico",
            dark=False,
            show=True,
        )


# Entry point
def main():
    """Main entry point for the simple GUI application"""
    controller_manager = controller_manager_module.create_cvd_controller_manager()
    app = SimpleGUIApplication(controller_manager)

    # Startup logic is defined in ``SimpleGUIApplication.run``.
    app.run()


if __name__ in {"__main__", "__mp_main__"}:
    main()

# Integration Notes:
# =================
# The enhanced email alert system has been successfully integrated:
#
# 1. New Imports:
#    - EmailAlertStatusDisplay and factory functions from alert_element_new.py
#    - Demo configurations for testing
#
# 2. Enhanced Features:
#    - Compact alert status widget in the main dashboard
#    - Full alert management interface accessible via dialogs
#    - Integration with existing header status indicators
#    - Test alert functionality for all active configurations
#    - Alert history viewing (with mock data for demonstration)
#
# 3. User Interface:
#    - "Konfigurieren" button opens the 4-step setup wizard
#    - "Verwalten" button opens the full alert overview
#    - Quick status display shows active configurations
#    - Header alert icon reflects the current alert status
#
# 4. Demo Data:
#    - 3 sample configurations are loaded by default
#    - Includes active and inactive configurations for testing
#    - Email addresses are partially anonymized in the display
#
# Usage:
#   python program/src/gui/alt_application.py
# or
#   python -m program.src.gui.alt_application
# The email alert section will show in the bottom-right grid area.
# Click "Konfigurieren" to set up new alerts or "Verwalten" to view existing ones.<|MERGE_RESOLUTION|>--- conflicted
+++ resolved
@@ -1077,15 +1077,9 @@
                                 ui.label(str(entry.get("subject", "Alert"))).classes(
                                     "font-medium"
                                 )
-<<<<<<< HEAD
-                                ui.label(str(entry["recipient"])).classes(
-                                    "text-gray-600"
-                                )
-=======
                                 ui.label(
                                     str(entry.get("recipient", "Unknown"))
                                 ).classes("text-gray-600")
->>>>>>> c3897b9b
 
                             ui.icon("email").classes("text-blue-600")
 
