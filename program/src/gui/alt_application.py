--- conflicted
+++ resolved
@@ -1292,15 +1292,6 @@
             except Exception:
                 self.supported_camera_modes = []
 
-<<<<<<< HEAD
-            started = False
-            try:
-                started = await self.controller_manager.start_all_controllers()
-            except Exception as exc:
-                error("Failed to start controllers", exc_info=exc)
-
-            if started:
-=======
             if getattr(self, "webcam_stream", None):
                 self.webcam_stream.available_resolutions = self.supported_camera_modes
                 self.webcam_stream.update_resolutions(self.supported_camera_modes)
@@ -1319,13 +1310,10 @@
             success = await self.controller_manager.start_all_controllers()
 
             if success:
->>>>>>> 7d3a09f6
                 self._processing_task = asyncio.create_task(self._processing_loop())
                 # Ensure camera status reflects that controllers started
                 self.camera_active = True
                 self.update_camera_status(True)
-<<<<<<< HEAD
-=======
             else:
                 ui.notify(
                     "Some controllers failed to start",
@@ -1333,7 +1321,6 @@
                 )
                 error("Failed to start controllers")
 
->>>>>>> 7d3a09f6
 
         @app.on_shutdown
         async def _shutdown() -> None:
