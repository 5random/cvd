--- conflicted
+++ resolved
@@ -29,13 +29,9 @@
 
 class SimpleGUIApplication:
     """Simple GUI application skeleton with basic CVD functionality"""
-<<<<<<< HEAD
-
-    def __init__(self):
-=======
+
     
     def __init__(self, config_dir: Optional[Path] = None):
->>>>>>> 9cd43bda
         self.camera_active = False
         self.motion_detected = False
         self.experiment_running = False
@@ -58,8 +54,6 @@
         # Track if we have active alerts
         self._update_alerts_status()
 
-<<<<<<< HEAD
-=======
         # --- Backend services -------------------------------------------------
         if config_dir is None:
             config_dir = Path(__file__).resolve().parents[3] / "config"
@@ -76,8 +70,7 @@
             controller_manager=self.controller_manager,
         )
     
-        
->>>>>>> 9cd43bda
+
     def create_header(self):
         """Create application header with status indicators"""
         with ui.header().classes("cvd-header text-white"):
@@ -493,9 +486,6 @@
         def index():
             self.create_main_layout()
 
-<<<<<<< HEAD
-        print(f"Starting Simple CVD GUI on http://{host}:{port}")
-=======
         @app.on_startup
         async def _startup() -> None:
             await self.sensor_manager.start_all_configured_sensors()
@@ -507,7 +497,7 @@
             await self.sensor_manager.shutdown()
         
         print(f'Starting Simple CVD GUI on http://{host}:{port}')
->>>>>>> 9cd43bda
+
         ui.run(
             host=host,
             port=port,
