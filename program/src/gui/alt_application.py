"""Simplified GUI application exposing core CVD functionality.

The module provides a NiceGUI based interface for camera control, motion
detection, basic experiment management and email alert configuration.
It is intended for running the application without the full desktop GUI.
"""

from pathlib import Path
import sys

# Allow running this file directly without installing the package
if __name__ == "__main__" and __package__ is None:
    sys.path.insert(0, str(Path(__file__).resolve().parents[3]))

import asyncio
import contextlib
from datetime import datetime
from typing import Any, Dict, Optional, Type, cast

import cv2
import numpy as np
from fastapi import Request
from fastapi.responses import StreamingResponse
from nicegui import app, ui

from program.src.controllers import controller_manager as controller_manager_module
from program.src.controllers.algorithms.motion_detection import (
    MotionDetectionController,
)
from program.src.controllers.controller_base import ControllerConfig, ControllerStatus
from program.src.controllers.controller_manager import ControllerManager
from program.src.controllers.controller_utils.camera_utils import (
    apply_uvc_settings,
    probe_camera_modes,
)
from program.src.controllers.controller_utils.controller_data_sources.camera_capture_controller import (
    CameraCaptureController,
)
from program.src.experiment_handler.experiment_manager import (
    ExperimentConfig,
    ExperimentManager,
    set_experiment_manager,
)
from program.src.gui.alt_gui import (
    EmailAlertStatusDisplay,
    ExperimentManagementSection,
    MotionStatusSection,
    WebcamStreamElement,
    create_demo_configurations,
    create_email_alert_wizard,
    setup_global_styles,
)
from program.src.gui.alt_gui.alt_gui_elements.alert_element_new import (
    load_alert_configs,
    save_alert_configs,
)
from program.src.gui.alt_gui.alt_gui_elements.webcam_stream_element import UVC_DEFAULTS
from program.src.utils import email_alert_service
from program.src.utils.concurrency import (
    gather_with_concurrency,
    run_in_executor,
    run_network_io,
)
from program.src.utils.concurrency.async_utils import install_signal_handlers
from program.src.utils.config_service import ConfigurationService, set_config_service
from program.src.utils.ui_helpers import notify_later
from program.src.utils.log_service import info, warning, error

# Maximum frames per second for the MJPEG video feed
FPS_CAP = 30


class SimpleGUIApplication:
    """Simple GUI application skeleton with basic CVD functionality"""

    def __init__(
        self,
        controller_manager: Optional[ControllerManager] = None,
        config_dir: Optional[Path] = None,
        *,
        email_alert_service_cls: (
            Type[email_alert_service.EmailAlertService] | None
        ) = None,
    ):
        self.camera_active = False
        self.motion_detected = False
        self.experiment_running = False
        self.alerts_enabled = False
        self.camera_controller: Optional[CameraCaptureController] = None

        # Determine configuration directory and initialise core services
        if config_dir is None:
            # use the configuration bundled with the program by default
            # (located in ``program/config`` relative to this file)
            config_dir = Path(__file__).resolve().parents[2] / "config"

        self.config_service = ConfigurationService(
            config_dir / "config.json",
            config_dir / "default_config.json",
        )
        set_config_service(self.config_service)

        self.controller_manager = (
            controller_manager
            if controller_manager is not None
            else controller_manager_module.create_cvd_controller_manager()
        )

        cls = email_alert_service_cls or email_alert_service.EmailAlertService
        self.email_alert_service = cls(self.config_service)
        email_alert_service.set_email_alert_service(self.email_alert_service)
        # use the already created controller manager for the experiment manager
        self.experiment_manager = ExperimentManager(
            config_service=self.config_service,
            sensor_manager=None,
            controller_manager=self.controller_manager,
            auto_install_signal_handlers=False,
        )
        # expose globally for UI elements
        set_experiment_manager(self.experiment_manager)

        # Additional runtime attributes
        # Global dark mode controller from NiceGUI
        self.dark_mode = ui.dark_mode()
        self._current_experiment_id: Optional[str] = None
        self._experiment_start: Optional[datetime] = None
        self._experiment_duration: Optional[int] = None
        self._experiment_timer: Optional[ui.timer] = None
        self._time_timer: Optional[ui.timer] = None
        self._processing_task: Optional[asyncio.Task] = None
        self._time_timer: Optional[ui.timer] = None
        self.supported_camera_modes: list[tuple[int, int, int]] = []

        # Placeholder settings
        self.settings = {
            "sensitivity": 50,
            "fps": 30,
            "fps_cap": max(self.config_service.get("webapp.fps_cap", int, FPS_CAP), 1),
            "resolution": "640x480 (30fps)",
            "rotation": 0,
            "roi_enabled": False,
            "email": "",
            "alert_delay": 5,
            "experiment_name": f'Experiment_{datetime.now().strftime("%Y%m%d_%H%M")}',
            "duration": 60,
            "record_video": True,
            "record_motion_data": True,
            "record_timestamps": True,
            "save_alerts": False,
        }

        # Load persisted alert configurations or fall back to demo data
        self.alert_configurations = load_alert_configs(self.config_service)
        if not self.alert_configurations:
            self.alert_configurations = create_demo_configurations()
        self.alert_display = EmailAlertStatusDisplay(self.alert_configurations)
        self.alert_display.update_callback = self._on_alert_config_changed

        # Track if we have active alerts
        self._update_alerts_status()

        # Retrieve and cast controllers to their concrete types
        self.camera_controller = cast(
            Optional[CameraCaptureController],
            self.controller_manager.get_controller("camera_capture"),
        )

        self.motion_controller = cast(
            Optional[MotionDetectionController],
            self.controller_manager.get_controller("motion_detection"),
        )

    def create_header(self):
        """Create application header with status indicators"""
        with ui.header().classes("cvd-header text-white"):
            with ui.row().classes("w-full items-center justify-between px-4"):
                ui.label("CVD Tracker - Simple Monitor").classes("text-h4 flex-grow")

                # Status indicators
                with ui.row().classes("gap-4 items-center"):
                    # Camera status
                    self.camera_status_icon = (
                        ui.icon("videocam")
                        .classes(
                            "text-green-300" if self.camera_active else "text-gray-400"
                        )
                        .tooltip("Camera Status")
                    )

                    # Motion detection status
                    self.motion_status_icon = (
                        ui.icon("motion_photos_on")
                        .classes(
                            "text-orange-300"
                            if self.motion_detected
                            else "text-gray-400"
                        )
                        .tooltip("Motion Detection Status")
                    )

                    # Alert status
                    self.alert_status_icon = (
                        ui.icon("notifications")
                        .classes(
                            "text-yellow-300"
                            if self.alerts_enabled
                            else "text-gray-400"
                        )
                        .tooltip("Email Alerts Status")
                    )
                    # Experiment status
                    self.experiment_status_icon = (
                        ui.icon("science")
                        .classes(
                            "text-green-300"
                            if self.experiment_running
                            else "text-gray-400"
                        )
                        .tooltip("Experiment Status")
                    )

                    # Separator
                    ui.separator().props("vertical inset").classes(
                        "bg-white opacity-30 mx-2"
                    )

                    # Control buttons
                    ui.button(
                        icon="fullscreen",
                        on_click=self.toggle_fullscreen,
                    ).props("flat round").classes("text-white").tooltip(
                        "Toggle Fullscreen"
                    )

                    ui.button(
                        icon="refresh",
                        on_click=self.reload_page,
                    ).props(
                        "flat round"
                    ).classes("text-white").tooltip("Reload Page")

                    # Dark/Light mode toggle
                    self.dark_mode_btn = (
                        ui.button(
                            icon="light_mode" if self.dark_mode.value else "dark_mode",
                            on_click=self.toggle_dark_mode,
                        )
                        .props("flat round")
                        .classes("text-white")
                        .tooltip("Toggle Dark/Light Mode")
                    )

                    # Separator
                    ui.separator().props("vertical inset").classes(
                        "bg-white opacity-30 mx-2"
                    )

                    # Current time
                    self.time_label = ui.label("")
                    # schedule update_time every second
                    if self._time_timer:
                        self._time_timer.cancel()

                    self._time_timer = ui.timer(1.0, lambda: self.update_time())

    def create_main_layout(self):
        """Create the main application layout"""
        ui.page_title("CVD Tracker - Simple Monitor")

        # Setup global styles using shared theme
        setup_global_styles()

        # Header
        self.create_header()  # Instantiate shared UI sections
        self.webcam_stream = WebcamStreamElement(
            self.settings,
            available_resolutions=self.supported_camera_modes,
            callbacks={
                "update_sensitivity": self.update_sensitivity,
                "update_fps": self.update_fps,
                "update_resolution": self.update_resolution,
                "update_rotation": self.update_rotation,
                "set_roi": self.set_roi,
                "apply_uvc_settings": self.apply_uvc_settings,
                "reset_uvc_defaults": self.reset_uvc_defaults,
                "take_snapshot": self.take_snapshot_context,
                "adjust_roi": self.adjust_roi_context,
                "show_camera_settings": self.show_camera_settings_context,
                "reset_view": self.reset_view_context,
                "camera_toggle": self.toggle_camera,
            },
            on_camera_status_change=self.update_camera_status,
        )
        self.motion_section = MotionStatusSection(
            self.settings,
            controller_manager=self.controller_manager,
            update_callback=self.update_motion_status,
        )
        self.experiment_section = ExperimentManagementSection(
            self.settings,
            callbacks={"toggle_experiment": self.toggle_experiment},
        )
        # Note: EmailAlertsSection replaced with new alert system

        # Main content area - Masonry-style layout with CSS Grid
        with ui.element("div").classes("w-full p-4 masonry-grid"):
            # Camera section (top-left, spans full height if needed)
            with ui.element("div").style("grid-area: camera;"):
                self.webcam_stream.create_camera_section()

            # Motion Detection Status (top-right)
            with ui.element("div").style("grid-area: motion;"):
                self.motion_section.create_motion_status_section()

            # Experiment Management (bottom-left)
            with ui.element("div").style("grid-area: experiment;"):
                self.experiment_section.create_experiment_section()
                # populate initial recent experiment list
                self.experiment_section.load_recent_experiments()

            # Email Alerts (bottom-right) - New Alert System
            with ui.element("div").style("grid-area: alerts;") as self.alerts_container:
                self._create_enhanced_alerts_section()
            # Event handlers - placeholder implementations

        # Ensure webcam widget reflects current camera state on page load
        if self.camera_active:
            self.update_camera_status(True)
        if self.motion_detected:
            self.update_motion_status(True)

    def update_time(self):
        """Update the time display in header"""
        self.time_label.text = datetime.now().strftime("%H:%M:%S")

    def update_camera_status(self, active: bool):
        """Update camera icon color based on active state."""
        self.camera_active = active
        if hasattr(self, "camera_status_icon"):
            if active:
                self.camera_status_icon.classes(
                    add="text-green-300", remove="text-gray-400"
                )
            else:
                self.camera_status_icon.classes(
                    add="text-gray-400", remove="text-green-300"
                )

        # Synchronise webcam stream widget if it exists
        ws = getattr(self, "webcam_stream", None)
        if ws and getattr(ws, "video_element", None):
            start_btn = getattr(ws, "start_camera_btn", None)
            if active:
                ws.video_element.set_source("/video_feed")
                if start_btn:
                    start_btn.set_text("Pause Video")
                    start_btn.set_icon("pause")
                    start_btn.props("color=negative")
                ws.camera_active = True
            else:
                ws.video_element.set_source("")
                if start_btn:
                    start_btn.set_text("Play Video")
                    start_btn.set_icon("play_arrow")
                    start_btn.props("color=positive")
                ws.camera_active = False

    def update_motion_status(self, detected: bool) -> None:
        """Update motion icon and state based on detection status."""
        self.motion_detected = detected
        if hasattr(self, "motion_status_icon"):
            self.motion_status_icon.name = (
                "motion_photos_on" if detected else "motion_photos_off"
            )
            if detected:
                self.motion_status_icon.classes(
                    add="text-orange-300", remove="text-gray-400"
                )
            else:
                self.motion_status_icon.classes(
                    add="text-gray-400", remove="text-orange-300"
                )

    # Header button handlers
    def toggle_fullscreen(self):
        """Toggle fullscreen mode"""
        ui.run_javascript(
            "document.fullscreenElement ? document.exitFullscreen() : document.documentElement.requestFullscreen()"
        )

    def reload_page(self):
        """Reload the current page"""
        ui.navigate.reload()

    def toggle_dark_mode(self):
        """Toggle between dark and light mode"""
        self.dark_mode.value = not self.dark_mode.value
        icon = "light_mode" if self.dark_mode.value else "dark_mode"
        self.dark_mode_btn.set_icon(icon)

    # Context menu handlers
    def show_camera_settings_context(self):
        """Show camera settings from context menu"""
        if self.webcam_stream:
            self.webcam_stream.show_camera_settings()

    def start_recording_context(self):
        """Start or stop recording from context menu"""
        if self.webcam_stream:
            self.webcam_stream.toggle_recording()

    def take_snapshot_context(self):
        """Take snapshot from context menu"""
        if self.webcam_stream:
            self.webcam_stream.take_snapshot()

    def adjust_roi_context(self):
        """Adjust ROI from context menu"""
        if self.webcam_stream:
            self.webcam_stream.adjust_roi()

    def reset_view_context(self):
        """Reset view from context menu"""
        if self.webcam_stream:
            self.webcam_stream.reset_view()

    def take_snapshot(self):
        """Trigger snapshot on the webcam element."""
        if self.webcam_stream:
            self.webcam_stream.take_snapshot()

    def adjust_roi(self):
        """Open ROI adjustment dialog on the webcam element."""
        if self.webcam_stream:
            self.webcam_stream.adjust_roi()

    # Main event handlers - placeholder implementations
<<<<<<< HEAD
    async def toggle_camera(self) -> None:
        """Start or stop the camera capture controller."""

        async def _start() -> bool:
            try:
                if self.camera_controller is None:
                    cfg = ControllerConfig(
                        controller_id="camera_capture",
                        controller_type="camera_capture",
                        parameters={"device_index": 0},
                    )
                    self.camera_controller = CameraCaptureController(
                        "camera_capture", cfg
                    )
                return await self.camera_controller.start()
            except Exception as exc:  # noqa: BLE001
                error("Failed to start camera", exc_info=exc)
                notify_later("Failed to start camera", type="negative")
                return False

        async def _stop() -> bool:
            try:
                if self.camera_controller is not None:
                    await self.camera_controller.stop()
                    await self.camera_controller.cleanup()
                    self.camera_controller = None
                return True
            except Exception as exc:  # noqa: BLE001
                error("Failed to stop camera", exc_info=exc)
                notify_later("Failed to stop camera", type="negative")
                return False
=======
    async def toggle_camera(self):
        """Start or stop the camera capture controller."""

        async def _start() -> bool:
            if self.camera_controller is None:
                cfg = ControllerConfig(
                    controller_id="camera_capture",
                    controller_type="camera_capture",
                    parameters={"device_index": 0},
                )
                self.camera_controller = CameraCaptureController("camera_capture", cfg)

            try:
                result = await self.camera_controller.start()
            except Exception as exc:  # pragma: no cover - unexpected errors
                error("Failed to start camera", error=str(exc))
                notify_later("Failed to start camera", type="negative")
                return False
            if not result:
                notify_later("Failed to start camera", type="negative")
            return result

        async def _stop() -> bool:

            if self.camera_controller.status == ControllerStatus.RUNNING:
                return

            await self.camera_controller.start()

        async def _stop():

            if self.camera_controller is not None:
                try:
                    await self.camera_controller.stop()
                    await self.camera_controller.cleanup()
                    self.camera_controller = None
                    result = True
                except Exception as exc:  # pragma: no cover - unexpected errors
                    error("Failed to stop camera", error=str(exc))
                    notify_later("Failed to stop camera", type="negative")
                    result = False
                if not result:
                    notify_later("Failed to stop camera", type="negative")
                return result
            return True
>>>>>>> 41f1ff6b

        ws = getattr(self, "webcam_stream", None)
        if not self.camera_active:
<<<<<<< HEAD
            started = await _start()
            if started:
                self.camera_active = True
                if hasattr(self, "camera_status_icon"):
                    self.camera_status_icon.classes(replace="text-green-300")
                ws = getattr(self, "webcam_stream", None)
                if ws and getattr(ws, "start_camera_btn", None):
                    ws.start_camera_btn.set_icon("pause")
                    ws.start_camera_btn.set_text("Pause Video")
        else:
            stopped = await _stop()
            if stopped:
                self.camera_active = False
                if hasattr(self, "camera_status_icon"):
                    self.camera_status_icon.classes(replace="text-gray-400")
                ws = getattr(self, "webcam_stream", None)
                if ws and getattr(ws, "start_camera_btn", None):
                    ws.start_camera_btn.set_icon("play_arrow")
                    ws.start_camera_btn.set_text("Play Video")
=======

            try:
                await _start()
            except Exception as exc:  # noqa: BLE001
                error("camera_start_failed", exc_info=exc)
                notify_later("Failed to start camera", type="negative")
                return
            self.camera_active = True
            if hasattr(self, "camera_status_icon"):
                self.camera_status_icon.classes(replace="text-green-300")
            ws = getattr(self, "webcam_stream", None)
            if getattr(ws, "start_camera_btn", None):
                ws.start_camera_btn.set_icon("pause")
                ws.start_camera_btn.set_text("Pause Video")
        else:
            try:
                await _stop()
            except Exception as exc:  # noqa: BLE001
                error("camera_stop_failed", exc_info=exc)
                notify_later("Failed to stop camera", type="negative")
                return
            self.camera_active = False
            if hasattr(self, "camera_status_icon"):
                self.camera_status_icon.classes(replace="text-gray-400")
            ws = getattr(self, "webcam_stream", None)
            if getattr(ws, "start_camera_btn", None):
                ws.start_camera_btn.set_icon("play_arrow")
                ws.start_camera_btn.set_text("Play Video")
>>>>>>> 41f1ff6b

    def update_sensitivity(self, e):
        """Update motion detection sensitivity"""
        try:
            value = int(getattr(e, "value", e))
        except ValueError:
            notify_later("Invalid sensitivity value", type="warning")
            return

        self.settings["sensitivity"] = value
        if self.motion_controller:
            self.motion_controller.motion_threshold_percentage = value / 100.0
        self.webcam_stream.sensitivity_number.value = value
        self.webcam_stream.sensitivity_slider.value = value
        notify_later(f"Sensitivity set to {value}%", type="positive")

    def update_fps(self, e):
        """Update camera FPS setting"""
        try:
            value = int(getattr(e, "value", e))
        except ValueError:
            notify_later("Invalid FPS value", type="warning")
            return

        self.settings["fps"] = value
        if self.camera_controller:
            self.camera_controller.fps = value
        if self.motion_controller:
            self.motion_controller.fps = value
        self.webcam_stream.fps_select.value = value
        notify_later(f"FPS set to {value}", type="positive")

    def update_resolution(self, e):
        """Update camera resolution setting"""
        res = getattr(e, "value", e)
        try:
            dims = res.split()[0]
            width_str, height_str = dims.split("x")
            width = int(width_str)
            height = int(height_str)
        except ValueError:
            notify_later("Invalid resolution value", type="warning")
            return

        self.settings["resolution"] = res
        if width and height:
            if self.camera_controller:
                self.camera_controller.width = width
                self.camera_controller.height = height
            if self.motion_controller:
                self.motion_controller.width = width
                self.motion_controller.height = height
        self.webcam_stream.resolution_select.value = res
        notify_later(f"Resolution set to {res}", type="positive")

    def update_rotation(self, e):
        """Update camera rotation setting."""
        try:
            value = int(getattr(e, "value", e)) % 360
        except ValueError:
            notify_later("Invalid rotation value", type="warning")
            return
        if value not in {0, 90, 180, 270}:
            value = ((value + 45) // 90 * 90) % 360

        old_rotation = self.settings.get("rotation", 0)
        if value == old_rotation:
            if hasattr(self.webcam_stream, "rotation_select"):
                self.webcam_stream.rotation_select.value = value
            return

        self.settings["rotation"] = value

        if self.camera_controller:
            self.camera_controller.rotation = value
        if self.motion_controller:
            self.motion_controller.rotation = value

        # Transform existing ROI to maintain orientation
        if self.settings.get("roi_enabled"):
            width = None
            height = None
            if (
                self.camera_controller
                and self.camera_controller.width
                and self.camera_controller.height
            ):
                width = self.camera_controller.width
                height = self.camera_controller.height
            elif (
                self.motion_controller
                and self.motion_controller.width
                and self.motion_controller.height
            ):
                width = self.motion_controller.width
                height = self.motion_controller.height
            if width is None or height is None:
                try:
                    dims = self.settings.get("resolution", "").split()[0]
                    width, height = map(int, dims.split("x"))
                except Exception:
                    width = height = None

            if width and height:
                roi = (
                    self.webcam_stream.roi_x,
                    self.webcam_stream.roi_y,
                    self.webcam_stream.roi_width,
                    self.webcam_stream.roi_height,
                )
                roi = self._rot_roi(roi, old_rotation, value, width, height)
                roi = self._clamp_roi(
                    roi,
                    width if value in {0, 180} else height,
                    height if value in {0, 180} else width,
                )
                x, y, w, h = roi
                self.webcam_stream.roi_x = x
                self.webcam_stream.roi_y = y
                self.webcam_stream.roi_width = w
                self.webcam_stream.roi_height = h
                if self.motion_controller:
                    self.motion_controller.roi_x = x
                    self.motion_controller.roi_y = y
                    self.motion_controller.roi_width = w
                    self.motion_controller.roi_height = h
                self.settings.update(
                    {"roi_x": x, "roi_y": y, "roi_width": w, "roi_height": h}
                )

        if hasattr(self.webcam_stream, "rotation_select"):
            self.webcam_stream.rotation_select.value = value

        notify_later(f"Rotation set to {value}°", type="positive")

    def set_roi(self):
        """Set region of interest"""
        enabled = self.webcam_stream.roi_checkbox.value
        self.settings["roi_enabled"] = enabled
        if self.motion_controller:
            if not enabled:
                self.motion_controller.roi_x = 0
                self.motion_controller.roi_y = 0
                self.motion_controller.roi_width = None
                self.motion_controller.roi_height = None
            else:
                self.motion_controller.roi_x = self.webcam_stream.roi_x
                self.motion_controller.roi_y = self.webcam_stream.roi_y
                self.motion_controller.roi_width = self.webcam_stream.roi_width
                self.motion_controller.roi_height = self.webcam_stream.roi_height
                self.settings.update(
                    {
                        "roi_x": self.webcam_stream.roi_x,
                        "roi_y": self.webcam_stream.roi_y,
                        "roi_width": self.webcam_stream.roi_width,
                        "roi_height": self.webcam_stream.roi_height,
                    }
                )
        notify_later("ROI updated", type="positive")

    async def apply_uvc_settings(self):
        """Apply UVC camera settings"""
        settings = {
            "brightness": self.webcam_stream.brightness_number.value,
            "contrast": self.webcam_stream.contrast_number.value,
            "saturation": self.webcam_stream.saturation_number.value,
            "hue": self.webcam_stream.hue_number.value,
            "sharpness": self.webcam_stream.sharpness_number.value,
            "gain": self.webcam_stream.gain_number.value,
            "gamma": self.webcam_stream.gamma_number.value,
            "backlight_compensation": self.webcam_stream.backlight_comp_number.value,
            "white_balance_auto": self.webcam_stream.wb_auto_checkbox.value,
            "white_balance": self.webcam_stream.wb_manual_number.value,
            "exposure_auto": self.webcam_stream.exposure_auto_checkbox.value,
            "exposure": self.webcam_stream.exposure_manual_number.value,
        }
        self.settings.update(settings)
        # Apply UVC settings asynchronously if capture objects are available
        tasks = []
        if (
            self.camera_controller is not None
            and self.camera_controller._capture is not None
        ):
            capture = self.camera_controller._capture
            tasks.append(asyncio.create_task(apply_uvc_settings(capture, settings)))
        if (
            self.motion_controller is not None
            and self.motion_controller._capture is not None
        ):
            capture = self.motion_controller._capture
            tasks.append(asyncio.create_task(apply_uvc_settings(capture, settings)))
        if self.camera_controller:
            self.camera_controller.uvc_settings.update(settings)
        if self.motion_controller:
            self.motion_controller.uvc_settings.update(settings)
        if tasks:
            results = await asyncio.gather(*tasks, return_exceptions=True)
            for res in results:
                if isinstance(res, Exception):
                    error("apply_uvc_failed", exc_info=res)
        notify_later("UVC settings applied", type="positive")

    async def reset_uvc_defaults(self):
        """Reset all UVC controls to their default values."""
        if not self.webcam_stream:
            return

        defaults = UVC_DEFAULTS.copy()

        ws = self.webcam_stream

        ws.brightness_number.value = defaults["brightness"]
        ws.brightness_slider.value = defaults["brightness"]
        ws.contrast_number.value = defaults["contrast"]
        ws.contrast_slider.value = defaults["contrast"]
        ws.saturation_number.value = defaults["saturation"]
        ws.saturation_slider.value = defaults["saturation"]
        ws.hue_number.value = defaults["hue"]
        ws.hue_slider.value = defaults["hue"]
        ws.sharpness_number.value = defaults["sharpness"]
        ws.sharpness_slider.value = defaults["sharpness"]
        ws.gain_number.value = defaults["gain"]
        ws.gain_slider.value = defaults["gain"]
        ws.gamma_number.value = defaults["gamma"]
        ws.gamma_slider.value = defaults["gamma"]
        ws.backlight_comp_number.value = defaults["backlight_compensation"]
        ws.backlight_comp_slider.value = defaults["backlight_compensation"]
        ws.wb_auto_checkbox.value = defaults["white_balance_auto"]
        ws.wb_manual_number.value = defaults["white_balance"]
        ws.wb_manual_slider.value = defaults["white_balance"]
        ws.exposure_auto_checkbox.value = defaults["exposure_auto"]
        ws.exposure_manual_number.value = defaults["exposure"]
        ws.exposure_manual_slider.value = defaults["exposure"]

        ws.toggle_white_balance_auto(defaults["white_balance_auto"])
        ws.toggle_exposure_auto(defaults["exposure_auto"])

        self.settings.update(defaults)

        tasks = []
        if self.camera_controller:
            self.camera_controller.uvc_settings.update(defaults)
            if self.camera_controller._capture is not None:
                tasks.append(
                    asyncio.create_task(
                        apply_uvc_settings(self.camera_controller._capture, defaults)
                    )
                )

        if self.motion_controller:
            self.motion_controller.uvc_settings.update(defaults)
            if self.motion_controller._capture is not None:
                tasks.append(
                    asyncio.create_task(
                        apply_uvc_settings(self.motion_controller._capture, defaults)
                    )
                )

        if tasks:
            results = await asyncio.gather(*tasks, return_exceptions=True)
            for res in results:
                if isinstance(res, Exception):
                    error("apply_uvc_failed", exc_info=res)

        notify_later("UVC settings reset to defaults", type="positive")

    def toggle_alerts(self, value):
        """Enable or disable alerts based on checkbox value."""
        value = getattr(value, "value", value)
        self.alerts_enabled = bool(value)
        self._update_alerts_status()

    async def send_test_alert(self):
        """Send a test email alert"""
        await self._send_test_to_all_configs()

    def show_alert_history(self):
        """Show alert history dialog"""
        self._show_alert_history()

    async def toggle_experiment(self):
        """Toggle experiment running state"""

        if not self.experiment_running:
            name = self.experiment_section.experiment_name_input.value
            duration = self.experiment_section.experiment_duration_input.value
            if duration:
                try:
                    self._experiment_duration = int(duration)
                except ValueError:
                    notify_later("Invalid duration value", type="warning")
                    return
            else:
                self._experiment_duration = None

            config = ExperimentConfig(
                name=name,
                duration_minutes=self._experiment_duration,
            )
            exp_id = self.experiment_manager.create_experiment(config)
            success = await self.experiment_manager.start_experiment(exp_id)
            if not success:
                notify_later("Failed to start experiment", type="negative")
                return

            self._current_experiment_id = exp_id
            self.experiment_running = True
            self._experiment_start = datetime.now()
            self.experiment_section.start_experiment_btn.disable()
            self.experiment_section.stop_experiment_btn.enable()
            self.experiment_section.experiment_icon.classes("text-green-600")
            self.experiment_section.experiment_status_label.text = "Experiment running"
            self.experiment_section.experiment_name_label.text = f"Name: {name}"
            dur_text = (
                f"Duration: {self._experiment_duration} min"
                if self._experiment_duration
                else "Duration: unlimited"
            )
            self.experiment_section.experiment_duration_label.text = dur_text
            self.experiment_section.experiment_elapsed_label.text = "Elapsed: 0s"
            self.experiment_section.experiment_progress.value = 0.0
            self.experiment_section.experiment_details.set_visibility(True)
            if self._experiment_timer:
                self._experiment_timer.cancel()
            self._experiment_timer = ui.timer(1.0, self._update_experiment_status)
            notify_later(f'Started experiment "{name}"', type="positive")
        else:
            success = await self.experiment_manager.stop_experiment()
            if not success:
                notify_later("Failed to stop experiment", type="negative")
                return

            self.experiment_running = False
            self._current_experiment_id = None
            self.experiment_section.start_experiment_btn.enable()
            self.experiment_section.stop_experiment_btn.disable()
            self.experiment_section.experiment_icon.classes("text-gray-500")
            self.experiment_section.experiment_status_label.text = (
                "No experiment running"
            )
            self.experiment_section.experiment_details.set_visibility(False)
            if self._experiment_timer:
                self._experiment_timer.cancel()
                self._experiment_timer = None
            # update recent experiments display
            self.experiment_section.load_recent_experiments()
            notify_later("Experiment stopped", type="info")

    @staticmethod
    def _clamp_roi(roi, width, height):
        """Clamp ROI to be within frame dimensions."""
        if width is None or height is None:
            return roi
        x, y, w, h = roi
        try:
            ix = int(x)
            iy = int(y)
            iw = int(w)
            ih = int(h)
        except ValueError:
            notify_later("Invalid ROI values", type="warning")
            return roi

        x = max(0, min(ix, width - 1))
        y = max(0, min(iy, height - 1))
        w = max(0, iw)
        h = max(0, ih)
        if x + w > width:
            w = max(0, width - x)
        if y + h > height:
            h = max(0, height - y)
        return x, y, w, h

    @staticmethod
    def _rot_roi(roi, old_rot, new_rot, width, height):
        """Rotate ROI from old rotation to new rotation."""

        def _rot(r, rot, w, h):
            x, y, rw, rh = r
            if rot == 90:
                return y, w - x - rw, rh, rw
            if rot == 180:
                return w - x - rw, h - y - rh, rw, rh
            if rot == 270:
                return h - y - rh, x, rh, rw
            return x, y, rw, rh

        if old_rot == new_rot:
            return roi

        # Normalize rotations
        old_rot = old_rot % 360
        new_rot = new_rot % 360

        # Rotate back to 0
        width_old = width if old_rot in {0, 180} else height
        height_old = height if old_rot in {0, 180} else width
        r0 = _rot(roi, (360 - old_rot) % 360, width_old, height_old)

        # Rotate to new
        r1 = _rot(r0, new_rot % 360, width, height)
        return r1

    def _update_experiment_status(self) -> None:
        """Update elapsed time and progress display while running"""
        if not self.experiment_running or not self._experiment_start:
            return

        elapsed = (datetime.now() - self._experiment_start).total_seconds()
        self.experiment_section.experiment_elapsed_label.text = (
            f"Elapsed: {int(elapsed)}s"
        )

        if self._experiment_duration:
            total = self._experiment_duration * 60
            progress = min(elapsed / total, 1.0)
            self.experiment_section.experiment_progress.value = progress

    def _update_alerts_status(self):
        """Update the alerts_enabled status based on current configurations"""
        # Check if any alert configuration has active alert types
        self.alerts_enabled = any(
            any(
                settings.get("enabled", False)
                for settings in config.get("settings", {}).values()
            )
            for config in self.alert_configurations
        )

        if hasattr(self, "alert_status_icon"):
            cls = "text-yellow-300" if self.alerts_enabled else "text-gray-400"
            self.alert_status_icon.classes(cls)

    def _on_alert_config_changed(self) -> None:
        """Handle alert configuration updates from the status display."""
        if hasattr(self, "alert_overview_container"):
            self.alert_overview_container.clear()
            with self.alert_overview_container:
                self.alert_display.create_alert_overview()
        if hasattr(self, "alerts_container"):
            self.alerts_container.clear()
            with self.alerts_container:
                self._create_enhanced_alerts_section()
        self._update_alerts_status()

    def show_alert_setup_wizard(self):
        """Show the email alert setup wizard in a dialog"""

        def _on_save(config: Dict[str, Any]):
            self.alert_configurations.append(config)
            self.alert_display.alert_configurations = self.alert_configurations
            save_alert_configs(self.alert_configurations, service=self.config_service)
            self._on_alert_config_changed()
            self._update_alerts_status()
            service = email_alert_service.get_email_alert_service()
            if service and config.get("emails"):
                service.recipient = config["emails"][0]

        with ui.dialog() as dialog, ui.card().classes("w-full max-w-4xl"):
            create_email_alert_wizard(on_save=_on_save)
            with ui.row().classes("w-full justify-end mt-4"):
                ui.button("Schließen", on_click=dialog.close).props("flat")

        dialog.open()

    def show_alert_management(self):
        """Show the alert management interface in a dialog"""
        with ui.dialog() as dialog, ui.card().classes("w-full max-w-6xl"):
            ui.label("E-Mail Alert Verwaltung").classes("text-xl font-bold mb-4")

            with ui.column() as self.alert_overview_container:
                self.alert_display.create_alert_overview()

            with ui.row().classes("w-full justify-end mt-4"):
                ui.button("Schließen", on_click=dialog.close).props("flat")
        dialog.open()

    def _create_enhanced_alerts_section(self):
        """Create the enhanced email alerts section using the new alert system"""
        with ui.card().classes("w-full h-full"):
            with ui.card_section():
                # Header with action buttons
                with ui.row().classes("w-full items-center justify-between mb-4"):
                    ui.label("E-Mail Alerts").classes("text-lg font-semibold")

                    with ui.row().classes("gap-2"):
                        ui.button(
                            "Konfigurieren",
                            icon="settings",
                            on_click=self.show_alert_setup_wizard,
                        ).props("size=sm color=primary")

                        ui.button(
                            "Verwalten",
                            icon="list",
                            on_click=self.show_alert_management,
                        ).props("size=sm color=secondary")

                        ui.button(
                            "Alert-Verlauf",
                            icon="history",
                            on_click=self.show_alert_history,
                        ).props("size=sm color=secondary")

                        ui.button(
                            "Test-Alert",
                            icon="send",
                            on_click=self.send_test_alert,
                        ).props("size=sm color=warning")

                # Status overview
                total_configs = len(self.alert_configurations)
                active_configs = sum(
                    1
                    for config in self.alert_configurations
                    if sum(
                        1
                        for settings in config.get("settings", {}).values()
                        if settings.get("enabled", False)
                    )
                    > 0
                )

                # Quick status display
                with ui.row().classes("items-center gap-3 mb-4"):
                    # Status icon
                    if active_configs > 0:
                        ui.icon("check_circle").classes("text-green-600 text-2xl")
                        status_text = "Aktiv"
                    else:
                        ui.icon("warning").classes("text-orange-600 text-2xl")
                        status_text = "Inaktiv"

                    with ui.column().classes("gap-1"):
                        ui.label(f"Status: {status_text}").classes("font-medium")
                        ui.label(
                            f"{active_configs} von {total_configs} Konfigurationen aktiv"
                        ).classes(
                            "text-sm text-gray-600"
                        )  # Quick summary of active configurations
                if active_configs > 0:
                    ui.separator().classes("my-3")
                    ui.label("Aktive Konfigurationen:").classes(
                        "text-sm font-medium mb-2"
                    )

                    for config in self.alert_configurations:
                        active_alerts = sum(
                            1
                            for settings in config.get("settings", {}).values()
                            if settings.get("enabled", False)
                        )
                        if active_alerts > 0:
                            with ui.row().classes(
                                "items-center justify-between w-full mb-2 p-2 bg-gray-50 rounded"
                            ):
                                # Left side: Icon and name
                                with ui.row().classes("items-center gap-2"):
                                    ui.icon("label").classes("text-blue-600")
                                    ui.label(config.get("name", "Unbenannt")).classes(
                                        "text-sm font-medium"
                                    )

                                # Right side: Alerts and recipients in same line
                                with ui.row().classes("items-center gap-2"):
                                    ui.chip(
                                        f"{active_alerts} Alert(s)", color="positive"
                                    ).props("dense")

                                    # Show recipient count
                                    email_count = len(config.get("emails", []))
                                    if email_count > 0:
                                        ui.chip(
                                            f"{email_count} Empfänger", color="blue"
                                        ).props("dense")

    async def _send_test_to_all_configs(self):
        """Send test alerts to all active configurations"""
        active_configs = [
            cfg
            for cfg in self.alert_configurations
            if any(
                settings.get("enabled", False)
                for settings in cfg.get("settings", {}).values()
            )
        ]

        if not active_configs:
            notify_later(
                "Keine aktiven Alert-Konfigurationen vorhanden", type="warning"
            )
            return

        service = email_alert_service.get_email_alert_service()
        if service is None:
            notify_later("EmailAlertService nicht verfügbar", type="warning")
            return

        frame_bytes = None
        if self.camera_controller is not None:
            output = self.camera_controller.get_output()
            frame = None
            if isinstance(output, dict):
                frame = output.get("frame") or output.get("image")
            elif output is not None:
                frame = output
            if frame is not None:
                success, buf = await run_in_executor(cv2.imencode, ".jpg", frame)
                if success:
                    frame_bytes = buf.tobytes()

        motion_detected = False
        if self.motion_controller is not None:
            m_out = self.motion_controller.get_output()
            if isinstance(m_out, dict):
                motion_detected = bool(m_out.get("motion_detected", False))
            elif m_out is not None:
                motion_detected = bool(getattr(m_out, "motion_detected", False))

        status_text = (
            "Motion detected: Yes" if motion_detected else "Motion detected: No"
        )

        async def _send(recipient: str, subject: str, body: str) -> bool:
            return await run_network_io(
                service.send_alert,
                subject,
                body,
                recipient=recipient,
                status_text=status_text,
                image_attachment=frame_bytes,
            )

        tasks = [
            _send(
                email,
                f"Test-Alert ({cfg.get('name', 'Alert')})",
                "Dies ist ein Test des E-Mail-Alert-Systems.",
            )
            for cfg in active_configs
            for email in cfg.get("emails", [])
        ]

        if tasks:
            try:
                results = await gather_with_concurrency(
                    tasks, label="test_alerts", cancel_on_exception=False
                )
            except Exception as exc:  # noqa: BLE001
                error("test_alerts_failed", exc_info=exc)
                total_sent = 0
            else:
                total_sent = sum(1 for ok in results if ok)
        else:
            total_sent = 0

        notify_later(
            f"Test-Alerts an {total_sent} Empfänger in {len(active_configs)} Konfigurationen gesendet",
            type="positive" if total_sent else "warning",
        )

    def _show_alert_history(self):
        """Show alert history dialog"""
        with ui.dialog() as dialog, ui.card().classes("w-full max-w-4xl"):
            ui.label("Alert-Verlauf").classes("text-xl font-bold mb-4")

            service = email_alert_service.get_email_alert_service()
            history_entries = service.get_history() if service else []

            with ui.column().classes("gap-3"):
                ui.label("Letzte gesendete Alerts:").classes("font-medium")

                for entry in history_entries:
                    with ui.card().classes("w-full p-3"):
                        with ui.row().classes("items-center justify-between"):
                            with ui.row().classes("items-center gap-3"):
                                ui.icon("schedule").classes("text-gray-600")
                                ui.label(str(entry.get("time", "Unknown"))).classes(
                                    "font-mono"
                                )
                                ui.label(str(entry.get("subject", "Alert"))).classes(
                                    "font-medium"
                                )
                                ui.label(
                                    str(entry.get("recipient", "Unknown"))
                                ).classes("text-gray-600")

                            ui.icon("email").classes("text-blue-600")

            with ui.row().classes("w-full justify-end mt-4"):
                ui.button("Schließen", on_click=dialog.close).props("flat")

        dialog.open()

    async def _processing_loop(self) -> None:
        """Continuously process controller data."""
        while True:
            try:
                interval_ms = self.config_service.get(
                    "controller_manager.processing_interval_ms", int, 30
                )
                interval = max(0.001, interval_ms / 1000.0)
                await asyncio.sleep(interval)
                await self.controller_manager.process_data({})
            except asyncio.CancelledError:
                break
            except Exception as exc:
                error("Processing loop error", exc_info=exc)
                await asyncio.sleep(0.1)

    def run(self, host: str = "localhost", port: int = 8081):
        """Run the simple GUI application"""

        @ui.page("/")
        def index():
            self.create_main_layout()

        @ui.page("/video_feed")
        async def video_feed(request: Request):
            async def gen():
                last_sent = 0.0
                fps_cap = max(float(self.settings.get("fps_cap", FPS_CAP)), 1.0)
                interval = 1 / fps_cap
                no_frame_start: Optional[float] = None
                timeout = 3.0
                placeholder_bytes: Optional[bytes] = None
                try:
                    while True:
                        try:
                            if await request.is_disconnected():
                                break
                        except asyncio.CancelledError:
                            break

                        frame = None
                        if self.camera_controller is not None:
                            output = self.camera_controller.get_output()
                            if isinstance(output, dict):
                                frame = output.get("frame") or output.get("image")
                            elif output is not None:
                                frame = output

                        now = asyncio.get_running_loop().time()
                        if frame is not None:
                            no_frame_start = None
                            if interval <= 0 or now - last_sent >= interval:
                                success, buf = await run_in_executor(
                                    cv2.imencode, ".jpg", frame
                                )
                                if success:
                                    jpeg = buf.tobytes()
                                    yield (
                                        b"--frame\r\nContent-Type: image/jpeg\r\n\r\n"
                                        + jpeg
                                        + b"\r\n"
                                    )
                                    last_sent = now
                        else:
                            if no_frame_start is None:
                                no_frame_start = now
                            if now - no_frame_start >= timeout:
                                error(
                                    f"Camera failed to provide frames for {timeout} seconds"
                                )
                                if placeholder_bytes is None:
                                    placeholder = np.zeros((10, 10, 3), dtype=np.uint8)
                                    success, buf = cv2.imencode(".jpg", placeholder)
                                    if success:
                                        placeholder_bytes = buf.tobytes()
                                if placeholder_bytes:
                                    yield (
                                        b"--frame\r\nContent-Type: image/jpeg\r\n\r\n"
                                        + placeholder_bytes
                                        + b"\r\n"
                                    )
                                break
                        await asyncio.sleep(max(0.001, interval))
                finally:
                    if self.camera_controller is not None:
                        with contextlib.suppress(Exception):
                            await self.camera_controller.stop()
                            await self.camera_controller.cleanup()
                        self.camera_controller = None
                        self.update_camera_status(False)

            return StreamingResponse(
                contextlib.aclosing(gen()),
                media_type="multipart/x-mixed-replace; boundary=frame",
            )

        @app.on_startup
        async def _startup() -> None:
            install_signal_handlers(self.experiment_manager._task_manager)
            try:
                self.supported_camera_modes = await probe_camera_modes()
            except Exception:
                self.supported_camera_modes = []

            if getattr(self, "webcam_stream", None):
                self.webcam_stream.available_resolutions = self.supported_camera_modes
                self.webcam_stream.update_resolutions(self.supported_camera_modes)
            await self.controller_manager.start_all_controllers()
            self._processing_task = asyncio.create_task(self._processing_loop())

            # verify camera controller actually started
            if (
                self.camera_controller is not None
                and self.camera_controller.status == ControllerStatus.RUNNING
            ):
                self.update_camera_status(True)
            else:
                warning("Camera controller failed to start")

            success = await self.controller_manager.start_all_controllers()

            if success:
                self._processing_task = asyncio.create_task(self._processing_loop())
                # Ensure camera status reflects that controllers started
                self.camera_active = True
                self.update_camera_status(True)
            else:
                ui.notify(
                    "Some controllers failed to start",
                    type="warning",
                )
                error("Failed to start controllers")


        @app.on_shutdown
        async def _shutdown() -> None:
            if self._processing_task:
                self._processing_task.cancel()
                with contextlib.suppress(Exception):
                    await self._processing_task
                self._processing_task = None
            if self._time_timer:
                try:
                    self._time_timer.cancel()
                except Exception:
                    pass
                self._time_timer = None
            await self.controller_manager.stop_all_controllers()
            if self._time_timer:
                self._time_timer.cancel()
                self._time_timer = None

        info(f"Starting Simple CVD GUI on http://{host}:{port}")

        ui.run(
            host=host,
            port=port,
            title="CVD Tracker - Simple",
            favicon="https://www.tuhh.de/favicon.ico",
            dark=False,
            show=True,
        )


# Entry point
def main():
    """Main entry point for the simple GUI application"""
    controller_manager = controller_manager_module.create_cvd_controller_manager()
    app = SimpleGUIApplication(controller_manager)

    # Startup logic is defined in ``SimpleGUIApplication.run``.
    app.run()


if __name__ in {"__main__", "__mp_main__"}:
    main()

# Integration Notes:
# =================
# The enhanced email alert system has been successfully integrated:
#
# 1. New Imports:
#    - EmailAlertStatusDisplay and factory functions from alert_element_new.py
#    - Demo configurations for testing
#
# 2. Enhanced Features:
#    - Compact alert status widget in the main dashboard
#    - Full alert management interface accessible via dialogs
#    - Integration with existing header status indicators
#    - Test alert functionality for all active configurations
#    - Alert history viewing (with mock data for demonstration)
#
# 3. User Interface:
#    - "Konfigurieren" button opens the 4-step setup wizard
#    - "Verwalten" button opens the full alert overview
#    - Quick status display shows active configurations
#    - Header alert icon reflects the current alert status
#
# 4. Demo Data:
#    - 3 sample configurations are loaded by default
#    - Includes active and inactive configurations for testing
#    - Email addresses are partially anonymized in the display
#
# Usage:
#   python program/src/gui/alt_application.py
# or
#   python -m program.src.gui.alt_application
# The email alert section will show in the bottom-right grid area.
# Click "Konfigurieren" to set up new alerts or "Verwalten" to view existing ones.<|MERGE_RESOLUTION|>--- conflicted
+++ resolved
@@ -435,39 +435,6 @@
             self.webcam_stream.adjust_roi()
 
     # Main event handlers - placeholder implementations
-<<<<<<< HEAD
-    async def toggle_camera(self) -> None:
-        """Start or stop the camera capture controller."""
-
-        async def _start() -> bool:
-            try:
-                if self.camera_controller is None:
-                    cfg = ControllerConfig(
-                        controller_id="camera_capture",
-                        controller_type="camera_capture",
-                        parameters={"device_index": 0},
-                    )
-                    self.camera_controller = CameraCaptureController(
-                        "camera_capture", cfg
-                    )
-                return await self.camera_controller.start()
-            except Exception as exc:  # noqa: BLE001
-                error("Failed to start camera", exc_info=exc)
-                notify_later("Failed to start camera", type="negative")
-                return False
-
-        async def _stop() -> bool:
-            try:
-                if self.camera_controller is not None:
-                    await self.camera_controller.stop()
-                    await self.camera_controller.cleanup()
-                    self.camera_controller = None
-                return True
-            except Exception as exc:  # noqa: BLE001
-                error("Failed to stop camera", exc_info=exc)
-                notify_later("Failed to stop camera", type="negative")
-                return False
-=======
     async def toggle_camera(self):
         """Start or stop the camera capture controller."""
 
@@ -513,32 +480,9 @@
                     notify_later("Failed to stop camera", type="negative")
                 return result
             return True
->>>>>>> 41f1ff6b
 
         ws = getattr(self, "webcam_stream", None)
         if not self.camera_active:
-<<<<<<< HEAD
-            started = await _start()
-            if started:
-                self.camera_active = True
-                if hasattr(self, "camera_status_icon"):
-                    self.camera_status_icon.classes(replace="text-green-300")
-                ws = getattr(self, "webcam_stream", None)
-                if ws and getattr(ws, "start_camera_btn", None):
-                    ws.start_camera_btn.set_icon("pause")
-                    ws.start_camera_btn.set_text("Pause Video")
-        else:
-            stopped = await _stop()
-            if stopped:
-                self.camera_active = False
-                if hasattr(self, "camera_status_icon"):
-                    self.camera_status_icon.classes(replace="text-gray-400")
-                ws = getattr(self, "webcam_stream", None)
-                if ws and getattr(ws, "start_camera_btn", None):
-                    ws.start_camera_btn.set_icon("play_arrow")
-                    ws.start_camera_btn.set_text("Play Video")
-=======
-
             try:
                 await _start()
             except Exception as exc:  # noqa: BLE001
@@ -566,7 +510,6 @@
             if getattr(ws, "start_camera_btn", None):
                 ws.start_camera_btn.set_icon("play_arrow")
                 ws.start_camera_btn.set_text("Play Video")
->>>>>>> 41f1ff6b
 
     def update_sensitivity(self, e):
         """Update motion detection sensitivity"""
