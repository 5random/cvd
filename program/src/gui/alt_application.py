"""Simplified GUI application exposing core CVD functionality.

The module provides a NiceGUI based interface for camera control, motion
detection, basic experiment management and email alert configuration.
It is intended for running the application without the full desktop GUI.
"""

from pathlib import Path
import sys

# Allow running this file directly without installing the package
if __name__ == "__main__" and __package__ is None:
    sys.path.insert(0, str(Path(__file__).resolve().parents[3]))

import asyncio
import contextlib
from datetime import datetime
from typing import Any, Dict, Optional, Type, cast

import cv2
import numpy as np
from fastapi import Request
from fastapi.responses import StreamingResponse
from nicegui import app, ui

from program.src.controllers import controller_manager as controller_manager_module
from program.src.controllers.algorithms.motion_detection import (
    MotionDetectionController,
)
from program.src.controllers.controller_base import ControllerConfig, ControllerStatus
from program.src.controllers.controller_manager import ControllerManager
from program.src.controllers.controller_utils.camera_utils import (
    apply_uvc_settings,
    probe_camera_modes,
)
from program.src.controllers.controller_utils.controller_data_sources.camera_capture_controller import (
    CameraCaptureController,
)
from program.src.experiment_handler.experiment_manager import (
    ExperimentConfig,
    ExperimentManager,
    set_experiment_manager,
)
from program.src.gui.alt_gui import (
    EmailAlertStatusDisplay,
    ExperimentManagementSection,
    MotionStatusSection,
    WebcamStreamElement,
    create_demo_configurations,
    create_email_alert_wizard,
    setup_global_styles,
)
from program.src.gui.alt_gui.alt_gui_elements.alert_element_new import (
    load_alert_configs,
    save_alert_configs,
)
from program.src.gui.alt_gui.alt_gui_elements.webcam_stream_element import UVC_DEFAULTS
from program.src.utils import email_alert_service
from program.src.utils.concurrency import (
    gather_with_concurrency,
    run_in_executor,
    run_network_io,
)
from program.src.utils.concurrency.async_utils import install_signal_handlers
from program.src.utils.config_service import ConfigurationService, set_config_service
from program.src.utils.ui_helpers import notify_later
from program.src.utils.log_service import info, error

# Maximum frames per second for the MJPEG video feed
FPS_CAP = 30


class SimpleGUIApplication:
    """Simple GUI application skeleton with basic CVD functionality"""

    def __init__(
        self,
        controller_manager: Optional[ControllerManager] = None,
        config_dir: Optional[Path] = None,
        *,
        email_alert_service_cls: (
            Type[email_alert_service.EmailAlertService] | None
        ) = None,
    ):
        self.camera_active = False
        self.motion_detected = False
        self.experiment_running = False
        self.alerts_enabled = False
        self.camera_controller: Optional[CameraCaptureController] = None

        # Determine configuration directory and initialise core services
        if config_dir is None:
            # use the configuration bundled with the program by default
            # (located in ``program/config`` relative to this file)
            config_dir = Path(__file__).resolve().parents[2] / "config"

        self.config_service = ConfigurationService(
            config_dir / "config.json",
            config_dir / "default_config.json",
        )
        set_config_service(self.config_service)

        self.controller_manager = (
            controller_manager
            if controller_manager is not None
            else controller_manager_module.create_cvd_controller_manager()
        )

        cls = email_alert_service_cls or email_alert_service.EmailAlertService
        self.email_alert_service = cls(self.config_service)
        email_alert_service.set_email_alert_service(self.email_alert_service)
        # use the already created controller manager for the experiment manager
        self.experiment_manager = ExperimentManager(
            config_service=self.config_service,
            sensor_manager=None,
            controller_manager=self.controller_manager,
            auto_install_signal_handlers=False,
        )
        # expose globally for UI elements
        set_experiment_manager(self.experiment_manager)

        # Additional runtime attributes
        # Global dark mode controller from NiceGUI
        self.dark_mode = ui.dark_mode()
        self._current_experiment_id: Optional[str] = None
        self._experiment_start: Optional[datetime] = None
        self._experiment_duration: Optional[int] = None
        self._experiment_timer: Optional[ui.timer] = None
        self._time_timer: Optional[ui.timer] = None
        self._processing_task: Optional[asyncio.Task] = None
        self._time_timer: Optional[ui.timer] = None
        self.supported_camera_modes: list[tuple[int, int, int]] = []

        # Placeholder settings
        self.settings = {
            "sensitivity": 50,
            "fps": 30,
            "fps_cap": max(self.config_service.get("webapp.fps_cap", int, FPS_CAP), 1),
            "resolution": "640x480 (30fps)",
            "rotation": 0,
            "roi_enabled": False,
            "email": "",
            "alert_delay": 5,
            "experiment_name": f'Experiment_{datetime.now().strftime("%Y%m%d_%H%M")}',
            "duration": 60,
            "record_video": True,
            "record_motion_data": True,
            "record_timestamps": True,
            "save_alerts": False,
        }

        # Load persisted alert configurations or fall back to demo data
        self.alert_configurations = load_alert_configs(self.config_service)
        if not self.alert_configurations:
            self.alert_configurations = create_demo_configurations()
        self.alert_display = EmailAlertStatusDisplay(self.alert_configurations)
        self.alert_display.update_callback = self._on_alert_config_changed

        # Track if we have active alerts
        self._update_alerts_status()

        # Retrieve and cast controllers to their concrete types
        self.camera_controller = cast(
            Optional[CameraCaptureController],
            self.controller_manager.get_controller("camera_capture"),
        )

        self.motion_controller = cast(
            Optional[MotionDetectionController],
            self.controller_manager.get_controller("motion_detection"),
        )

    def create_header(self):
        """Create application header with status indicators"""
        with ui.header().classes("cvd-header text-white"):
            with ui.row().classes("w-full items-center justify-between px-4"):
                ui.label("CVD Tracker - Simple Monitor").classes("text-h4 flex-grow")

                # Status indicators
                with ui.row().classes("gap-4 items-center"):
                    # Camera status
                    self.camera_status_icon = (
                        ui.icon("videocam")
                        .classes(
                            "text-green-300" if self.camera_active else "text-gray-400"
                        )
                        .tooltip("Camera Status")
                    )

                    # Motion detection status
                    self.motion_status_icon = (
                        ui.icon("motion_photos_on")
                        .classes(
                            "text-orange-300"
                            if self.motion_detected
                            else "text-gray-400"
                        )
                        .tooltip("Motion Detection Status")
                    )

                    # Alert status
                    self.alert_status_icon = (
                        ui.icon("notifications")
                        .classes(
                            "text-yellow-300"
                            if self.alerts_enabled
                            else "text-gray-400"
                        )
                        .tooltip("Email Alerts Status")
                    )
                    # Experiment status
                    self.experiment_status_icon = (
                        ui.icon("science")
                        .classes(
                            "text-green-300"
                            if self.experiment_running
                            else "text-gray-400"
                        )
                        .tooltip("Experiment Status")
                    )

                    # Separator
                    ui.separator().props("vertical inset").classes(
                        "bg-white opacity-30 mx-2"
                    )

                    # Control buttons
                    ui.button(
                        icon="fullscreen",
                        on_click=self.toggle_fullscreen,
                    ).props("flat round").classes("text-white").tooltip(
                        "Toggle Fullscreen"
                    )

                    ui.button(
                        icon="refresh",
                        on_click=self.reload_page,
                    ).props(
                        "flat round"
                    ).classes("text-white").tooltip("Reload Page")

                    # Dark/Light mode toggle
                    self.dark_mode_btn = (
                        ui.button(
                            icon="light_mode" if self.dark_mode.value else "dark_mode",
                            on_click=self.toggle_dark_mode,
                        )
                        .props("flat round")
                        .classes("text-white")
                        .tooltip("Toggle Dark/Light Mode")
                    )

                    # Separator
                    ui.separator().props("vertical inset").classes(
                        "bg-white opacity-30 mx-2"
                    )

                    # Current time
                    self.time_label = ui.label("")
                    # schedule update_time every second
                    if self._time_timer:
                        self._time_timer.cancel()

                    self._time_timer = ui.timer(1.0, lambda: self.update_time())

    def create_main_layout(self):
        """Create the main application layout"""
        ui.page_title("CVD Tracker - Simple Monitor")

        # Setup global styles using shared theme
        setup_global_styles()

        # Header
        self.create_header()  # Instantiate shared UI sections
        self.webcam_stream = WebcamStreamElement(
            self.settings,
            available_resolutions=self.supported_camera_modes,
            callbacks={
                "update_sensitivity": self.update_sensitivity,
                "update_fps": self.update_fps,
                "update_resolution": self.update_resolution,
                "update_rotation": self.update_rotation,
                "set_roi": self.set_roi,
                "apply_uvc_settings": self.apply_uvc_settings,
                "reset_uvc_defaults": self.reset_uvc_defaults,
                "take_snapshot": self.take_snapshot_context,
                "adjust_roi": self.adjust_roi_context,
                "show_camera_settings": self.show_camera_settings_context,
                "reset_view": self.reset_view_context,
                "camera_toggle": self.toggle_camera,
            },
            on_camera_status_change=self.update_camera_status,
        )
        self.motion_section = MotionStatusSection(
            self.settings, controller_manager=self.controller_manager
        )
        self.experiment_section = ExperimentManagementSection(
            self.settings,
            callbacks={"toggle_experiment": self.toggle_experiment},
        )
        # Note: EmailAlertsSection replaced with new alert system

        # Main content area - Masonry-style layout with CSS Grid
        with ui.element("div").classes("w-full p-4 masonry-grid"):
            # Camera section (top-left, spans full height if needed)
            with ui.element("div").style("grid-area: camera;"):
                self.webcam_stream.create_camera_section()

            # Motion Detection Status (top-right)
            with ui.element("div").style("grid-area: motion;"):
                self.motion_section.create_motion_status_section()

            # Experiment Management (bottom-left)
            with ui.element("div").style("grid-area: experiment;"):
                self.experiment_section.create_experiment_section()
                # populate initial recent experiment list
                self.experiment_section.load_recent_experiments()

            # Email Alerts (bottom-right) - New Alert System
            with ui.element("div").style("grid-area: alerts;") as self.alerts_container:
                self._create_enhanced_alerts_section()
            # Event handlers - placeholder implementations

        # Ensure webcam widget reflects current camera state on page load
        if self.camera_active:
            self.update_camera_status(True)

    def update_time(self):
        """Update the time display in header"""
        self.time_label.text = datetime.now().strftime("%H:%M:%S")

    def update_camera_status(self, active: bool):
        """Update camera icon color based on active state."""
        self.camera_active = active
        if hasattr(self, "camera_status_icon"):
            if active:
                self.camera_status_icon.classes(
                    add="text-green-300", remove="text-gray-400"
                )
            else:
                self.camera_status_icon.classes(
                    add="text-gray-400", remove="text-green-300"
                )

        # Synchronise webcam stream widget if it exists
        ws = getattr(self, "webcam_stream", None)
        if ws and getattr(ws, "video_element", None):
            start_btn = getattr(ws, "start_camera_btn", None)
            if active:
                ws.video_element.set_source("/video_feed")
                if start_btn:
                    start_btn.set_text("Pause Video")
                    start_btn.set_icon("pause")
                    start_btn.props("color=negative")
                ws.camera_active = True
            else:
                ws.video_element.set_source("")
                if start_btn:
                    start_btn.set_text("Play Video")
                    start_btn.set_icon("play_arrow")
                    start_btn.props("color=positive")
                ws.camera_active = False

    # Header button handlers
    def toggle_fullscreen(self):
        """Toggle fullscreen mode"""
        ui.run_javascript(
            "document.fullscreenElement ? document.exitFullscreen() : document.documentElement.requestFullscreen()"
        )

    def reload_page(self):
        """Reload the current page"""
        ui.navigate.reload()

    def toggle_dark_mode(self):
        """Toggle between dark and light mode"""
        self.dark_mode.value = not self.dark_mode.value
        icon = "light_mode" if self.dark_mode.value else "dark_mode"
        self.dark_mode_btn.set_icon(icon)

    # Context menu handlers
    def show_camera_settings_context(self):
        """Show camera settings from context menu"""
        if self.webcam_stream:
            self.webcam_stream.show_camera_settings()

    def start_recording_context(self):
        """Start or stop recording from context menu"""
        if self.webcam_stream:
            self.webcam_stream.toggle_recording()

    def take_snapshot_context(self):
        """Take snapshot from context menu"""
        if self.webcam_stream:
            self.webcam_stream.take_snapshot()

    def adjust_roi_context(self):
        """Adjust ROI from context menu"""
        if self.webcam_stream:
            self.webcam_stream.adjust_roi()

    def reset_view_context(self):
        """Reset view from context menu"""
        if self.webcam_stream:
            self.webcam_stream.reset_view()

    def take_snapshot(self):
        """Trigger snapshot on the webcam element."""
        if self.webcam_stream:
            self.webcam_stream.take_snapshot()

    def adjust_roi(self):
        """Open ROI adjustment dialog on the webcam element."""
        if self.webcam_stream:
            self.webcam_stream.adjust_roi()

    # Main event handlers - placeholder implementations
    async def toggle_camera(self):
        """Start or stop the camera capture controller."""

        async def _start():
            if self.camera_controller is None:
                cfg = ControllerConfig(
                    controller_id="camera_capture",
                    controller_type="camera_capture",
                    parameters={"device_index": 0},
                )
                self.camera_controller = CameraCaptureController("camera_capture", cfg)

            if self.camera_controller.status == ControllerStatus.RUNNING:
                return

            await self.camera_controller.start()

        async def _stop():
            if self.camera_controller is not None:
                await self.camera_controller.stop()
                await self.camera_controller.cleanup()
                self.camera_controller = None

        if not self.camera_active:
            try:
                await _start()
            except Exception as exc:  # noqa: BLE001
                error("camera_start_failed", exc_info=exc)
                notify_later("Failed to start camera", type="negative")
                return
            self.camera_active = True
            if hasattr(self, "camera_status_icon"):
                self.camera_status_icon.classes(replace="text-green-300")
            ws = getattr(self, "webcam_stream", None)
            if getattr(ws, "start_camera_btn", None):
                ws.start_camera_btn.set_icon("pause")
                ws.start_camera_btn.set_text("Pause Video")
        else:
            try:
                await _stop()
            except Exception as exc:  # noqa: BLE001
                error("camera_stop_failed", exc_info=exc)
                notify_later("Failed to stop camera", type="negative")
                return
            self.camera_active = False
            if hasattr(self, "camera_status_icon"):
                self.camera_status_icon.classes(replace="text-gray-400")
            ws = getattr(self, "webcam_stream", None)
            if getattr(ws, "start_camera_btn", None):
                ws.start_camera_btn.set_icon("play_arrow")
                ws.start_camera_btn.set_text("Play Video")

    def update_sensitivity(self, e):
        """Update motion detection sensitivity"""
        try:
            value = int(getattr(e, "value", e))
        except ValueError:
            notify_later("Invalid sensitivity value", type="warning")
            return

        self.settings["sensitivity"] = value
        if self.motion_controller:
            self.motion_controller.motion_threshold_percentage = value / 100.0
        self.webcam_stream.sensitivity_number.value = value
        self.webcam_stream.sensitivity_slider.value = value
        notify_later(f"Sensitivity set to {value}%", type="positive")

    def update_fps(self, e):
        """Update camera FPS setting"""
        try:
            value = int(getattr(e, "value", e))
        except ValueError:
            notify_later("Invalid FPS value", type="warning")
            return

        self.settings["fps"] = value
        if self.camera_controller:
            self.camera_controller.fps = value
        if self.motion_controller:
            self.motion_controller.fps = value
        self.webcam_stream.fps_select.value = value
        notify_later(f"FPS set to {value}", type="positive")

    def update_resolution(self, e):
        """Update camera resolution setting"""
        res = getattr(e, "value", e)
        try:
            dims = res.split()[0]
            width_str, height_str = dims.split("x")
            width = int(width_str)
            height = int(height_str)
        except ValueError:
            notify_later("Invalid resolution value", type="warning")
            return

        self.settings["resolution"] = res
        if width and height:
            if self.camera_controller:
                self.camera_controller.width = width
                self.camera_controller.height = height
            if self.motion_controller:
                self.motion_controller.width = width
                self.motion_controller.height = height
        self.webcam_stream.resolution_select.value = res
        notify_later(f"Resolution set to {res}", type="positive")

    def update_rotation(self, e):
        """Update camera rotation setting."""
        try:
            value = int(getattr(e, "value", e)) % 360
        except ValueError:
            notify_later("Invalid rotation value", type="warning")
            return
        if value not in {0, 90, 180, 270}:
            value = ((value + 45) // 90 * 90) % 360

        old_rotation = self.settings.get("rotation", 0)
        if value == old_rotation:
            if hasattr(self.webcam_stream, "rotation_select"):
                self.webcam_stream.rotation_select.value = value
            return

        self.settings["rotation"] = value

        if self.camera_controller:
            self.camera_controller.rotation = value
        if self.motion_controller:
            self.motion_controller.rotation = value

        # Transform existing ROI to maintain orientation
        if self.settings.get("roi_enabled"):
            width = None
            height = None
            if (
                self.camera_controller
                and self.camera_controller.width
                and self.camera_controller.height
            ):
                width = self.camera_controller.width
                height = self.camera_controller.height
            elif (
                self.motion_controller
                and self.motion_controller.width
                and self.motion_controller.height
            ):
                width = self.motion_controller.width
                height = self.motion_controller.height
            if width is None or height is None:
                try:
                    dims = self.settings.get("resolution", "").split()[0]
                    width, height = map(int, dims.split("x"))
                except Exception:
                    width = height = None

            if width and height:
                roi = (
                    self.webcam_stream.roi_x,
                    self.webcam_stream.roi_y,
                    self.webcam_stream.roi_width,
                    self.webcam_stream.roi_height,
                )
                roi = self._rot_roi(roi, old_rotation, value, width, height)
                roi = self._clamp_roi(
                    roi,
                    width if value in {0, 180} else height,
                    height if value in {0, 180} else width,
                )
                x, y, w, h = roi
                self.webcam_stream.roi_x = x
                self.webcam_stream.roi_y = y
                self.webcam_stream.roi_width = w
                self.webcam_stream.roi_height = h
                if self.motion_controller:
                    self.motion_controller.roi_x = x
                    self.motion_controller.roi_y = y
                    self.motion_controller.roi_width = w
                    self.motion_controller.roi_height = h
                self.settings.update(
                    {"roi_x": x, "roi_y": y, "roi_width": w, "roi_height": h}
                )

        if hasattr(self.webcam_stream, "rotation_select"):
            self.webcam_stream.rotation_select.value = value

        notify_later(f"Rotation set to {value}°", type="positive")

    def set_roi(self):
        """Set region of interest"""
        enabled = self.webcam_stream.roi_checkbox.value
        self.settings["roi_enabled"] = enabled
        if self.motion_controller:
            if not enabled:
                self.motion_controller.roi_x = 0
                self.motion_controller.roi_y = 0
                self.motion_controller.roi_width = None
                self.motion_controller.roi_height = None
            else:
                self.motion_controller.roi_x = self.webcam_stream.roi_x
                self.motion_controller.roi_y = self.webcam_stream.roi_y
                self.motion_controller.roi_width = self.webcam_stream.roi_width
                self.motion_controller.roi_height = self.webcam_stream.roi_height
                self.settings.update(
                    {
                        "roi_x": self.webcam_stream.roi_x,
                        "roi_y": self.webcam_stream.roi_y,
                        "roi_width": self.webcam_stream.roi_width,
                        "roi_height": self.webcam_stream.roi_height,
                    }
                )
        notify_later("ROI updated", type="positive")

    def apply_uvc_settings(self):
        """Apply UVC camera settings"""
        settings = {
            "brightness": self.webcam_stream.brightness_number.value,
            "contrast": self.webcam_stream.contrast_number.value,
            "saturation": self.webcam_stream.saturation_number.value,
            "hue": self.webcam_stream.hue_number.value,
            "sharpness": self.webcam_stream.sharpness_number.value,
            "gain": self.webcam_stream.gain_number.value,
            "gamma": self.webcam_stream.gamma_number.value,
            "backlight_compensation": self.webcam_stream.backlight_comp_number.value,
            "white_balance_auto": self.webcam_stream.wb_auto_checkbox.value,
            "white_balance": self.webcam_stream.wb_manual_number.value,
            "exposure_auto": self.webcam_stream.exposure_auto_checkbox.value,
            "exposure": self.webcam_stream.exposure_manual_number.value,
        }
        self.settings.update(settings)
        # Apply UVC settings asynchronously if capture objects are available
        if (
            self.camera_controller is not None
            and self.camera_controller._capture is not None
        ):
            capture = self.camera_controller._capture
            asyncio.create_task(apply_uvc_settings(capture, settings))
        if (
            self.motion_controller is not None
            and self.motion_controller._capture is not None
        ):
            capture = self.motion_controller._capture
            asyncio.create_task(apply_uvc_settings(capture, settings))
        if self.camera_controller:
            self.camera_controller.uvc_settings.update(settings)
        if self.motion_controller:
            self.motion_controller.uvc_settings.update(settings)
        notify_later("UVC settings applied", type="positive")

    def reset_uvc_defaults(self):
        """Reset all UVC controls to their default values."""
        if not self.webcam_stream:
            return

        defaults = UVC_DEFAULTS.copy()

        ws = self.webcam_stream

        ws.brightness_number.value = defaults["brightness"]
        ws.brightness_slider.value = defaults["brightness"]
        ws.contrast_number.value = defaults["contrast"]
        ws.contrast_slider.value = defaults["contrast"]
        ws.saturation_number.value = defaults["saturation"]
        ws.saturation_slider.value = defaults["saturation"]
        ws.hue_number.value = defaults["hue"]
        ws.hue_slider.value = defaults["hue"]
        ws.sharpness_number.value = defaults["sharpness"]
        ws.sharpness_slider.value = defaults["sharpness"]
        ws.gain_number.value = defaults["gain"]
        ws.gain_slider.value = defaults["gain"]
        ws.gamma_number.value = defaults["gamma"]
        ws.gamma_slider.value = defaults["gamma"]
        ws.backlight_comp_number.value = defaults["backlight_compensation"]
        ws.backlight_comp_slider.value = defaults["backlight_compensation"]
        ws.wb_auto_checkbox.value = defaults["white_balance_auto"]
        ws.wb_manual_number.value = defaults["white_balance"]
        ws.wb_manual_slider.value = defaults["white_balance"]
        ws.exposure_auto_checkbox.value = defaults["exposure_auto"]
        ws.exposure_manual_number.value = defaults["exposure"]
        ws.exposure_manual_slider.value = defaults["exposure"]

        ws.toggle_white_balance_auto(defaults["white_balance_auto"])
        ws.toggle_exposure_auto(defaults["exposure_auto"])

        self.settings.update(defaults)

        if self.camera_controller:
            self.camera_controller.uvc_settings.update(defaults)
            if self.camera_controller._capture is not None:
                asyncio.create_task(
                    apply_uvc_settings(self.camera_controller._capture, defaults)
                )

        if self.motion_controller:
            self.motion_controller.uvc_settings.update(defaults)
            if self.motion_controller._capture is not None:
                asyncio.create_task(
                    apply_uvc_settings(self.motion_controller._capture, defaults)
                )

        notify_later("UVC settings reset to defaults", type="positive")

    def toggle_alerts(self, value):
        """Enable or disable alerts based on checkbox value."""
        value = getattr(value, "value", value)
        self.alerts_enabled = bool(value)
        self._update_alerts_status()

    async def send_test_alert(self):
        """Send a test email alert"""
        await self._send_test_to_all_configs()

    def show_alert_history(self):
        """Show alert history dialog"""
        self._show_alert_history()

    async def toggle_experiment(self):
        """Toggle experiment running state"""

        if not self.experiment_running:
            name = self.experiment_section.experiment_name_input.value
            duration = self.experiment_section.experiment_duration_input.value
            if duration:
                try:
                    self._experiment_duration = int(duration)
                except ValueError:
                    notify_later("Invalid duration value", type="warning")
                    return
            else:
                self._experiment_duration = None

            config = ExperimentConfig(
                name=name,
                duration_minutes=self._experiment_duration,
            )
            exp_id = self.experiment_manager.create_experiment(config)
            success = await self.experiment_manager.start_experiment(exp_id)
            if not success:
                notify_later("Failed to start experiment", type="negative")
                return

            self._current_experiment_id = exp_id
            self.experiment_running = True
            self._experiment_start = datetime.now()
            self.experiment_section.start_experiment_btn.disable()
            self.experiment_section.stop_experiment_btn.enable()
            self.experiment_section.experiment_icon.classes("text-green-600")
            self.experiment_section.experiment_status_label.text = "Experiment running"
            self.experiment_section.experiment_name_label.text = f"Name: {name}"
            dur_text = (
                f"Duration: {self._experiment_duration} min"
                if self._experiment_duration
                else "Duration: unlimited"
            )
            self.experiment_section.experiment_duration_label.text = dur_text
            self.experiment_section.experiment_elapsed_label.text = "Elapsed: 0s"
            self.experiment_section.experiment_progress.value = 0.0
            self.experiment_section.experiment_details.set_visibility(True)
            if self._experiment_timer:
                self._experiment_timer.cancel()
            self._experiment_timer = ui.timer(1.0, self._update_experiment_status)
            notify_later(f'Started experiment "{name}"', type="positive")
        else:
            success = await self.experiment_manager.stop_experiment()
            if not success:
                notify_later("Failed to stop experiment", type="negative")
                return

            self.experiment_running = False
            self._current_experiment_id = None
            self.experiment_section.start_experiment_btn.enable()
            self.experiment_section.stop_experiment_btn.disable()
            self.experiment_section.experiment_icon.classes("text-gray-500")
            self.experiment_section.experiment_status_label.text = (
                "No experiment running"
            )
            self.experiment_section.experiment_details.set_visibility(False)
            if self._experiment_timer:
                self._experiment_timer.cancel()
                self._experiment_timer = None
            # update recent experiments display
            self.experiment_section.load_recent_experiments()
            notify_later("Experiment stopped", type="info")

    @staticmethod
    def _clamp_roi(roi, width, height):
        """Clamp ROI to be within frame dimensions."""
        if width is None or height is None:
            return roi
        x, y, w, h = roi
        try:
            ix = int(x)
            iy = int(y)
            iw = int(w)
            ih = int(h)
        except ValueError:
            notify_later("Invalid ROI values", type="warning")
            return roi

        x = max(0, min(ix, width - 1))
        y = max(0, min(iy, height - 1))
        w = max(0, iw)
        h = max(0, ih)
        if x + w > width:
            w = max(0, width - x)
        if y + h > height:
            h = max(0, height - y)
        return x, y, w, h

    @staticmethod
    def _rot_roi(roi, old_rot, new_rot, width, height):
        """Rotate ROI from old rotation to new rotation."""

        def _rot(r, rot, w, h):
            x, y, rw, rh = r
            if rot == 90:
                return y, w - x - rw, rh, rw
            if rot == 180:
                return w - x - rw, h - y - rh, rw, rh
            if rot == 270:
                return h - y - rh, x, rh, rw
            return x, y, rw, rh

        if old_rot == new_rot:
            return roi

        # Normalize rotations
        old_rot = old_rot % 360
        new_rot = new_rot % 360

        # Rotate back to 0
        width_old = width if old_rot in {0, 180} else height
        height_old = height if old_rot in {0, 180} else width
        r0 = _rot(roi, (360 - old_rot) % 360, width_old, height_old)

        # Rotate to new
        r1 = _rot(r0, new_rot % 360, width, height)
        return r1

    def _update_experiment_status(self) -> None:
        """Update elapsed time and progress display while running"""
        if not self.experiment_running or not self._experiment_start:
            return

        elapsed = (datetime.now() - self._experiment_start).total_seconds()
        self.experiment_section.experiment_elapsed_label.text = (
            f"Elapsed: {int(elapsed)}s"
        )

        if self._experiment_duration:
            total = self._experiment_duration * 60
            progress = min(elapsed / total, 1.0)
            self.experiment_section.experiment_progress.value = progress

    def _update_alerts_status(self):
        """Update the alerts_enabled status based on current configurations"""
        # Check if any alert configuration has active alert types
        self.alerts_enabled = any(
            any(
                settings.get("enabled", False)
                for settings in config.get("settings", {}).values()
            )
            for config in self.alert_configurations
        )

        if hasattr(self, "alert_status_icon"):
            cls = "text-yellow-300" if self.alerts_enabled else "text-gray-400"
            self.alert_status_icon.classes(cls)

    def _on_alert_config_changed(self) -> None:
        """Handle alert configuration updates from the status display."""
        if hasattr(self, "alert_overview_container"):
            self.alert_overview_container.clear()
            with self.alert_overview_container:
                self.alert_display.create_alert_overview()
        if hasattr(self, "alerts_container"):
            self.alerts_container.clear()
            with self.alerts_container:
                self._create_enhanced_alerts_section()
        self._update_alerts_status()

    def show_alert_setup_wizard(self):
        """Show the email alert setup wizard in a dialog"""

        def _on_save(config: Dict[str, Any]):
            self.alert_configurations.append(config)
            self.alert_display.alert_configurations = self.alert_configurations
            save_alert_configs(self.alert_configurations, service=self.config_service)
            self._on_alert_config_changed()
            self._update_alerts_status()
            service = email_alert_service.get_email_alert_service()
            if service and config.get("emails"):
                service.recipient = config["emails"][0]

        with ui.dialog() as dialog, ui.card().classes("w-full max-w-4xl"):
            create_email_alert_wizard(on_save=_on_save)
            with ui.row().classes("w-full justify-end mt-4"):
                ui.button("Schließen", on_click=dialog.close).props("flat")

        dialog.open()

    def show_alert_management(self):
        """Show the alert management interface in a dialog"""
        with ui.dialog() as dialog, ui.card().classes("w-full max-w-6xl"):
            ui.label("E-Mail Alert Verwaltung").classes("text-xl font-bold mb-4")

            with ui.column() as self.alert_overview_container:
                self.alert_display.create_alert_overview()

            with ui.row().classes("w-full justify-end mt-4"):
                ui.button("Schließen", on_click=dialog.close).props("flat")
        dialog.open()

    def _create_enhanced_alerts_section(self):
        """Create the enhanced email alerts section using the new alert system"""
        with ui.card().classes("w-full h-full"):
            with ui.card_section():
                # Header with action buttons
                with ui.row().classes("w-full items-center justify-between mb-4"):
                    ui.label("E-Mail Alerts").classes("text-lg font-semibold")

                    with ui.row().classes("gap-2"):
                        ui.button(
                            "Konfigurieren",
                            icon="settings",
                            on_click=self.show_alert_setup_wizard,
                        ).props("size=sm color=primary")

                        ui.button(
                            "Verwalten",
                            icon="list",
                            on_click=self.show_alert_management,
                        ).props("size=sm color=secondary")

                        ui.button(
                            "Alert-Verlauf",
                            icon="history",
                            on_click=self.show_alert_history,
                        ).props("size=sm color=secondary")

                        ui.button(
                            "Test-Alert",
                            icon="send",
                            on_click=self.send_test_alert,
                        ).props("size=sm color=warning")

                # Status overview
                total_configs = len(self.alert_configurations)
                active_configs = sum(
                    1
                    for config in self.alert_configurations
                    if sum(
                        1
                        for settings in config.get("settings", {}).values()
                        if settings.get("enabled", False)
                    )
                    > 0
                )

                # Quick status display
                with ui.row().classes("items-center gap-3 mb-4"):
                    # Status icon
                    if active_configs > 0:
                        ui.icon("check_circle").classes("text-green-600 text-2xl")
                        status_text = "Aktiv"
                    else:
                        ui.icon("warning").classes("text-orange-600 text-2xl")
                        status_text = "Inaktiv"

                    with ui.column().classes("gap-1"):
                        ui.label(f"Status: {status_text}").classes("font-medium")
                        ui.label(
                            f"{active_configs} von {total_configs} Konfigurationen aktiv"
                        ).classes(
                            "text-sm text-gray-600"
                        )  # Quick summary of active configurations
                if active_configs > 0:
                    ui.separator().classes("my-3")
                    ui.label("Aktive Konfigurationen:").classes(
                        "text-sm font-medium mb-2"
                    )

                    for config in self.alert_configurations:
                        active_alerts = sum(
                            1
                            for settings in config.get("settings", {}).values()
                            if settings.get("enabled", False)
                        )
                        if active_alerts > 0:
                            with ui.row().classes(
                                "items-center justify-between w-full mb-2 p-2 bg-gray-50 rounded"
                            ):
                                # Left side: Icon and name
                                with ui.row().classes("items-center gap-2"):
                                    ui.icon("label").classes("text-blue-600")
                                    ui.label(config.get("name", "Unbenannt")).classes(
                                        "text-sm font-medium"
                                    )

                                # Right side: Alerts and recipients in same line
                                with ui.row().classes("items-center gap-2"):
                                    ui.chip(
                                        f"{active_alerts} Alert(s)", color="positive"
                                    ).props("dense")

                                    # Show recipient count
                                    email_count = len(config.get("emails", []))
                                    if email_count > 0:
                                        ui.chip(
                                            f"{email_count} Empfänger", color="blue"
                                        ).props("dense")

    async def _send_test_to_all_configs(self):
        """Send test alerts to all active configurations"""
        active_configs = [
            cfg
            for cfg in self.alert_configurations
            if any(
                settings.get("enabled", False)
                for settings in cfg.get("settings", {}).values()
            )
        ]

        if not active_configs:
            notify_later(
                "Keine aktiven Alert-Konfigurationen vorhanden", type="warning"
            )
            return

        service = email_alert_service.get_email_alert_service()
        if service is None:
            notify_later("EmailAlertService nicht verfügbar", type="warning")
            return

        frame_bytes = None
        if self.camera_controller is not None:
            output = self.camera_controller.get_output()
            frame = None
            if isinstance(output, dict):
                frame = output.get("frame") or output.get("image")
            elif output is not None:
                frame = output
            if frame is not None:
                success, buf = await run_in_executor(cv2.imencode, ".jpg", frame)
                if success:
                    frame_bytes = buf.tobytes()

        motion_detected = False
        if self.motion_controller is not None:
            m_out = self.motion_controller.get_output()
            if isinstance(m_out, dict):
                motion_detected = bool(m_out.get("motion_detected", False))
            elif m_out is not None:
                motion_detected = bool(getattr(m_out, "motion_detected", False))

        status_text = (
            "Motion detected: Yes" if motion_detected else "Motion detected: No"
        )

        async def _send(recipient: str, subject: str, body: str) -> bool:
            return await run_network_io(
                service.send_alert,
                subject,
                body,
                recipient=recipient,
                status_text=status_text,
                image_attachment=frame_bytes,
            )

        tasks = [
            _send(
                email,
                f"Test-Alert ({cfg.get('name', 'Alert')})",
                "Dies ist ein Test des E-Mail-Alert-Systems.",
            )
            for cfg in active_configs
            for email in cfg.get("emails", [])
        ]

        if tasks:
            try:
                results = await gather_with_concurrency(
                    tasks, label="test_alerts", cancel_on_exception=False
                )
            except Exception as exc:  # noqa: BLE001
                error("test_alerts_failed", exc_info=exc)
                total_sent = 0
            else:
                total_sent = sum(1 for ok in results if ok)
        else:
            total_sent = 0

        notify_later(
            f"Test-Alerts an {total_sent} Empfänger in {len(active_configs)} Konfigurationen gesendet",
            type="positive" if total_sent else "warning",
        )

    def _show_alert_history(self):
        """Show alert history dialog"""
        with ui.dialog() as dialog, ui.card().classes("w-full max-w-4xl"):
            ui.label("Alert-Verlauf").classes("text-xl font-bold mb-4")

            service = email_alert_service.get_email_alert_service()
            history_entries = service.get_history() if service else []

            with ui.column().classes("gap-3"):
                ui.label("Letzte gesendete Alerts:").classes("font-medium")

                for entry in history_entries:
                    with ui.card().classes("w-full p-3"):
                        with ui.row().classes("items-center justify-between"):
                            with ui.row().classes("items-center gap-3"):
                                ui.icon("schedule").classes("text-gray-600")
                                ui.label(str(entry.get("time", "Unknown"))).classes(
                                    "font-mono"
                                )
                                ui.label(str(entry.get("subject", "Alert"))).classes(
                                    "font-medium"
                                )
                                ui.label(
                                    str(entry.get("recipient", "Unknown"))
                                ).classes("text-gray-600")

                            ui.icon("email").classes("text-blue-600")

            with ui.row().classes("w-full justify-end mt-4"):
                ui.button("Schließen", on_click=dialog.close).props("flat")

        dialog.open()

    async def _processing_loop(self) -> None:
        """Continuously process controller data."""
        while True:
            try:
                interval_ms = self.config_service.get(
                    "controller_manager.processing_interval_ms", int, 30
                )
                interval = max(0.001, interval_ms / 1000.0)
                await asyncio.sleep(interval)
                await self.controller_manager.process_data({})
            except asyncio.CancelledError:
                break
            except Exception as exc:
                error("Processing loop error", exc_info=exc)
                await asyncio.sleep(0.1)

    def run(self, host: str = "localhost", port: int = 8081):
        """Run the simple GUI application"""

        @ui.page("/")
        def index():
            self.create_main_layout()

        @ui.page("/video_feed")
        async def video_feed(request: Request):
            async def gen():
                last_sent = 0.0
                fps_cap = max(float(self.settings.get("fps_cap", FPS_CAP)), 1.0)
                interval = 1 / fps_cap
                no_frame_start: Optional[float] = None
                timeout = 3.0
                placeholder_bytes: Optional[bytes] = None
                try:
                    while True:
                        try:
                            if await request.is_disconnected():
                                break
                        except asyncio.CancelledError:
                            break

                        frame = None
                        if self.camera_controller is not None:
                            output = self.camera_controller.get_output()
                            if isinstance(output, dict):
                                frame = output.get("frame") or output.get("image")
                            elif output is not None:
                                frame = output

                        now = asyncio.get_running_loop().time()
                        if frame is not None:
                            no_frame_start = None
                            if interval <= 0 or now - last_sent >= interval:
                                success, buf = await run_in_executor(
                                    cv2.imencode, ".jpg", frame
                                )
                                if success:
                                    jpeg = buf.tobytes()
                                    yield (
                                        b"--frame\r\nContent-Type: image/jpeg\r\n\r\n"
                                        + jpeg
                                        + b"\r\n"
                                    )
                                    last_sent = now
                        else:
                            if no_frame_start is None:
                                no_frame_start = now
                            if now - no_frame_start >= timeout:
                                error(
                                    f"Camera failed to provide frames for {timeout} seconds"
                                )
                                if placeholder_bytes is None:
                                    placeholder = np.zeros((10, 10, 3), dtype=np.uint8)
                                    success, buf = cv2.imencode(".jpg", placeholder)
                                    if success:
                                        placeholder_bytes = buf.tobytes()
                                if placeholder_bytes:
                                    yield (
                                        b"--frame\r\nContent-Type: image/jpeg\r\n\r\n"
                                        + placeholder_bytes
                                        + b"\r\n"
                                    )
                                break
                        await asyncio.sleep(max(0.001, interval))
                finally:
                    if self.camera_controller is not None:
                        with contextlib.suppress(Exception):
                            await self.camera_controller.stop()
                            await self.camera_controller.cleanup()
                        self.camera_controller = None
                        self.update_camera_status(False)

            return StreamingResponse(
                contextlib.aclosing(gen()),
                media_type="multipart/x-mixed-replace; boundary=frame",
            )

        @app.on_startup
        async def _startup() -> None:
            install_signal_handlers(self.experiment_manager._task_manager)
            try:
                self.supported_camera_modes = await probe_camera_modes()
            except Exception:
                self.supported_camera_modes = []
            success = await self.controller_manager.start_all_controllers()
<<<<<<< HEAD
            if success:
                self._processing_task = asyncio.create_task(self._processing_loop())
                # Ensure camera status reflects that controllers started
                self.camera_active = True
                self.update_camera_status(True)
            else:
                error("Failed to start controllers")
=======
            self._processing_task = asyncio.create_task(self._processing_loop())
            if success:
                self.update_camera_status(True)
            else:
                ui.notify(
                    "Some controllers failed to start",
                    type="warning",
                )
>>>>>>> 709ed48b

        @app.on_shutdown
        async def _shutdown() -> None:
            if self._processing_task:
                self._processing_task.cancel()
                with contextlib.suppress(Exception):
                    await self._processing_task
                self._processing_task = None
            if self._time_timer:
                try:
                    self._time_timer.cancel()
                except Exception:
                    pass
                self._time_timer = None
            await self.controller_manager.stop_all_controllers()
            if self._time_timer:
                self._time_timer.cancel()
                self._time_timer = None

        info(f"Starting Simple CVD GUI on http://{host}:{port}")

        ui.run(
            host=host,
            port=port,
            title="CVD Tracker - Simple",
            favicon="https://www.tuhh.de/favicon.ico",
            dark=False,
            show=True,
        )


# Entry point
def main():
    """Main entry point for the simple GUI application"""
    controller_manager = controller_manager_module.create_cvd_controller_manager()
    app = SimpleGUIApplication(controller_manager)

    # Startup logic is defined in ``SimpleGUIApplication.run``.
    app.run()


if __name__ in {"__main__", "__mp_main__"}:
    main()

# Integration Notes:
# =================
# The enhanced email alert system has been successfully integrated:
#
# 1. New Imports:
#    - EmailAlertStatusDisplay and factory functions from alert_element_new.py
#    - Demo configurations for testing
#
# 2. Enhanced Features:
#    - Compact alert status widget in the main dashboard
#    - Full alert management interface accessible via dialogs
#    - Integration with existing header status indicators
#    - Test alert functionality for all active configurations
#    - Alert history viewing (with mock data for demonstration)
#
# 3. User Interface:
#    - "Konfigurieren" button opens the 4-step setup wizard
#    - "Verwalten" button opens the full alert overview
#    - Quick status display shows active configurations
#    - Header alert icon reflects the current alert status
#
# 4. Demo Data:
#    - 3 sample configurations are loaded by default
#    - Includes active and inactive configurations for testing
#    - Email addresses are partially anonymized in the display
#
# Usage:
#   python program/src/gui/alt_application.py
# or
#   python -m program.src.gui.alt_application
# The email alert section will show in the bottom-right grid area.
# Click "Konfigurieren" to set up new alerts or "Verwalten" to view existing ones.<|MERGE_RESOLUTION|>--- conflicted
+++ resolved
@@ -1247,24 +1247,18 @@
             except Exception:
                 self.supported_camera_modes = []
             success = await self.controller_manager.start_all_controllers()
-<<<<<<< HEAD
+
             if success:
                 self._processing_task = asyncio.create_task(self._processing_loop())
                 # Ensure camera status reflects that controllers started
                 self.camera_active = True
                 self.update_camera_status(True)
             else:
-                error("Failed to start controllers")
-=======
-            self._processing_task = asyncio.create_task(self._processing_loop())
-            if success:
-                self.update_camera_status(True)
-            else:
                 ui.notify(
                     "Some controllers failed to start",
                     type="warning",
                 )
->>>>>>> 709ed48b
+                error("Failed to start controllers")
 
         @app.on_shutdown
         async def _shutdown() -> None:
