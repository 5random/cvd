--- conflicted
+++ resolved
@@ -294,7 +294,7 @@
             )
             for config in self.alert_configurations
         )
-<<<<<<< HEAD
+
         if hasattr(self, 'alert_status_icon'):
             cls = 'text-yellow-300' if self.alerts_enabled else 'text-gray-400'
             self.alert_status_icon.classes(cls)
@@ -313,15 +313,7 @@
             wizard_card = create_email_alert_wizard(on_save=_on_save)
             with ui.row().classes('w-full justify-end mt-4'):
                 ui.button('Schließen', on_click=dialog.close).props('flat')
-=======
-
-    def show_alert_setup_wizard(self):
-        """Show the email alert setup wizard in a dialog"""
-        with ui.dialog() as dialog, ui.card().classes("w-full max-w-4xl"):
-            wizard_card = create_email_alert_wizard()
-            with ui.row().classes("w-full justify-end mt-4"):
-                ui.button("Schließen", on_click=dialog.close).props("flat")
->>>>>>> fd1bf6b5
+
         dialog.open()
 
     def show_alert_management(self):
@@ -430,23 +422,13 @@
         active_configs = [
             config
             for config in self.alert_configurations
-<<<<<<< HEAD
             if any(settings.get('enabled', False) for settings in config.get('settings', {}).values())
-=======
-            if sum(
-                1
-                for settings in config.get("settings", {}).values()
-                if settings.get("enabled", False)
-            )
-            > 0
->>>>>>> fd1bf6b5
         ]
 
         if not active_configs:
             ui.notify("Keine aktiven Alert-Konfigurationen vorhanden", type="warning")
             return
 
-<<<<<<< HEAD
         service = get_email_alert_service()
         if service is None:
             ui.notify('EmailAlertService nicht verfügbar', type='warning')
@@ -490,65 +472,6 @@
             with ui.row().classes('w-full justify-end mt-4'):
                 ui.button('Schließen', on_click=dialog.close).props('flat')
         
-=======
-        total_recipients = sum(
-            len(config.get("emails", [])) for config in active_configs
-        )
-        ui.notify(
-            f"Test-Alerts an {total_recipients} Empfänger in {len(active_configs)} Konfigurationen gesendet",
-            type="positive",
-        )
-
-    def _show_alert_history(self):
-        """Show alert history dialog"""
-        with ui.dialog() as dialog, ui.card().classes("w-full max-w-4xl"):
-            ui.label("Alert-Verlauf").classes("text-xl font-bold mb-4")
-
-            # Placeholder for alert history
-            with ui.column().classes("gap-3"):
-                ui.label("Letzte gesendete Alerts:").classes("font-medium")
-
-                # Mock alert history entries
-                history_entries = [
-                    {
-                        "time": "14:35:22",
-                        "type": "Keine Bewegung",
-                        "config": "Labor Überwachung",
-                        "recipients": 3,
-                    },
-                    {
-                        "time": "12:18:45",
-                        "type": "Kamera Offline",
-                        "config": "Labor Überwachung",
-                        "recipients": 3,
-                    },
-                    {
-                        "time": "09:22:10",
-                        "type": "Experiment Abgeschlossen",
-                        "config": "Experiment Benachrichtigungen",
-                        "recipients": 2,
-                    },
-                ]
-
-                for entry in history_entries:
-                    with ui.card().classes("w-full p-3"):
-                        with ui.row().classes("items-center justify-between"):
-                            with ui.row().classes("items-center gap-3"):
-                                ui.icon("schedule").classes("text-gray-600")
-                                ui.label(entry["time"]).classes("font-mono")
-                                ui.label(entry["type"]).classes("font-medium")
-                                ui.label(f"({entry['config']})").classes(
-                                    "text-gray-600"
-                                )
-
-                            ui.chip(
-                                f"{entry['recipients']} Empfänger", color="blue"
-                            ).props("dense")
-
-            with ui.row().classes("w-full justify-end mt-4"):
-                ui.button("Schließen", on_click=dialog.close).props("flat")
-
->>>>>>> fd1bf6b5
         dialog.open()
 
     def run(self, host: str = "localhost", port: int = 8081):
