# alternative gui application for the program that enables only basic functionality of the program those are:
# - live view of webcam with basic controls (start/stop webcam, adjust ROI, sensitivity settings, fps settings, resolution settings)
# - live status of motion detection algorithm applied to the webcam with ROI and sensitivity settings
# - email alert service for critical events (e.g. when motion is not detected) with alert delay settings (email alert shall include webcam image, motion detection status, timestamp, and other relevant information)
# - basic experiment management (start/stop experiment, view results/status, alert on critical events)

from nicegui import ui, app
from datetime import datetime
from pathlib import Path
from typing import Optional, Dict, Any
import asyncio
import cv2
from fastapi.responses import StreamingResponse
from fastapi import Request

from src.controllers.controller_base import ControllerConfig
from src.controllers.controller_utils.controller_data_sources.camera_capture_controller import (
    CameraCaptureController,
)


from src.controllers.controller_manager import create_cvd_controller_manager
from src.controllers.controller_utils.camera_utils import apply_uvc_settings

from pathlib import Path

from src.experiment_handler.experiment_manager import (
    ExperimentManager,
    ExperimentConfig,
)
from src.utils.config_service import ConfigurationService
from src.utils.email_alert_service import get_email_alert_service
from src.utils.config_service import ConfigurationService
from src.data_handler.sources.sensor_source_manager import SensorManager
from src.controllers.controller_manager import create_cvd_controller_manager, ControllerManager
from src.experiment_handler.experiment_manager import ExperimentManager


from src.controllers.controller_manager import (
    ControllerManager,
    create_cvd_controller_manager,
)

from alt_gui import (
    setup_global_styles,
    WebcamStreamElement,
    ExperimentManagementSection,
    MotionStatusSection,
    create_compact_alert_widget,
    create_demo_configurations,
    create_email_alert_status_display,
    create_email_alert_wizard,
    EmailAlertStatusDisplay,
)


class SimpleGUIApplication:
    """Simple GUI application skeleton with basic CVD functionality"""

<<<<<<< HEAD
    def __init__(self, controller_manager: Optional[ControllerManager] = None):
=======
    
    def __init__(self, config_dir: Optional[Path] = None):
>>>>>>> a52e670f
        self.camera_active = False
        self.motion_detected = False
        self.experiment_running = False
        self.alerts_enabled = False

<<<<<<< HEAD
        self.controller_manager = controller_manager

=======
        self.camera_controller: Optional[CameraCaptureController] = None

        root = Path(__file__).resolve().parents[3]
        config_path = root / "config" / "config.json"
        default_config = root / "program" / "config" / "default_config.json"
        self.config_service = ConfigurationService(config_path, default_config)
        self.experiment_manager = ExperimentManager(self.config_service)
        self._current_experiment_id: Optional[str] = None
        self._experiment_start: Optional[datetime] = None
        self._experiment_duration: Optional[int] = None
        self._experiment_timer: Optional[ui.timer] = None
        
>>>>>>> a52e670f
        # Placeholder settings
        self.settings = {
            "sensitivity": 50,
            "fps": 30,
            "resolution": "640x480 (30fps)",
            "roi_enabled": False,
            "email": "",
            "alert_delay": 5,
        }

        # Initialize email alert configurations with demo data
        self.alert_configurations = create_demo_configurations()
        self.alert_display = EmailAlertStatusDisplay(self.alert_configurations)

        # Track if we have active alerts
        self._update_alerts_status()

<<<<<<< HEAD
=======
        # Initialize controllers
        self.camera_controller = self.controller_manager._controllers.get("camera_capture")
        self.motion_controller = self.controller_manager._controllers.get("motion_detection")

        # --- Backend services -------------------------------------------------
        if config_dir is None:
            config_dir = Path(__file__).resolve().parents[3] / "config"

        self.config_service = ConfigurationService(
            config_dir / "config.json",
            config_dir / "default_config.json",
        )
        self.sensor_manager = SensorManager(self.config_service)
        self.controller_manager: ControllerManager = create_cvd_controller_manager()
        self.experiment_manager = ExperimentManager(
            config_service=self.config_service,
            sensor_manager=self.sensor_manager,
            controller_manager=self.controller_manager,
        )


>>>>>>> a52e670f
    def create_header(self):
        """Create application header with status indicators"""
        with ui.header().classes("cvd-header text-white"):
            with ui.row().classes("w-full items-center justify-between px-4"):
                ui.label("CVD Tracker - Simple Monitor").classes("text-h4 flex-grow")

                # Status indicators
                with ui.row().classes("gap-4 items-center"):
                    # Camera status
                    self.camera_status_icon = (
                        ui.icon("videocam")
                        .classes(
                            "text-green-300" if self.camera_active else "text-gray-400"
                        )
                        .tooltip("Camera Status")
                    )

                    # Motion detection status
                    self.motion_status_icon = (
                        ui.icon("motion_photos_on")
                        .classes(
                            "text-orange-300"
                            if self.motion_detected
                            else "text-gray-400"
                        )
                        .tooltip("Motion Detection Status")
                    )

                    # Alert status
                    self.alert_status_icon = (
                        ui.icon("notifications")
                        .classes(
                            "text-yellow-300"
                            if self.alerts_enabled
                            else "text-gray-400"
                        )
                        .tooltip("Email Alerts Status")
                    )
                    # Experiment status
                    self.experiment_status_icon = (
                        ui.icon("science")
                        .classes(
                            "text-green-300"
                            if self.experiment_running
                            else "text-gray-400"
                        )
                        .tooltip("Experiment Status")
                    )

                    # Separator
                    ui.separator().props("vertical inset").classes(
                        "bg-white opacity-30 mx-2"
                    )

                    # Control buttons
<<<<<<< HEAD
                    ui.button(
                        icon="fullscreen",
                        on_click=lambda: ui.notify(
                            "function toggle_fullscreen not yet implemented",
                            type="info",
                        ),
                    ).props("flat round").classes("text-white").tooltip(
                        "Toggle Fullscreen"
                    )

                    ui.button(
                        icon="refresh",
                        on_click=lambda: ui.notify(
                            "function reload_page not yet implemented", type="info"
                        ),
                    ).props("flat round").classes("text-white").tooltip("Reload Page")

                    # Dark/Light mode toggle
                    self.dark_mode_btn = (
                        ui.button(
                            icon="dark_mode",
                            on_click=lambda: ui.notify(
                                "function toggle_dark_mode not yet implemented",
                                type="info",
                            ),
                        )
=======
                    ui.button(icon="fullscreen", on_click=self.toggle_fullscreen).props(
                        "flat round"
                    ).classes("text-white").tooltip("Toggle Fullscreen")

                    ui.button(icon="refresh", on_click=self.reload_page).props(
                        "flat round"
                    ).classes("text-white").tooltip("Reload Page")

                    # Dark/Light mode toggle
                    self.dark_mode = ui.dark_mode()
                    self.dark_mode_btn = (
                        ui.button(icon="dark_mode", on_click=self.toggle_dark_mode)
>>>>>>> a52e670f
                        .props("flat round")
                        .classes("text-white")
                        .tooltip("Toggle Dark/Light Mode")
                    )

                    # Separator
                    ui.separator().props("vertical inset").classes(
                        "bg-white opacity-30 mx-2"
                    )

                    # Current time
                    self.time_label = ui.label("")
                    # schedule update_time every second
                    ui.timer(1.0, lambda: self.update_time())

    def create_main_layout(self):
        """Create the main application layout"""
        ui.page_title("CVD Tracker - Simple Monitor")

        # Setup global styles using shared theme
        setup_global_styles(self)

        # Header
<<<<<<< HEAD
        self.create_header()  # Instantiate shared UI sections
        self.webcam_stream = WebcamStreamElement(self.settings)
        self.motion_section = MotionStatusSection(
            self.settings,
            controller_manager=self.controller_manager,
            update_callback=self._update_motion_icon,
        )
=======
        self.create_header()        # Instantiate shared UI sections
        self.webcam_stream = WebcamStreamElement(
            self.settings,
            callbacks={
                'update_sensitivity': self.update_sensitivity,
                'update_fps': self.update_fps,
                'update_resolution': self.update_resolution,
                'set_roi': self.set_roi,
                'apply_uvc_settings': self.apply_uvc_settings,
            },
        )
        self.motion_section = MotionStatusSection(self.settings)
>>>>>>> a52e670f
        self.experiment_section = ExperimentManagementSection(self.settings)
        # Note: EmailAlertsSection replaced with new alert system

        # Main content area - Masonry-style layout with CSS Grid
        with ui.element("div").classes("w-full p-4 masonry-grid"):
            # Camera section (top-left, spans full height if needed)
            with ui.element("div").style("grid-area: camera;"):
                self.webcam_stream.create_camera_section()

            # Motion Detection Status (top-right)
            with ui.element("div").style("grid-area: motion;"):
                self.motion_section.create_motion_status_section()

            # Experiment Management (bottom-left)
            with ui.element("div").style("grid-area: experiment;"):
                self.experiment_section.create_experiment_section()
                self.experiment_section.start_experiment_btn.on(
                    'click', self.toggle_experiment
                )
                self.experiment_section.stop_experiment_btn.on(
                    'click', self.toggle_experiment
                )

            # Email Alerts (bottom-right) - New Alert System
            with ui.element("div").style("grid-area: alerts;"):
                self._create_enhanced_alerts_section()
            # Event handlers - placeholder implementations

    def update_time(self):
        """Update the time display in header"""
        self.time_label.text = datetime.now().strftime("%H:%M:%S")

<<<<<<< HEAD
    def _update_motion_icon(self, detected: bool) -> None:
        """Callback to update header icon when motion state changes"""
        self.motion_detected = detected
        if self.motion_status_icon:
            self.motion_status_icon.name = (
                "motion_photos_on" if detected else "motion_photos_off"
            )
            self.motion_status_icon.classes(
                replace="text-orange-300" if detected else "text-gray-400"
            )

    # Header button handlers - placeholder implementations
    def toggle_fullscreen(self):
        """Toggle fullscreen mode"""
        ui.notify("Toggle Fullscreen noch nicht implementiert", type="info")

    def reload_page(self):
        """Reload the current page"""
        ui.notify("Reload Page noch nicht implementiert", type="info")

    def toggle_dark_mode(self):
        """Toggle between dark and light mode"""
        ui.notify("Toggle Dark/Light Mode noch nicht implementiert", type="info")
=======
    def update_camera_status(self, active: bool):
        """Update camera icon color based on active state."""
        self.camera_active = active
        if active:
            self.camera_status_icon.classes(
                add="text-green-300", remove="text-gray-400"
            )
        else:
            self.camera_status_icon.classes(
                add="text-gray-400", remove="text-green-300"
            )

    # Header button handlers
    def toggle_fullscreen(self):
        """Toggle fullscreen mode"""
        ui.run_javascript(
            "document.fullscreenElement ? document.exitFullscreen() : document.documentElement.requestFullscreen()"
        )

    def reload_page(self):
        """Reload the current page"""
        ui.navigate.reload()

    def toggle_dark_mode(self):
        """Toggle between dark and light mode"""
        self.dark_mode.value = not self.dark_mode.value
        icon = "light_mode" if self.dark_mode.value else "dark_mode"
        self.dark_mode_btn.set_icon(icon)
>>>>>>> a52e670f

    # Context menu handlers - all placeholder implementations
    def show_camera_settings_context(self):
        """Show camera settings from context menu"""
        ui.notify("Camera Settings (Rechtsklick) noch nicht implementiert", type="info")

    def start_recording_context(self):
        """Start recording from context menu"""
        ui.notify("Start Recording (Rechtsklick) noch nicht implementiert", type="info")

    def take_snapshot_context(self):
        """Take snapshot from context menu"""
        ui.notify("Take Snapshot (Rechtsklick) noch nicht implementiert", type="info")

    def adjust_roi_context(self):
        """Adjust ROI from context menu"""
        ui.notify("Adjust ROI (Rechtsklick) noch nicht implementiert", type="info")

    def reset_view_context(self):
        """Reset view from context menu"""
        ui.notify("Reset View (Rechtsklick) noch nicht implementiert", type="info")

    # Main event handlers - placeholder implementations
    def toggle_camera(self):
<<<<<<< HEAD
        """Toggle camera on/off"""
        ui.notify("toggle_camera noch nicht implementiert", type="info")

    def update_sensitivity(self, e):
        """Update motion detection sensitivity"""
        ui.notify("update_sensitivity noch nicht implementiert", type="info")

    def update_fps(self, e):
        """Update camera FPS setting"""
        ui.notify("update_fps noch nicht implementiert", type="info")

    def update_resolution(self, e):
        """Update camera resolution setting"""
        ui.notify("update_resolution noch nicht implementiert", type="info")

    def set_roi(self):
        """Set region of interest"""
        ui.notify("set_roi noch nicht implementiert", type="info")

    def apply_camera_settings(self):
        """Apply all camera settings"""
        ui.notify("apply_camera_settings noch nicht implementiert", type="info")

=======
        """Start or stop the camera capture controller."""

        async def _start():
            if self.camera_controller is None:
                cfg = ControllerConfig(
                    controller_id="camera_capture",
                    controller_type="camera_capture",
                    parameters={"device_index": 0},
                )
                self.camera_controller = CameraCaptureController(
                    "camera_capture", cfg
                )
            await self.camera_controller.start()

        async def _stop():
            if self.camera_controller is not None:
                await self.camera_controller.stop()
                await self.camera_controller.cleanup()
                self.camera_controller = None

        if not self.camera_active:
            asyncio.create_task(_start())
            self.camera_active = True
            if hasattr(self, "camera_status_icon"):
                self.camera_status_icon.classes(replace="text-green-300")
            if getattr(self.webcam_stream, "start_camera_btn", None):
                self.webcam_stream.start_camera_btn.set_icon("pause")
                self.webcam_stream.start_camera_btn.set_text("Pause Video")
        else:
            asyncio.create_task(_stop())
            self.camera_active = False
            if hasattr(self, "camera_status_icon"):
                self.camera_status_icon.classes(replace="text-gray-400")
            if getattr(self.webcam_stream, "start_camera_btn", None):
                self.webcam_stream.start_camera_btn.set_icon("play_arrow")
                self.webcam_stream.start_camera_btn.set_text("Play Video")
    
    def update_sensitivity(self, e):
        """Update motion detection sensitivity"""
        value = int(getattr(e, 'value', e))
        self.settings['sensitivity'] = value
        if self.motion_controller:
            self.motion_controller.motion_threshold_percentage = value / 100.0
        self.webcam_stream.sensitivity_number.value = value
        self.webcam_stream.sensitivity_slider.value = value
        ui.notify(f'Sensitivity set to {value}%', type='positive')
    
    def update_fps(self, e):
        """Update camera FPS setting"""
        value = int(getattr(e, 'value', e))
        self.settings['fps'] = value
        if self.camera_controller:
            self.camera_controller.fps = value
        if self.motion_controller:
            self.motion_controller.fps = value
        self.webcam_stream.fps_select.value = value
        ui.notify(f'FPS set to {value}', type='positive')
    
    def update_resolution(self, e):
        """Update camera resolution setting"""
        res = getattr(e, 'value', e)
        self.settings['resolution'] = res
        try:
            dims = res.split()[0]
            width, height = map(int, dims.split('x'))
        except Exception:
            width = height = None
        if width and height:
            if self.camera_controller:
                self.camera_controller.width = width
                self.camera_controller.height = height
            if self.motion_controller:
                self.motion_controller.width = width
                self.motion_controller.height = height
        self.webcam_stream.resolution_select.value = res
        ui.notify(f'Resolution set to {res}', type='positive')
    
    def set_roi(self):
        """Set region of interest"""
        enabled = self.webcam_stream.roi_checkbox.value
        self.settings['roi_enabled'] = enabled
        if self.motion_controller:
            if not enabled:
                self.motion_controller.roi_x = 0
                self.motion_controller.roi_y = 0
                self.motion_controller.roi_width = None
                self.motion_controller.roi_height = None
            else:
                width = self.motion_controller.width or 640
                height = self.motion_controller.height or 480
                self.motion_controller.roi_x = width // 4
                self.motion_controller.roi_y = height // 4
                self.motion_controller.roi_width = width // 2
                self.motion_controller.roi_height = height // 2
        ui.notify('ROI updated', type='positive')

    def apply_uvc_settings(self):
        """Apply UVC camera settings"""
        settings = {
            'brightness': self.webcam_stream.brightness_number.value,
            'contrast': self.webcam_stream.contrast_number.value,
            'saturation': self.webcam_stream.saturation_number.value,
            'hue': self.webcam_stream.hue_number.value,
            'sharpness': self.webcam_stream.sharpness_number.value,
            'gain': self.webcam_stream.gain_number.value,
            'gamma': self.webcam_stream.gamma_number.value,
            'backlight_compensation': self.webcam_stream.backlight_comp_number.value,
            'white_balance_auto': self.webcam_stream.wb_auto_checkbox.value,
            'white_balance': self.webcam_stream.wb_manual_number.value,
            'exposure_auto': self.webcam_stream.exposure_auto_checkbox.value,
            'exposure': self.webcam_stream.exposure_manual_number.value,
        }
        self.settings.update(settings)
        if self.camera_controller and getattr(self.camera_controller, '_capture', None):
            asyncio.create_task(apply_uvc_settings(self.camera_controller._capture, settings))
        if self.motion_controller and getattr(self.motion_controller, '_capture', None):
            asyncio.create_task(apply_uvc_settings(self.motion_controller._capture, settings))
        if self.camera_controller:
            self.camera_controller.uvc_settings.update(settings)
        if self.motion_controller:
            self.motion_controller.uvc_settings.update(settings)
        ui.notify('UVC settings applied', type='positive')
    
>>>>>>> a52e670f
    def toggle_alerts(self, e):
        """Toggle email alerts on/off - opens alert management"""
        self.show_alert_management()

    def send_test_alert(self):
        """Send a test email alert"""
        self._send_test_to_all_configs()

    def show_alert_history(self):
        """Show alert history dialog"""
        self._show_alert_history()

    def toggle_experiment(self):
        """Toggle experiment running state"""
<<<<<<< HEAD
        ui.notify("toggle_experiment noch nicht implementiert", type="info")

=======

        import asyncio

        async def _toggle() -> None:
            if not self.experiment_running:
                name = self.experiment_section.experiment_name_input.value
                duration = self.experiment_section.experiment_duration_input.value
                self._experiment_duration = int(duration) if duration else None

                config = ExperimentConfig(
                    name=name,
                    duration_minutes=self._experiment_duration,
                )
                exp_id = self.experiment_manager.create_experiment(config)
                success = await self.experiment_manager.start_experiment(exp_id)
                if not success:
                    ui.notify('Failed to start experiment', type='negative')
                    return

                self._current_experiment_id = exp_id
                self.experiment_running = True
                self._experiment_start = datetime.now()
                self.experiment_section.start_experiment_btn.disable()
                self.experiment_section.stop_experiment_btn.enable()
                self.experiment_section.experiment_icon.classes('text-green-600')
                self.experiment_section.experiment_status_label.text = 'Experiment running'
                self.experiment_section.experiment_name_label.text = f'Name: {name}'
                dur_text = (
                    f'Duration: {self._experiment_duration} min'
                    if self._experiment_duration
                    else 'Duration: unlimited'
                )
                self.experiment_section.experiment_duration_label.text = dur_text
                self.experiment_section.experiment_elapsed_label.text = 'Elapsed: 0s'
                self.experiment_section.experiment_progress.value = 0.0
                self.experiment_section.experiment_details.set_visibility(True)
                if self._experiment_timer:
                    self._experiment_timer.cancel()
                self._experiment_timer = ui.timer(1.0, self._update_experiment_status)
                ui.notify(f'Started experiment "{name}"', type='positive')
            else:
                success = await self.experiment_manager.stop_experiment()
                if not success:
                    ui.notify('Failed to stop experiment', type='negative')
                    return

                self.experiment_running = False
                self._current_experiment_id = None
                self.experiment_section.start_experiment_btn.enable()
                self.experiment_section.stop_experiment_btn.disable()
                self.experiment_section.experiment_icon.classes('text-gray-500')
                self.experiment_section.experiment_status_label.text = 'No experiment running'
                self.experiment_section.experiment_details.set_visibility(False)
                if self._experiment_timer:
                    self._experiment_timer.cancel()
                    self._experiment_timer = None
                ui.notify('Experiment stopped', type='info')

        asyncio.create_task(_toggle())

    def _update_experiment_status(self) -> None:
        """Update elapsed time and progress display while running"""
        if not self.experiment_running or not self._experiment_start:
            return

        elapsed = (datetime.now() - self._experiment_start).total_seconds()
        self.experiment_section.experiment_elapsed_label.text = (
            f"Elapsed: {int(elapsed)}s"
        )

        if self._experiment_duration:
            total = self._experiment_duration * 60
            progress = min(elapsed / total, 1.0)
            self.experiment_section.experiment_progress.value = progress
    
>>>>>>> a52e670f
    def _update_alerts_status(self):
        """Update the alerts_enabled status based on current configurations"""
        # Check if any alert configuration has active alert types
        self.alerts_enabled = any(
            any(
                settings.get("enabled", False)
                for settings in config.get("settings", {}).values()
            )
            for config in self.alert_configurations
        )

<<<<<<< HEAD
    def show_alert_setup_wizard(self):
        """Show the email alert setup wizard in a dialog"""
        with ui.dialog() as dialog, ui.card().classes("w-full max-w-4xl"):
            wizard_card = create_email_alert_wizard()
            with ui.row().classes("w-full justify-end mt-4"):
                ui.button("Schließen", on_click=dialog.close).props("flat")
=======
        if hasattr(self, 'alert_status_icon'):
            cls = 'text-yellow-300' if self.alerts_enabled else 'text-gray-400'
            self.alert_status_icon.classes(cls)
    
    def show_alert_setup_wizard(self):
        """Show the email alert setup wizard in a dialog"""
        def _on_save(config: Dict[str, Any]):
            self.alert_configurations.append(config)
            self.alert_display.alert_configurations = self.alert_configurations
            self._update_alerts_status()
            service = get_email_alert_service()
            if service and config.get('emails'):
                service.recipient = config['emails'][0]

        with ui.dialog() as dialog, ui.card().classes('w-full max-w-4xl'):
            wizard_card = create_email_alert_wizard(on_save=_on_save)
            with ui.row().classes('w-full justify-end mt-4'):
                ui.button('Schließen', on_click=dialog.close).props('flat')

>>>>>>> a52e670f
        dialog.open()

    def show_alert_management(self):
        """Show the alert management interface in a dialog"""
        with ui.dialog() as dialog, ui.card().classes("w-full max-w-6xl"):
            ui.label("E-Mail Alert Verwaltung").classes("text-xl font-bold mb-4")

            # Create the full alert overview
            self.alert_display.create_alert_overview()

            with ui.row().classes("w-full justify-end mt-4"):
                ui.button("Schließen", on_click=dialog.close).props("flat")
        dialog.open()

    def _create_enhanced_alerts_section(self):
        """Create the enhanced email alerts section using the new alert system"""
        with ui.card().classes("w-full h-full"):
            with ui.card_section():
                # Header with action buttons
                with ui.row().classes("w-full items-center justify-between mb-4"):
                    ui.label("E-Mail Alerts").classes("text-lg font-semibold")

                    with ui.row().classes("gap-2"):
                        ui.button(
                            "Konfigurieren",
                            icon="settings",
                            on_click=self.show_alert_setup_wizard,
                        ).props("size=sm color=primary")

                        ui.button(
                            "Verwalten",
                            icon="list",
                            on_click=self.show_alert_management,
                        ).props("size=sm color=secondary")

                # Status overview
                total_configs = len(self.alert_configurations)
                active_configs = sum(
                    1
                    for config in self.alert_configurations
                    if sum(
                        1
                        for settings in config.get("settings", {}).values()
                        if settings.get("enabled", False)
                    )
                    > 0
                )

                # Quick status display
                with ui.row().classes("items-center gap-3 mb-4"):
                    # Status icon
                    if active_configs > 0:
                        ui.icon("check_circle").classes("text-green-600 text-2xl")
                        status_text = "Aktiv"
                        status_color = "positive"
                    else:
                        ui.icon("warning").classes("text-orange-600 text-2xl")
                        status_text = "Inaktiv"
                        status_color = "warning"

                    with ui.column().classes("gap-1"):
                        ui.label(f"Status: {status_text}").classes("font-medium")
                        ui.label(
                            f"{active_configs} von {total_configs} Konfigurationen aktiv"
                        ).classes(
                            "text-sm text-gray-600"
                        )  # Quick summary of active configurations
                if active_configs > 0:
                    ui.separator().classes("my-3")
                    ui.label("Aktive Konfigurationen:").classes(
                        "text-sm font-medium mb-2"
                    )

                    for config in self.alert_configurations:
                        active_alerts = sum(
                            1
                            for settings in config.get("settings", {}).values()
                            if settings.get("enabled", False)
                        )
                        if active_alerts > 0:
                            with ui.row().classes(
                                "items-center justify-between w-full mb-2 p-2 bg-gray-50 rounded"
                            ):
                                # Left side: Icon and name
                                with ui.row().classes("items-center gap-2"):
                                    ui.icon("label").classes("text-blue-600")
                                    ui.label(config.get("name", "Unbenannt")).classes(
                                        "text-sm font-medium"
                                    )

                                # Right side: Alerts and recipients in same line
                                with ui.row().classes("items-center gap-2"):
                                    ui.chip(
                                        f"{active_alerts} Alert(s)", color="positive"
                                    ).props("dense")

                                    # Show recipient count
                                    email_count = len(config.get("emails", []))
                                    if email_count > 0:
                                        ui.chip(
                                            f"{email_count} Empfänger", color="blue"
                                        ).props("dense")

    def _send_test_to_all_configs(self):
        """Send test alerts to all active configurations"""
        active_configs = [
            config
            for config in self.alert_configurations
<<<<<<< HEAD
            if sum(
                1
                for settings in config.get("settings", {}).values()
                if settings.get("enabled", False)
            )
            > 0
=======
            if any(settings.get('enabled', False) for settings in config.get('settings', {}).values())
>>>>>>> a52e670f
        ]

        if not active_configs:
            ui.notify("Keine aktiven Alert-Konfigurationen vorhanden", type="warning")
            return

<<<<<<< HEAD
        total_recipients = sum(
            len(config.get("emails", [])) for config in active_configs
        )
        ui.notify(
            f"Test-Alerts an {total_recipients} Empfänger in {len(active_configs)} Konfigurationen gesendet",
            type="positive",
        )

    def _show_alert_history(self):
        """Show alert history dialog"""
        with ui.dialog() as dialog, ui.card().classes("w-full max-w-4xl"):
            ui.label("Alert-Verlauf").classes("text-xl font-bold mb-4")

            # Placeholder for alert history
            with ui.column().classes("gap-3"):
                ui.label("Letzte gesendete Alerts:").classes("font-medium")

                # Mock alert history entries
                history_entries = [
                    {
                        "time": "14:35:22",
                        "type": "Keine Bewegung",
                        "config": "Labor Überwachung",
                        "recipients": 3,
                    },
                    {
                        "time": "12:18:45",
                        "type": "Kamera Offline",
                        "config": "Labor Überwachung",
                        "recipients": 3,
                    },
                    {
                        "time": "09:22:10",
                        "type": "Experiment Abgeschlossen",
                        "config": "Experiment Benachrichtigungen",
                        "recipients": 2,
                    },
                ]

                for entry in history_entries:
                    with ui.card().classes("w-full p-3"):
                        with ui.row().classes("items-center justify-between"):
                            with ui.row().classes("items-center gap-3"):
                                ui.icon("schedule").classes("text-gray-600")
                                ui.label(entry["time"]).classes("font-mono")
                                ui.label(entry["type"]).classes("font-medium")
                                ui.label(f"({entry['config']})").classes(
                                    "text-gray-600"
                                )

                            ui.chip(
                                f"{entry['recipients']} Empfänger", color="blue"
                            ).props("dense")

            with ui.row().classes("w-full justify-end mt-4"):
                ui.button("Schließen", on_click=dialog.close).props("flat")

=======
        service = get_email_alert_service()
        if service is None:
            ui.notify('EmailAlertService nicht verfügbar', type='warning')
            return

        total_sent = 0
        for cfg in active_configs:
            subject = f"Test-Alert ({cfg.get('name', 'Alert')})"
            body = 'Dies ist ein Test des E-Mail-Alert-Systems.'
            for email in cfg.get('emails', []):
                if service.send_alert(subject, body, recipient=email):
                    total_sent += 1

        ui.notify(
            f'Test-Alerts an {total_sent} Empfänger in {len(active_configs)} Konfigurationen gesendet',
            type='positive' if total_sent else 'warning'
        )
    
    def _show_alert_history(self):
        """Show alert history dialog"""
        with ui.dialog() as dialog, ui.card().classes('w-full max-w-4xl'):
            ui.label('Alert-Verlauf').classes('text-xl font-bold mb-4')

            service = get_email_alert_service()
            history_entries = service.get_history() if service else []

            with ui.column().classes('gap-3'):
                ui.label('Letzte gesendete Alerts:').classes('font-medium')

                for entry in history_entries:
                    with ui.card().classes('w-full p-3'):
                        with ui.row().classes('items-center justify-between'):
                            with ui.row().classes('items-center gap-3'):
                                ui.icon('schedule').classes('text-gray-600')
                                ui.label(entry['time']).classes('font-mono')
                                ui.label(entry.get('subject', 'Alert')).classes('font-medium')
                                ui.label(entry['recipient']).classes('text-gray-600')

                            ui.icon('email').classes('text-blue-600')

            with ui.row().classes('w-full justify-end mt-4'):
                ui.button('Schließen', on_click=dialog.close).props('flat')
        
>>>>>>> a52e670f
        dialog.open()

    def run(self, host: str = "localhost", port: int = 8081):
        """Run the simple GUI application"""

        @ui.page("/")
        def index():
            self.create_main_layout()
<<<<<<< HEAD

        print(f"Starting Simple CVD GUI on http://{host}:{port}")
=======
            
        @ui.page('/video_feed')
        async def video_feed(request: Request):
            async def gen():
                while True:
                    try:
                        if await request.is_disconnected():
                            break
                    except asyncio.CancelledError:
                        break

                    frame = None
                    if self.camera_controller is not None:
                        output = self.camera_controller.get_output()
                        if isinstance(output, dict):
                            frame = output.get('frame') or output.get('image')
                        elif output is not None:
                            frame = output

                    if frame is not None:
                        success, buf = cv2.imencode('.jpg', frame)
                        if success:
                            jpeg = buf.tobytes()
                            yield (
                                b'--frame\r\nContent-Type: image/jpeg\r\n\r\n' + jpeg + b'\r\n'
                            )
                    await asyncio.sleep(0.03)

            return StreamingResponse(gen(), media_type='multipart/x-mixed-replace; boundary=frame')

        @app.on_startup
        async def _startup() -> None:
            await self.sensor_manager.start_all_configured_sensors()
            await self.controller_manager.start_all_controllers()

        @app.on_shutdown
        async def _shutdown() -> None:
            await self.controller_manager.stop_all_controllers()
            await self.sensor_manager.shutdown()

        print(f'Starting Simple CVD GUI on http://{host}:{port}')

>>>>>>> a52e670f
        ui.run(
            host=host,
            port=port,
            title="CVD Tracker - Simple",
            favicon="https://www.tuhh.de/favicon.ico",
            dark=False,
            show=True,
        )


# Entry point
def main():
    """Main entry point for the simple GUI application"""
    controller_manager = create_cvd_controller_manager()
    app = SimpleGUIApplication(controller_manager)

    from nicegui import app as ng_app

    @ng_app.on_startup
    async def _startup() -> None:
        await controller_manager.start_all_controllers()

    app.run()


if __name__ in {"__main__", "__mp_main__"}:
    main()

# Integration Notes:
# =================
# The enhanced email alert system has been successfully integrated:
#
# 1. New Imports:
#    - EmailAlertStatusDisplay and factory functions from alert_element_new.py
#    - Demo configurations for testing
#
# 2. Enhanced Features:
#    - Compact alert status widget in the main dashboard
#    - Full alert management interface accessible via dialogs
#    - Integration with existing header status indicators
#    - Test alert functionality for all active configurations
#    - Alert history viewing (with mock data for demonstration)
#
# 3. User Interface:
#    - "Konfigurieren" button opens the 4-step setup wizard
#    - "Verwalten" button opens the full alert overview
#    - Quick status display shows active configurations
#    - Header alert icon reflects the current alert status
#
# 4. Demo Data:
#    - 3 sample configurations are loaded by default
#    - Includes active and inactive configurations for testing
#    - Email addresses are partially anonymized in the display
#
# Usage:
# ------
# Run the application with: python alt_application.py
# The email alert section will show in the bottom-right grid area.
# Click "Konfigurieren" to set up new alerts or "Verwalten" to view existing ones.<|MERGE_RESOLUTION|>--- conflicted
+++ resolved
@@ -57,21 +57,13 @@
 class SimpleGUIApplication:
     """Simple GUI application skeleton with basic CVD functionality"""
 
-<<<<<<< HEAD
-    def __init__(self, controller_manager: Optional[ControllerManager] = None):
-=======
-    
-    def __init__(self, config_dir: Optional[Path] = None):
->>>>>>> a52e670f
+    def __init__(self, controller_manager: Optional[ControllerManager] = None, config_dir: Optional[Path] = None):
+
         self.camera_active = False
         self.motion_detected = False
         self.experiment_running = False
         self.alerts_enabled = False
-
-<<<<<<< HEAD
         self.controller_manager = controller_manager
-
-=======
         self.camera_controller: Optional[CameraCaptureController] = None
 
         root = Path(__file__).resolve().parents[3]
@@ -84,7 +76,6 @@
         self._experiment_duration: Optional[int] = None
         self._experiment_timer: Optional[ui.timer] = None
         
->>>>>>> a52e670f
         # Placeholder settings
         self.settings = {
             "sensitivity": 50,
@@ -102,8 +93,6 @@
         # Track if we have active alerts
         self._update_alerts_status()
 
-<<<<<<< HEAD
-=======
         # Initialize controllers
         self.camera_controller = self.controller_manager._controllers.get("camera_capture")
         self.motion_controller = self.controller_manager._controllers.get("motion_detection")
@@ -124,8 +113,6 @@
             controller_manager=self.controller_manager,
         )
 
-
->>>>>>> a52e670f
     def create_header(self):
         """Create application header with status indicators"""
         with ui.header().classes("cvd-header text-white"):
@@ -181,7 +168,6 @@
                     )
 
                     # Control buttons
-<<<<<<< HEAD
                     ui.button(
                         icon="fullscreen",
                         on_click=lambda: ui.notify(
@@ -208,20 +194,7 @@
                                 type="info",
                             ),
                         )
-=======
-                    ui.button(icon="fullscreen", on_click=self.toggle_fullscreen).props(
-                        "flat round"
-                    ).classes("text-white").tooltip("Toggle Fullscreen")
-
-                    ui.button(icon="refresh", on_click=self.reload_page).props(
-                        "flat round"
-                    ).classes("text-white").tooltip("Reload Page")
-
-                    # Dark/Light mode toggle
-                    self.dark_mode = ui.dark_mode()
-                    self.dark_mode_btn = (
-                        ui.button(icon="dark_mode", on_click=self.toggle_dark_mode)
->>>>>>> a52e670f
+
                         .props("flat round")
                         .classes("text-white")
                         .tooltip("Toggle Dark/Light Mode")
@@ -245,15 +218,6 @@
         setup_global_styles(self)
 
         # Header
-<<<<<<< HEAD
-        self.create_header()  # Instantiate shared UI sections
-        self.webcam_stream = WebcamStreamElement(self.settings)
-        self.motion_section = MotionStatusSection(
-            self.settings,
-            controller_manager=self.controller_manager,
-            update_callback=self._update_motion_icon,
-        )
-=======
         self.create_header()        # Instantiate shared UI sections
         self.webcam_stream = WebcamStreamElement(
             self.settings,
@@ -266,7 +230,6 @@
             },
         )
         self.motion_section = MotionStatusSection(self.settings)
->>>>>>> a52e670f
         self.experiment_section = ExperimentManagementSection(self.settings)
         # Note: EmailAlertsSection replaced with new alert system
 
@@ -299,31 +262,7 @@
         """Update the time display in header"""
         self.time_label.text = datetime.now().strftime("%H:%M:%S")
 
-<<<<<<< HEAD
-    def _update_motion_icon(self, detected: bool) -> None:
-        """Callback to update header icon when motion state changes"""
-        self.motion_detected = detected
-        if self.motion_status_icon:
-            self.motion_status_icon.name = (
-                "motion_photos_on" if detected else "motion_photos_off"
-            )
-            self.motion_status_icon.classes(
-                replace="text-orange-300" if detected else "text-gray-400"
-            )
-
-    # Header button handlers - placeholder implementations
-    def toggle_fullscreen(self):
-        """Toggle fullscreen mode"""
-        ui.notify("Toggle Fullscreen noch nicht implementiert", type="info")
-
-    def reload_page(self):
-        """Reload the current page"""
-        ui.notify("Reload Page noch nicht implementiert", type="info")
-
-    def toggle_dark_mode(self):
-        """Toggle between dark and light mode"""
-        ui.notify("Toggle Dark/Light Mode noch nicht implementiert", type="info")
-=======
+
     def update_camera_status(self, active: bool):
         """Update camera icon color based on active state."""
         self.camera_active = active
@@ -352,7 +291,7 @@
         self.dark_mode.value = not self.dark_mode.value
         icon = "light_mode" if self.dark_mode.value else "dark_mode"
         self.dark_mode_btn.set_icon(icon)
->>>>>>> a52e670f
+
 
     # Context menu handlers - all placeholder implementations
     def show_camera_settings_context(self):
@@ -377,31 +316,6 @@
 
     # Main event handlers - placeholder implementations
     def toggle_camera(self):
-<<<<<<< HEAD
-        """Toggle camera on/off"""
-        ui.notify("toggle_camera noch nicht implementiert", type="info")
-
-    def update_sensitivity(self, e):
-        """Update motion detection sensitivity"""
-        ui.notify("update_sensitivity noch nicht implementiert", type="info")
-
-    def update_fps(self, e):
-        """Update camera FPS setting"""
-        ui.notify("update_fps noch nicht implementiert", type="info")
-
-    def update_resolution(self, e):
-        """Update camera resolution setting"""
-        ui.notify("update_resolution noch nicht implementiert", type="info")
-
-    def set_roi(self):
-        """Set region of interest"""
-        ui.notify("set_roi noch nicht implementiert", type="info")
-
-    def apply_camera_settings(self):
-        """Apply all camera settings"""
-        ui.notify("apply_camera_settings noch nicht implementiert", type="info")
-
-=======
         """Start or stop the camera capture controller."""
 
         async def _start():
@@ -525,7 +439,6 @@
             self.motion_controller.uvc_settings.update(settings)
         ui.notify('UVC settings applied', type='positive')
     
->>>>>>> a52e670f
     def toggle_alerts(self, e):
         """Toggle email alerts on/off - opens alert management"""
         self.show_alert_management()
@@ -540,10 +453,6 @@
 
     def toggle_experiment(self):
         """Toggle experiment running state"""
-<<<<<<< HEAD
-        ui.notify("toggle_experiment noch nicht implementiert", type="info")
-
-=======
 
         import asyncio
 
@@ -619,7 +528,7 @@
             progress = min(elapsed / total, 1.0)
             self.experiment_section.experiment_progress.value = progress
     
->>>>>>> a52e670f
+
     def _update_alerts_status(self):
         """Update the alerts_enabled status based on current configurations"""
         # Check if any alert configuration has active alert types
@@ -631,14 +540,6 @@
             for config in self.alert_configurations
         )
 
-<<<<<<< HEAD
-    def show_alert_setup_wizard(self):
-        """Show the email alert setup wizard in a dialog"""
-        with ui.dialog() as dialog, ui.card().classes("w-full max-w-4xl"):
-            wizard_card = create_email_alert_wizard()
-            with ui.row().classes("w-full justify-end mt-4"):
-                ui.button("Schließen", on_click=dialog.close).props("flat")
-=======
         if hasattr(self, 'alert_status_icon'):
             cls = 'text-yellow-300' if self.alerts_enabled else 'text-gray-400'
             self.alert_status_icon.classes(cls)
@@ -658,7 +559,6 @@
             with ui.row().classes('w-full justify-end mt-4'):
                 ui.button('Schließen', on_click=dialog.close).props('flat')
 
->>>>>>> a52e670f
         dialog.open()
 
     def show_alert_management(self):
@@ -767,81 +667,20 @@
         active_configs = [
             config
             for config in self.alert_configurations
-<<<<<<< HEAD
             if sum(
                 1
                 for settings in config.get("settings", {}).values()
                 if settings.get("enabled", False)
             )
             > 0
-=======
-            if any(settings.get('enabled', False) for settings in config.get('settings', {}).values())
->>>>>>> a52e670f
+
         ]
 
         if not active_configs:
             ui.notify("Keine aktiven Alert-Konfigurationen vorhanden", type="warning")
             return
 
-<<<<<<< HEAD
-        total_recipients = sum(
-            len(config.get("emails", [])) for config in active_configs
-        )
-        ui.notify(
-            f"Test-Alerts an {total_recipients} Empfänger in {len(active_configs)} Konfigurationen gesendet",
-            type="positive",
-        )
-
-    def _show_alert_history(self):
-        """Show alert history dialog"""
-        with ui.dialog() as dialog, ui.card().classes("w-full max-w-4xl"):
-            ui.label("Alert-Verlauf").classes("text-xl font-bold mb-4")
-
-            # Placeholder for alert history
-            with ui.column().classes("gap-3"):
-                ui.label("Letzte gesendete Alerts:").classes("font-medium")
-
-                # Mock alert history entries
-                history_entries = [
-                    {
-                        "time": "14:35:22",
-                        "type": "Keine Bewegung",
-                        "config": "Labor Überwachung",
-                        "recipients": 3,
-                    },
-                    {
-                        "time": "12:18:45",
-                        "type": "Kamera Offline",
-                        "config": "Labor Überwachung",
-                        "recipients": 3,
-                    },
-                    {
-                        "time": "09:22:10",
-                        "type": "Experiment Abgeschlossen",
-                        "config": "Experiment Benachrichtigungen",
-                        "recipients": 2,
-                    },
-                ]
-
-                for entry in history_entries:
-                    with ui.card().classes("w-full p-3"):
-                        with ui.row().classes("items-center justify-between"):
-                            with ui.row().classes("items-center gap-3"):
-                                ui.icon("schedule").classes("text-gray-600")
-                                ui.label(entry["time"]).classes("font-mono")
-                                ui.label(entry["type"]).classes("font-medium")
-                                ui.label(f"({entry['config']})").classes(
-                                    "text-gray-600"
-                                )
-
-                            ui.chip(
-                                f"{entry['recipients']} Empfänger", color="blue"
-                            ).props("dense")
-
-            with ui.row().classes("w-full justify-end mt-4"):
-                ui.button("Schließen", on_click=dialog.close).props("flat")
-
-=======
+
         service = get_email_alert_service()
         if service is None:
             ui.notify('EmailAlertService nicht verfügbar', type='warning')
@@ -884,8 +723,7 @@
 
             with ui.row().classes('w-full justify-end mt-4'):
                 ui.button('Schließen', on_click=dialog.close).props('flat')
-        
->>>>>>> a52e670f
+
         dialog.open()
 
     def run(self, host: str = "localhost", port: int = 8081):
@@ -894,10 +732,6 @@
         @ui.page("/")
         def index():
             self.create_main_layout()
-<<<<<<< HEAD
-
-        print(f"Starting Simple CVD GUI on http://{host}:{port}")
-=======
             
         @ui.page('/video_feed')
         async def video_feed(request: Request):
@@ -940,7 +774,6 @@
 
         print(f'Starting Simple CVD GUI on http://{host}:{port}')
 
->>>>>>> a52e670f
         ui.run(
             host=host,
             port=port,
