"""
Experiment Management Service for CVD Tracker

This module provides comprehensive experiment management functionality including:
- Experiment configuration and lifecycle management
- Data collection from sensors and controllers
- Structured data storage and archival
- Integration with all existing services (sensors, controllers, data saving, compression)
- Audit logging and state tracking
- Future support for G-Code and script execution
"""

import asyncio
import json
import csv
from datetime import datetime, timedelta
from pathlib import Path
from typing import Dict, List, Optional, Any, Set, Callable
from dataclasses import dataclass, field, asdict
from enum import Enum
from contextlib import asynccontextmanager
import threading

from src.utils.config_utils.config_service import (
    get_config_service,
    ConfigurationService,
)
from src.data_handler.sources.sensor_source_manager import SensorManager
from src.utils.data_utils.data_saver import DataSaver
from src.data_handler.interface.sensor_interface import SensorReading, SensorStatus
from src.utils.data_utils.compression_service import get_compression_service
from src.utils.data_utils.file_management_service import FileMaintenanceService
from src.utils.log_utils.log_service import info, warning, error, debug
from src.controllers.controller_manager import ControllerManager
from src.utils.concurrency.async_utils import AsyncTaskManager, install_signal_handlers
from src.utils.concurrency.thread_pool import get_thread_pool_manager, ThreadPoolType


class ExperimentState(Enum):
    """States of an experiment lifecycle"""

    IDLE = "idle"
    CONFIGURING = "configuring"
    STARTING = "starting"
    RUNNING = "running"
    PAUSED = "paused"
    STOPPING = "stopping"
    COMPLETED = "completed"
    FAILED = "failed"
    CANCELLED = "cancelled"


class ExperimentPhase(Enum):
    """Phases within a running experiment"""

    INITIALIZATION = "initialization"
    WARMUP = "warmup"
    PROCESSING = "processing"
    COOLDOWN = "cooldown"
    CLEANUP = "cleanup"


@dataclass
class ExperimentConfig:
    """Configuration for an experiment"""

    name: str
    description: str = ""
    duration_minutes: Optional[int] = None  # None = unlimited
    auto_start_sensors: bool = True
    auto_start_controllers: bool = True
    sensor_ids: List[str] = field(default_factory=list)  # Empty = all sensors
    controller_ids: List[str] = field(default_factory=list)  # Empty = all controllers
    data_collection_interval_ms: int = 1000
    auto_compress: bool = True
    custom_parameters: Dict[str, Any] = field(default_factory=dict)
    script_path: Optional[str] = None  # Future: G-Code or Python scripts
    phases: List[Dict[str, Any]] = field(
        default_factory=list
    )  # Future: phase definitions


@dataclass
class ExperimentResult:
    """Result data from a completed experiment"""

    experiment_id: str
    name: str
    state: ExperimentState
    start_time: datetime
    end_time: Optional[datetime] = None
    duration_seconds: Optional[float] = None
    data_points_collected: int = 0
    sensor_readings_count: int = 0
    controller_outputs_count: int = 0
    errors_count: int = 0
    warnings_count: int = 0
    result_directory: Optional[Path] = None
    compressed_archive: Optional[Path] = None
    summary: Dict[str, Any] = field(default_factory=dict)
    raw_data_dir: Optional[Path] = None
    processed_data_dir: Optional[Path] = None


@dataclass
class ExperimentDataPoint:
    """Single data point collected during experiment"""

    timestamp: float
    experiment_id: Optional[str]
    phase: ExperimentPhase
    sensor_readings: Dict[str, SensorReading] = field(default_factory=dict)
    controller_outputs: Dict[str, Any] = field(default_factory=dict)
    custom_data: Dict[str, Any] = field(default_factory=dict)


class ExperimentManager:
    """
    Central manager for experiment lifecycle and data collection.

    Integrates with all existing services:
    - SensorManager for data collection
    - ControllerManager for equipment control
    - DataSaver for structured storage
    - CompressionService for archival
    - ConfigService for settings
    - LogService for audit trails
    """

    def __init__(
        self,
        config_service: ConfigurationService,
        sensor_manager: Optional[SensorManager] = None,
        controller_manager: Optional[ControllerManager] = None,
        data_saver: Optional[DataSaver] = None,
    ):
        """
        Initialize experiment manager with service dependencies.

        Args:
            config_service: Configuration service for settings
            sensor_manager: Optional sensor manager for data collection
            controller_manager: Optional controller manager for equipment control
            data_saver: Optional data saver for storage
        """
        self.config_service = config_service
        self.sensor_manager = sensor_manager
        self.controller_manager = controller_manager
        self.data_saver = data_saver
        # Initialize compression and maintenance service
        self.compression_service = get_compression_service()
        threshold = self.config_service.get(
            "data_storage.compression.threshold_bytes", int, 10 * 1024 * 1024
        )
        max_age = self.config_service.get(
            "data_storage.compression.max_file_age_seconds", int, 24 * 3600
        )
        self._maintenance_service = FileMaintenanceService(
            compression_service=self.compression_service,
            compression_threshold_bytes=threshold,
            max_file_age_seconds=max_age,
        )

        # Load experiment configuration from config.json
        self._load_experiment_config()

        # Current experiment state
        self._current_experiment: Optional[str] = None
        self._current_state = ExperimentState.IDLE
        self._current_phase = ExperimentPhase.INITIALIZATION
        self._experiment_configs: Dict[str, ExperimentConfig] = {}
        self._experiment_results: Dict[str, ExperimentResult] = {}

        # Data collection
        self._data_collection_task: Optional[asyncio.Task] = None
        self._collected_data: List[ExperimentDataPoint] = []
        self._collection_lock = threading.Lock()

        # Event callbacks
        self._state_change_callbacks: List[
            Callable[[ExperimentState, ExperimentState], None]
        ] = []
        self._data_callbacks: List[Callable[[ExperimentDataPoint], None]] = []

        # Shutdown flag and async task manager
        self._shutdown_event = asyncio.Event()
        self._task_manager = AsyncTaskManager("ExperimentManager")
        install_signal_handlers(self._task_manager)

        info("ExperimentManager initialized")

    def _load_experiment_config(self) -> None:
        """Load experiment configuration from config service"""
        try:
            # Load legacy experiment config (auto_zip, naming, state messages)
            exp_config = self.config_service.get("experiment", dict, {})
            self.auto_zip = exp_config.get("auto_zip", True)
            self.naming_pattern = exp_config.get("naming_pattern", "%Y-%m-%dT%H-%M-%S")
            self.state_messages = exp_config.get(
                "state_output",
                ["Experiment fehlgeschlagen", "Experiment läuft erfolgreich"],
            )
            # Load new experiments storage paths from data_storage
            storage_cfg = (
                self.config_service.get(
                    "data_storage.storage_paths.experiments", dict, {}
                )
                or {}
            )
            self.experiments_base_dir = Path(
                storage_cfg.get("base", "data/experiments")
            )
            results_cfg = storage_cfg.get("results", {}) or {}
            self.experiments_results_raw = results_cfg.get("raw", "results/raw")
            self.experiments_results_processed = results_cfg.get(
                "processed", "results/processed"
            )
            # Ensure base experiment directory exists
            self.experiments_base_dir.mkdir(parents=True, exist_ok=True)
            debug(
                f"Experiment config loaded: base_dir={self.experiments_base_dir}, raw={self.experiments_results_raw}, processed={self.experiments_results_processed}, auto_zip={self.auto_zip}"
            )
        except Exception as e:
            error(f"Failed to load experiment configuration: {e}")
            # Fallback defaults
            self.auto_zip = True
            self.naming_pattern = "%Y-%m-%dT%H-%M-%S"
            self.state_messages = [
                "Experiment fehlgeschlagen",
                "Experiment läuft erfolgreich",
            ]
            self.experiments_base_dir = Path("data/experiments")
            self.experiments_results_raw = "results/raw"
            self.experiments_results_processed = "results/processed"

    def create_experiment(self, config: ExperimentConfig) -> str:
        """
        Create a new experiment with given configuration.

        Args:
            config: Experiment configuration

        Returns:
            Unique experiment ID
        """
        # Generate unique experiment ID with timestamp
        timestamp = datetime.now()
        experiment_id = f"{config.name}_{timestamp.strftime(self.naming_pattern)}"

        # Store configuration
        self._experiment_configs[experiment_id] = config

        # Create result tracking
        result = ExperimentResult(
            experiment_id=experiment_id,
            name=config.name,
            state=ExperimentState.IDLE,
            start_time=timestamp,
        )
        self._experiment_results[experiment_id] = result

        info(f"Created experiment: {experiment_id}")
        return experiment_id

    def get_experiment_config(self, experiment_id: str) -> Optional[ExperimentConfig]:
        """Get configuration for an experiment"""
        return self._experiment_configs.get(experiment_id)

    def get_experiment_result(self, experiment_id: str) -> Optional[ExperimentResult]:
        """Get result data for an experiment"""
        return self._experiment_results.get(experiment_id)

    def list_experiments(self) -> List[str]:
        """List all experiment IDs"""
        return list(self._experiment_configs.keys())

    def get_current_experiment(self) -> Optional[str]:
        """Get currently active experiment ID"""
        return self._current_experiment

    def get_current_state(self) -> ExperimentState:
        """Get current experiment state"""
        return self._current_state

    def get_current_phase(self) -> ExperimentPhase:
        """Get current experiment phase"""
        return self._current_phase

    async def start_experiment(self, experiment_id: str) -> bool:
        """
        Start an experiment.

        Args:
            experiment_id: ID of experiment to start

        Returns:
            True if started successfully
        """
        if experiment_id not in self._experiment_configs:
            error(f"Experiment not found: {experiment_id}")
            return False

        if self._current_state != ExperimentState.IDLE:
            error(f"Cannot start experiment while in state: {self._current_state}")
            return False

        try:
            config = self._experiment_configs[experiment_id]
            result = self._experiment_results[experiment_id]

            # Update state
            await self._change_state(ExperimentState.STARTING)
            self._current_experiment = experiment_id

            # Create experiment directory structure under configured paths
            exp_base = self.experiments_base_dir / experiment_id
            # Create experiment folder structure: metadata, results/raw, results/processed
            metadata_dir = exp_base / "metadata"
            raw_dir = exp_base / self.experiments_results_raw
            processed_dir = exp_base / self.experiments_results_processed
            # Ensure directories exist
            metadata_dir.mkdir(parents=True, exist_ok=True)
            raw_dir.mkdir(parents=True, exist_ok=True)
            processed_dir.mkdir(parents=True, exist_ok=True)
            # Store base dir for metadata writes
            result.result_directory = metadata_dir
            # Also keep references to raw/processed for later use if needed
            result.raw_data_dir = raw_dir
            result.processed_data_dir = processed_dir

            # Initialize data collection
            self._collected_data.clear()

            # Start sensors if configured
            if config.auto_start_sensors and self.sensor_manager:
                await self._start_sensors(config.sensor_ids)

            # Start controllers if configured
            if config.auto_start_controllers and self.controller_manager:
                await self._start_controllers(config.controller_ids)

            # Start data collection
            # Schedule data collection loop via AsyncTaskManager
            self._data_collection_handle = self._task_manager.create_task(
                self._data_collection_loop(self._experiment_configs[experiment_id]),
                task_id="data_collect",
            )
            info(f"Data collection loop started for experiment {experiment_id}")

            # Update state to running
            await self._change_state(ExperimentState.RUNNING)
            result.start_time = datetime.now()

            info(f"Started experiment: {experiment_id}")

            # Schedule automatic stop if duration is set
            if config.duration_minutes:
                # schedule automatic stop via task manager
                self._task_manager.create_task(
                    self._auto_stop_experiment(config.duration_minutes),
                    task_id="auto_stop",
                )

            return True

        except Exception as e:
            error(f"Failed to start experiment {experiment_id}: {e}")
            await self._change_state(ExperimentState.FAILED)
            return False

    async def stop_experiment(self) -> bool:
        """
        Stop the currently running experiment.

        Returns:
            True if stopped successfully
        """
        if self._current_state not in [ExperimentState.RUNNING, ExperimentState.PAUSED]:
            warning("No experiment is currently running")
            return False

        try:
            await self._change_state(ExperimentState.STOPPING)

            # Stop data collection
            if self._data_collection_handle:
                # cancel and wait for data collection task
                self._data_collection_handle.cancel()
                await self._data_collection_handle.wait()
                self._data_collection_handle = None

            # Finalize experiment
            await self._finalize_experiment()

            info(f"Stopped experiment: {self._current_experiment}")
            return True

        except Exception as e:
            error(f"Failed to stop experiment: {e}")
            await self._change_state(ExperimentState.FAILED)
            return False

    async def pause_experiment(self) -> bool:
        """
        Pause the currently running experiment.

        Returns:
            True if paused successfully
        """
        if self._current_state != ExperimentState.RUNNING:
            warning("Can only pause a running experiment")
            return False

        try:
            await self._change_state(ExperimentState.PAUSED)
            info(f"Paused experiment: {self._current_experiment}")
            return True

        except Exception as e:
            error(f"Failed to pause experiment: {e}")
            return False

    async def resume_experiment(self) -> bool:
        """
        Resume a paused experiment.

        Returns:
            True if resumed successfully
        """
        if self._current_state != ExperimentState.PAUSED:
            warning("Can only resume a paused experiment")
            return False

        try:
            await self._change_state(ExperimentState.RUNNING)
            info(f"Resumed experiment: {self._current_experiment}")
            return True

        except Exception as e:
            error(f"Failed to resume experiment: {e}")
            return False

    async def cancel_experiment(self) -> bool:
        """
        Cancel the current experiment without saving results.

        Returns:
            True if cancelled successfully
        """
        if self._current_state == ExperimentState.IDLE:
            warning("No experiment to cancel")
            return False

        try:
            await self._change_state(ExperimentState.CANCELLED)

            # Stop data collection
            if self._data_collection_handle:
                # cancel and wait for data collection task
                self._data_collection_handle.cancel()
                await self._data_collection_handle.wait()
                self._data_collection_handle = None

            # Reset state
            self._current_experiment = None
            await self._change_state(ExperimentState.IDLE)

            info("Cancelled current experiment")
            return True

        except Exception as e:
            error(f"Failed to cancel experiment: {e}")
            return False

    async def _start_sensors(self, sensor_ids: List[str]) -> None:
        """Start specified sensors or all if empty list"""
        if not self.sensor_manager:
            warning("No sensor manager available")
            return

        if not sensor_ids:
            # Start all configured sensors
            await self.sensor_manager.start_all_configured_sensors()
        else:
            # Start specific sensors
            for sensor_id in sensor_ids:
                await self.sensor_manager.start_sensor(sensor_id)

    async def _start_controllers(self, controller_ids: List[str]) -> None:
        """Start specified controllers or all if empty list"""
        if not self.controller_manager:
            warning("No controller manager available")
            return

        try:
            if not controller_ids:
                # Start every registered controller
                success = await self.controller_manager.start_all_controllers()
                if not success:
                    warning("Some controllers failed to start")
                return

            # Start specified controllers individually
            for controller_id in controller_ids:
                controller = self.controller_manager.get_controller(controller_id)
                if not controller:
                    warning(f"Controller not found: {controller_id}")
                    continue

                try:
                    started = await controller.start()
                    if not started:
                        warning(f"Failed to start controller {controller_id}")
                except Exception as exc:
                    error(f"Error starting controller {controller_id}: {exc}")

        except Exception as e:
            error(f"Failed to start controllers: {e}")

    async def _data_collection_loop(self, config: ExperimentConfig) -> None:
        """Main data collection loop for the experiment"""
        interval = config.data_collection_interval_ms / 1000.0

        debug(f"Starting data collection loop with interval {interval}s")

        try:
            while not self._shutdown_event.is_set():
                if self._current_state == ExperimentState.RUNNING:
                    await self._collect_data_point()

                await asyncio.sleep(interval)

        except asyncio.CancelledError:
            debug("Data collection loop cancelled")
        except Exception as e:
            error(f"Error in data collection loop: {e}")
            await self._change_state(ExperimentState.FAILED)

    async def _collect_data_point(self) -> None:
        """Collect a single data point from all sources"""
        try:
            data_point = ExperimentDataPoint(
                timestamp=datetime.now().timestamp(),
                experiment_id=self._current_experiment,
                phase=self._current_phase,
            )

            # Collect sensor readings
            if self.sensor_manager:
                sensor_readings = self.sensor_manager.get_latest_readings()
                data_point.sensor_readings = sensor_readings

            # Collect controller outputs
            if self.controller_manager:
<<<<<<< HEAD
                try:
                    outputs = self.controller_manager.get_controller_outputs()
                    data_point.controller_outputs = outputs
                except Exception as exc:
                    warning(f"Failed to get controller outputs: {exc}")
                    data_point.controller_outputs = {}
            
=======
                # Implementation depends on ControllerManager interface
                # This is a placeholder
                data_point.controller_outputs = {}

>>>>>>> 109151c0
            # Store data point
            with self._collection_lock:
                self._collected_data.append(data_point)

            # Save to file immediately if data_saver available
            if self.data_saver and self._current_experiment:
                await self._save_data_point(data_point)

            # Notify callbacks
            for callback in self._data_callbacks:
                try:
                    callback(data_point)
                except Exception as e:
                    warning(f"Error in data callback: {e}")

            # Update statistics
            if self._current_experiment in self._experiment_results:
                result = self._experiment_results[self._current_experiment]
                result.data_points_collected += 1
                result.sensor_readings_count += len(data_point.sensor_readings)
                result.controller_outputs_count += len(data_point.controller_outputs)

        except Exception as e:
            error(f"Failed to collect data point: {e}")
            if self._current_experiment in self._experiment_results:
                self._experiment_results[self._current_experiment].errors_count += 1

    async def _save_data_point(self, data_point: ExperimentDataPoint) -> None:
        """Save a data point to storage"""
        try:
            # Save sensor readings using DataSaver
            for sensor_id, reading in data_point.sensor_readings.items():
                # Create a modified reading with experiment context
                exp_reading = SensorReading(
                    sensor_id=f"{data_point.experiment_id or 'unknown'}_{sensor_id}",
                    value=reading.value,
                    timestamp=data_point.timestamp,
                    status=reading.status,
                    error_message=reading.error_message,
                    metadata={
                        **reading.metadata,
                        "experiment_id": data_point.experiment_id,
                        "experiment_phase": data_point.phase.value,
                        "original_sensor_id": sensor_id,
                    },
                )
                if self.data_saver:
                    self.data_saver.save(exp_reading, category="raw")

            # Save experiment-specific summary file
            await self._save_experiment_summary(data_point)

        except Exception as e:
            error(f"Failed to save data point: {e}")

    async def _save_experiment_summary(self, data_point: ExperimentDataPoint) -> None:
        """Save experiment summary data to CSV"""
        if not self._current_experiment:
            return

        result = self._experiment_results[self._current_experiment]
        if not result.result_directory:
            return

        summary_file = result.result_directory / "experiment_summary.csv"

        # Check if file exists to write header
        write_header = not summary_file.exists()

        try:
            with open(summary_file, "a", newline="", encoding="utf-8") as f:
                writer = csv.writer(f)

                if write_header:
                    writer.writerow(
                        [
                            "timestamp",
                            "phase",
                            "sensor_count",
                            "controller_count",
                            "valid_sensors",
                            "error_sensors",
                            "total_data_points",
                        ]
                    )

                valid_sensors = sum(
                    1
                    for r in data_point.sensor_readings.values()
                    if r.status == SensorStatus.OK
                )
                error_sensors = sum(
                    1
                    for r in data_point.sensor_readings.values()
                    if r.status != SensorStatus.OK
                )

                writer.writerow(
                    [
                        data_point.timestamp,
                        data_point.phase.value,
                        len(data_point.sensor_readings),
                        len(data_point.controller_outputs),
                        valid_sensors,
                        error_sensors,
                        result.data_points_collected,
                    ]
                )

        except Exception as e:
            error(f"Failed to save experiment summary: {e}")

    async def _finalize_experiment(self) -> None:
        """Finalize the current experiment and save results"""
        if not self._current_experiment:
            return

        try:
            result = self._experiment_results[self._current_experiment]
            result.end_time = datetime.now()

            if result.start_time and result.end_time:
                result.duration_seconds = (
                    result.end_time - result.start_time
                ).total_seconds()

            # Save final experiment metadata
            await self._save_experiment_metadata(result)

            # Compress results if enabled
            if self.auto_zip and self.compression_service and result.result_directory:
                await self._compress_experiment_results(result)

            # Update state
            await self._change_state(ExperimentState.COMPLETED)

            # Reset current experiment
            self._current_experiment = None
            await self._change_state(ExperimentState.IDLE)

            info(f"Finalized experiment: {result.experiment_id}")

        except Exception as e:
            error(f"Failed to finalize experiment: {e}")
            await self._change_state(ExperimentState.FAILED)

    async def _save_experiment_metadata(self, result: ExperimentResult) -> None:
        """Save experiment metadata to JSON file"""
        if not result.result_directory:
            return

        metadata_file = result.result_directory / "experiment_metadata.json"

        try:
            # Prepare metadata
            metadata = {
                "experiment_id": result.experiment_id,
                "name": result.name,
                "state": result.state.value,
                "start_time": (
                    result.start_time.isoformat() if result.start_time else None
                ),
                "end_time": result.end_time.isoformat() if result.end_time else None,
                "duration_seconds": result.duration_seconds,
                "statistics": {
                    "data_points_collected": result.data_points_collected,
                    "sensor_readings_count": result.sensor_readings_count,
                    "controller_outputs_count": result.controller_outputs_count,
                    "errors_count": result.errors_count,
                    "warnings_count": result.warnings_count,
                },
                "configuration": (
                    asdict(self._experiment_configs[result.experiment_id])
                    if result.experiment_id in self._experiment_configs
                    else {}
                ),
                "summary": result.summary,
            }

            with open(metadata_file, "w", encoding="utf-8") as f:
                json.dump(metadata, f, indent=2, ensure_ascii=False)

            debug(f"Saved experiment metadata to {metadata_file}")

        except Exception as e:
            error(f"Failed to save experiment metadata: {e}")

    async def _compress_experiment_results(self, result: ExperimentResult) -> None:
        """Compress experiment results directory"""
        if not self.compression_service or not result.result_directory:
            return

        try:
            # Compress experiment results using maintenance service
            compressed_files = self._maintenance_service.compress_directory(
                result.result_directory,
                pattern="*",
                data_type="experiment",
                recursive=True,
            )

            if compressed_files:
                result.compressed_archive = compressed_files[0]
                info(f"Compressed experiment results: {result.compressed_archive}")

        except Exception as e:
            error(f"Failed to compress experiment results: {e}")

    async def _auto_stop_experiment(self, duration_minutes: int) -> None:
        """Automatically stop experiment after specified duration"""
        try:
            await asyncio.sleep(duration_minutes * 60)

            if self._current_state == ExperimentState.RUNNING:
                info(f"Auto-stopping experiment after {duration_minutes} minutes")
                await self.stop_experiment()

        except asyncio.CancelledError:
            pass
        except Exception as e:
            error(f"Error in auto-stop: {e}")

    async def _change_state(self, new_state: ExperimentState) -> None:
        """Change experiment state and notify callbacks"""
        old_state = self._current_state
        self._current_state = new_state

        # Log state change
        info(f"Experiment state changed: {old_state.value} -> {new_state.value}")

        # Notify callbacks
        for callback in self._state_change_callbacks:
            try:
                callback(old_state, new_state)
            except Exception as e:
                warning(f"Error in state change callback: {e}")

    def add_state_change_callback(
        self, callback: Callable[[ExperimentState, ExperimentState], None]
    ) -> None:
        """Add callback for state changes"""
        self._state_change_callbacks.append(callback)

    def add_data_callback(
        self, callback: Callable[[ExperimentDataPoint], None]
    ) -> None:
        """Add callback for new data points"""
        self._data_callbacks.append(callback)

    def get_experiment_statistics(self, experiment_id: str) -> Dict[str, Any]:
        """Get statistics for an experiment"""
        if experiment_id not in self._experiment_results:
            return {}

        result = self._experiment_results[experiment_id]
        return {
            "experiment_id": experiment_id,
            "state": result.state.value,
            "duration_seconds": result.duration_seconds,
            "data_points_collected": result.data_points_collected,
            "sensor_readings_count": result.sensor_readings_count,
            "controller_outputs_count": result.controller_outputs_count,
            "errors_count": result.errors_count,
            "warnings_count": result.warnings_count,
            "result_directory": (
                str(result.result_directory) if result.result_directory else None
            ),
            "compressed_archive": (
                str(result.compressed_archive) if result.compressed_archive else None
            ),
        }

    async def cleanup(self) -> None:
        """Cleanup resources and stop any running experiments"""
        try:
            # Signal shutdown
            self._shutdown_event.set()

            # Stop current experiment if running
            if self._current_state in [ExperimentState.RUNNING, ExperimentState.PAUSED]:
                await self.stop_experiment()

            # Graceful stop of all running tasks
            await self._task_manager.stop_all_tasks()
            info("ExperimentManager cleanup complete")

        except Exception as e:
            error(f"Error during ExperimentManager cleanup: {e}")


# Global experiment manager instance
_experiment_manager_instance: Optional[ExperimentManager] = None


def get_experiment_manager() -> Optional[ExperimentManager]:
    """Get the global experiment manager instance"""
    return _experiment_manager_instance


def set_experiment_manager(manager: ExperimentManager) -> None:
    """Set the global experiment manager instance"""
    global _experiment_manager_instance
    _experiment_manager_instance = manager


# Convenience functions for common operations
async def create_and_start_experiment(
    name: str,
    description: str = "",
    duration_minutes: Optional[int] = None,
    sensor_ids: Optional[List[str]] = None,
    controller_ids: Optional[List[str]] = None,
) -> Optional[str]:
    """
    Convenience function to create and start an experiment.

    Args:
        name: Experiment name
        description: Optional description
        duration_minutes: Optional duration limit
        sensor_ids: Optional list of specific sensors to use
        controller_ids: Optional list of specific controllers to use

    Returns:
        Experiment ID if successful, None otherwise
    """
    manager = get_experiment_manager()
    if not manager:
        error("No experiment manager available")
        return None

    try:
        config = ExperimentConfig(
            name=name,
            description=description,
            duration_minutes=duration_minutes,
            sensor_ids=sensor_ids or [],
            controller_ids=controller_ids or [],
        )

        experiment_id = manager.create_experiment(config)
        success = await manager.start_experiment(experiment_id)

        if success:
            return experiment_id
        else:
            return None

    except Exception as e:
        error(f"Failed to create and start experiment: {e}")
        return None


async def stop_current_experiment() -> bool:
    """Convenience function to stop the current experiment"""
    manager = get_experiment_manager()
    if not manager:
        error("No experiment manager available")
        return False

    return await manager.stop_experiment()<|MERGE_RESOLUTION|>--- conflicted
+++ resolved
@@ -552,7 +552,6 @@
 
             # Collect controller outputs
             if self.controller_manager:
-<<<<<<< HEAD
                 try:
                     outputs = self.controller_manager.get_controller_outputs()
                     data_point.controller_outputs = outputs
@@ -560,12 +559,6 @@
                     warning(f"Failed to get controller outputs: {exc}")
                     data_point.controller_outputs = {}
             
-=======
-                # Implementation depends on ControllerManager interface
-                # This is a placeholder
-                data_point.controller_outputs = {}
-
->>>>>>> 109151c0
             # Store data point
             with self._collection_lock:
                 self._collected_data.append(data_point)
