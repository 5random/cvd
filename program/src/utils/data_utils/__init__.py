from .compression_manager import CompressionManager
from .data_cleaner import clean_file
from .data_saver import DataSaver
from .file_management_service import FileMaintenanceService
from .maintenance import MaintenanceManager
<<<<<<< HEAD
"""
data_utils
----------
=======

# -*- coding: utf-8 -*-
"""Data utilities package.

This package bundles helpers for data compression, cleanup, storage,
indexing and background maintenance.
>>>>>>> e498d258

It exposes:
    - ``compression_service`` and ``compression_manager``
    - ``data_cleaner``
    - ``data_saver``
    - ``file_management_service``
    - ``indexing``
    - ``data_manager``
    - ``maintenance``
"""

# Kompressions-Management

# Kompressions-Service
from .compression_service import (
    CompressionSettings,
    RotationSettings,
    CompressionError,
    CompressionService,
    get_compression_service,
    set_compression_service,
)

# Datenbereinigung

# Daten-Saving

# Dateisystem-Wartung

# Indexierung
from .indexing import (
    DataCategory,
    FileStatus,
    FileMetadata,
    DataIndex,
    DownloadRequest,
    Indexer,
)

# Höhere Datenverwaltung
from .data_manager import (
    DataManager,
    get_data_manager,
    shutdown_data_manager,
)

# Hintergrund-Wartung

__all__ = [
    # compression_service
    "CompressionSettings",
    "RotationSettings",
    "CompressionError",
    "CompressionService",
    "get_compression_service",
    "set_compression_service",
    # compression_manager
    "CompressionManager",
    # data_cleaner
    "clean_file",
    # data_saver
    "DataSaver",
    # file_management_service
    "FileMaintenanceService",
    # indexing
    "DataCategory",
    "FileStatus",
    "FileMetadata",
    "DataIndex",
    "DownloadRequest",
    "Indexer",
    # data_manager
    "DataManager",
    "get_data_manager",
    "shutdown_data_manager",
    # maintenance
    "MaintenanceManager",
]<|MERGE_RESOLUTION|>--- conflicted
+++ resolved
@@ -1,20 +1,11 @@
-from .compression_manager import CompressionManager
-from .data_cleaner import clean_file
-from .data_saver import DataSaver
-from .file_management_service import FileMaintenanceService
-from .maintenance import MaintenanceManager
-<<<<<<< HEAD
 """
 data_utils
-----------
-=======
 
-# -*- coding: utf-8 -*-
-"""Data utilities package.
+Data utilities package.
 
 This package bundles helpers for data compression, cleanup, storage,
 indexing and background maintenance.
->>>>>>> e498d258
+
 
 It exposes:
     - ``compression_service`` and ``compression_manager``
@@ -25,7 +16,11 @@
     - ``data_manager``
     - ``maintenance``
 """
-
+from .compression_manager import CompressionManager
+from .data_cleaner import clean_file
+from .data_saver import DataSaver
+from .file_management_service import FileMaintenanceService
+from .maintenance import MaintenanceManager
 # Kompressions-Management
 
 # Kompressions-Service
