--- conflicted
+++ resolved
@@ -99,7 +99,6 @@
             )
             self.compression_service.compress_file(str(file_path), str(compressed_path))
 
-<<<<<<< HEAD
             preserve = False
             settings = getattr(self.compression_service, "_compression_settings", None)
             if settings is not None:
@@ -110,14 +109,6 @@
                     file_path.unlink()
                 except Exception:
                     pass
-=======
-            settings = getattr(self.compression_service, "_compression_settings", None)
-            preserve = (
-                getattr(settings, "preserve_original", False) if settings else False
-            )
-            if not preserve and file_path.exists():
-                file_path.unlink()
->>>>>>> 24149cc3
 
             if preserve:
                 info(f"Compressed file {file_path} -> {compressed_path}")
