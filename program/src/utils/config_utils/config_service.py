"""
Configuration service for centralized config management with type safety and schema validation.
"""

import json
import copy
import logging
import re
from jsonschema import Draft7Validator

from typing import Dict, Any, Optional, Type, TypeVar, Union, List, Set
from pathlib import Path
from dataclasses import dataclass
import sys

# Use standard logging for configuration service to avoid circular dependencies
info = logging.info
warning = logging.warning
error = logging.error
debug = logging.debug

T = TypeVar("T")


@dataclass
class ConfigSection:
    """Represents a configuration section"""

    section_name: str
    data: Dict[str, Any]
    schema: Optional[Dict[str, Any]] = None


class ConfigurationError(Exception):
    """Raised when configuration operations fail"""

    pass


class ValidationError(ConfigurationError):
    """Raised when configuration validation fails"""

    pass


class ConfigurationService:
    """Centralized configuration management with type safety, persistence and schema validation"""

    # Schema definitions for validation
    SENSOR_SCHEMA = {
        "type": "object",
        "properties": {
            "name": {"type": "string"},
            "type": {
                "type": "string",
                "enum": ["temperature", "pressure", "flow", "level", "ph"],
            },
            "interface": {
                "type": "string",
                "enum": ["serial", "usb", "ethernet", "modbus"],
            },
            "enabled": {"type": "boolean"},
            "source": {"type": "string"},
            "port": {"type": "string"},
            "channel": {"type": "integer"},
            "address": {"type": "string"},
            "baudrate": {"type": "integer", "default": 9600},
            "timeout": {"type": "number", "default": 2.0},
            "poll_interval_ms": {"type": "integer"},
            "algorithm": {"type": "array"},
            "state_output": {"type": "array"},
            "show_on_dashboard": {"type": "boolean"},
        },
        "required": ["name", "type", "interface", "source", "enabled"],
        "allOf": [
            {
                "if": {
                    "properties": {"interface": {"const": "serial"}},
                    "required": ["interface"],
                },
                "then": {"required": ["port", "channel"]},
            },
            {
                "if": {
                    "properties": {"interface": {"const": "modbus"}},
                    "required": ["interface"],
                },
                "then": {"required": ["port", "address"]},
            },
        ],
    }

    CONTROLLER_SCHEMA = {
        "type": "object",
        "properties": {
            "name": {"type": "string"},
            "type": {
                "type": "string",
<<<<<<< HEAD
                "enum": ["reactor_state", "motion_detection", "camera_capture", "camera"],
=======
                "enum": [
                    "reactor_state",
                    "motion_detection",
                    "camera_capture",
                    "camera",
                ],
>>>>>>> 29fb2501
            },
            "interface": {
                "type": "string",
                "enum": ["usb_camera", "network_camera", "virtual"],
            },
            "enabled": {"type": "boolean"},
            "device_index": {"type": "integer"},
            "ip_address": {"type": "string"},
            "port": {"type": "integer"},
            "parameters": {"type": "object"},
            "settings": {"type": "object"},
            "algorithm": {"type": "array"},
            "state_output": {"type": "array"},
            "show_on_dashboard": {"type": "boolean"},
            "cam_id": {"type": "string"},
        },
        "required": ["name", "type", "enabled"],
        "allOf": [
            {
                "if": {
                    "properties": {"interface": {"const": "usb_camera"}},
                    "required": ["interface"],
                },
                "then": {"required": ["device_index"]},
            },
            {
                "if": {
                    "properties": {"interface": {"const": "network_camera"}},
                    "required": ["interface"],
                },
                "then": {"required": ["ip_address", "port"]},
            },
        ],
    }

    WEBCAM_SCHEMA = {
        "type": "object",
        "properties": {
            "name": {"type": "string"},
            "device_index": {"type": "integer"},
            "resolution": {"type": "array"},
            "fps": {"type": "integer"},
            "rotation": {"type": "integer", "enum": [0, 90, 180, 270]},
            "uvc": {
                "type": "object",
                "properties": {
                    "brightness": {"type": "number"},
                    "hue": {"type": "number"},
                    "contrast": {"type": "number"},
                    "saturation": {"type": "number"},
                    "sharpness": {"type": "number"},
                    "gamma": {"type": "number"},
                    "white_balance": {"type": "number"},
                    "white_balance_auto": {"type": "boolean"},
                    "gain": {"type": "number"},
                    "backlight_comp": {"type": "number"},
                    "exposure": {"type": "number"},
                    "exposure_auto": {"type": "boolean"},
                },
                "additionalProperties": False,
            },
            "uvc_settings": {"type": "object"},
            "webcam_id": {"type": "string"},
        },
        "required": ["name", "device_index"],
    }

    ALGORITHM_SCHEMA = {
        "type": "object",
        "properties": {
            "name": {"type": "string"},
            "type": {
                "type": "string",
                "enum": [
                    "smoothing",
                    "motion_detection",
                    "state_detection",
                    "filtering",
                ],
            },
            "enabled": {"type": "boolean"},
            "settings": {"type": "object"},
        },
        "required": ["name", "type", "enabled"],
    }

    def __init__(self, config_path: Path, default_config_path: Path):
        self.config_path = Path(config_path)
        self.default_config_path = Path(default_config_path)
        self._config_cache: Dict[str, Any] = {}
        self._load_config()

    def _load_config(self) -> None:
        """Load configuration from files"""
        try:
            # Load default config
            default_config = {}
            if self.default_config_path.exists():
                with open(self.default_config_path, "r", encoding="utf-8") as f:
                    default_config = json.load(f)

            # Load user config
            user_config = {}
            if self.config_path.exists():
                with open(self.config_path, "r", encoding="utf-8") as f:
                    user_config = json.load(f)

            # Merge configs
            self._config_cache = self._deep_merge(default_config, user_config)

            # Normalize sensors to list-of-dicts format
            sensors = self._config_cache.get("sensors")
            if isinstance(sensors, dict):
                self._config_cache["sensors"] = [
                    {sid: cfg} for sid, cfg in sensors.items()
                ]
            # Validate loaded configuration
            validation_errors = self.validate_all_configs()
            if validation_errors:
                raise ConfigurationError(
                    f"Configuration validation failed: {validation_errors}"
                )
            info(f"Configuration loaded successfully from {self.config_path}")

        except Exception as e:
            error(f"Failed to load configuration: {e}")
            raise ConfigurationError(f"Failed to load configuration: {e}")

    def _deep_merge(
        self, default: Dict[str, Any], override: Dict[str, Any]
    ) -> Dict[str, Any]:
        """Deep merge two dictionaries"""
        result = default.copy()

        for key, value in override.items():
            if (
                key in result
                and isinstance(result[key], dict)
                and isinstance(value, dict)
            ):
                result[key] = self._deep_merge(result[key], value)
            else:
                result[key] = value

        return result

    def _validate_config(
        self, config: Dict[str, Any], schema: Dict[str, Any], config_type: str
    ) -> List[str]:
        """Validate configuration against schema and return list of errors"""
        validator = Draft7Validator(schema)
        errors: List[str] = []
        for err in validator.iter_errors(config):
            path = ".".join(str(p) for p in err.path)
            message = f"{path}: {err.message}" if path else err.message
            errors.append(message)

        known_fields: Set[str] = set(schema.get("properties", {}).keys())
        known_fields.update({"sensor_id", "controller_id", "algorithm_id", "webcam_id"})
        for field in set(config.keys()) - known_fields:
            warning(f"Unknown field in {config_type} config: {field}")

        return errors

    def _validate_sensor_config(self, sensor_config: Dict[str, Any]) -> None:
        """Validate sensor configuration"""
        errors = self._validate_config(sensor_config, self.SENSOR_SCHEMA, "sensor")
        if errors:
            raise ValidationError(f"Sensor validation failed: {'; '.join(errors)}")

    def validate_sensor_config(self, sensor_config: Dict[str, Any]) -> None:
        """Public wrapper for validating sensor configuration"""
        self._validate_sensor_config(sensor_config)

    def _validate_controller_config(self, controller_config: Dict[str, Any]) -> None:
        """Validate controller configuration"""
        errors = self._validate_config(
            controller_config, self.CONTROLLER_SCHEMA, "controller"
        )
        if errors:
            raise ValidationError(f"Controller validation failed: {'; '.join(errors)}")

    def _validate_algorithm_config(self, algorithm_config: Dict[str, Any]) -> None:
        """Validate algorithm configuration"""
        errors = self._validate_config(
            algorithm_config, self.ALGORITHM_SCHEMA, "algorithm"
        )
        if errors:
            raise ValidationError(f"Algorithm validation failed: {'; '.join(errors)}")

    def _validate_webcam_config(self, webcam_config: Dict[str, Any]) -> None:
        """Validate webcam configuration"""
        errors = self._validate_config(webcam_config, self.WEBCAM_SCHEMA, "webcam")
        if errors:
            raise ValidationError(f"Webcam validation failed: {'; '.join(errors)}")

    def get(
        self,
        path: str,
        expected_type: Optional[Type[T]] = None,
        default: Optional[T] = None,
    ) -> Any:
        """Get configuration value by dot notation path"""
        keys = path.split(".")
        value = self._config_cache

        try:
            for key in keys:
                value = value[key]

            if expected_type is not None and not isinstance(value, expected_type):
                warning(
                    f"Config value at {path} is not of expected type {expected_type}"
                )
                return default

            return value
        except (KeyError, TypeError):
            return default

    def set(self, path: str, value: Any) -> None:
        """Set configuration value by dot notation path"""
        try:
            keys = path.split(".")
            current = self._config_cache

            # Navigate to the parent
            for key in keys[:-1]:
                if key not in current:
                    current[key] = {}
                current = current[key]

            # Set the value
            current[keys[-1]] = value
            self._save_config()

        except Exception as e:
            error(f"Failed to set config value at {path}: {e}")
            raise ConfigurationError(f"Failed to set config value: {e}")

    def get_ids(self, section_name: str, interface_type: str) -> List[str]:
        """Get all IDs from a config section filtered by interface type."""
        entries = self.get_section(section_name)
        # Normalize to list of entry dicts
        if isinstance(entries, list):
            iterable = entries
        elif isinstance(entries, dict):
            iterable = [entries]
        else:
            return []

        ids: List[str] = []
        for entry in iterable:
            if isinstance(entry, dict):
                for entry_id, config in entry.items():
                    if (
                        isinstance(config, dict)
                        and config.get("interface") == interface_type
                    ):
                        ids.append(entry_id)
        return ids

    def _save_config(self) -> None:
        """Save configuration to file"""
        try:
            # ensure the directory for the config file exists
            self.config_path.parent.mkdir(parents=True, exist_ok=True)
            with open(self.config_path, "w", encoding="utf-8") as f:
                json.dump(self._config_cache, f, indent=2, ensure_ascii=False)
            debug(f"Configuration saved to {self.config_path}")
        except Exception as e:
            error(f"Failed to save configuration: {e}")
            raise ConfigurationError(f"Failed to save configuration: {e}")

    def get_section(self, section_name: str) -> Any:
        """Get raw configuration section value (dict, list, or other types)"""
        return self._config_cache.get(section_name, {})

    def get_configuration(self) -> Dict[str, Any]:
        """Return the entire configuration cache as a dictionary"""
        return copy.deepcopy(self._config_cache)

    def _extract_entries(self, section_name: str) -> List[tuple[str, Dict[str, Any]]]:
        """Yield (id, cfg dict) pairs for a config section, handling list and dict formats"""
        entries = self.get_section(section_name)
        items: List[tuple[str, Dict[str, Any]]] = []
        if isinstance(entries, dict):
            # Direct dict format like: {"entry_id": {...}}
            for entry_id, config in entries.items():
                if isinstance(config, dict):
                    items.append((entry_id, config))
        elif isinstance(entries, list):
            # List format like: [{"entry_id": {...}}, ...]
            for entry in entries:
                if isinstance(entry, dict):
                    for entry_id, config in entry.items():
                        if isinstance(config, dict):
                            items.append((entry_id, config))
        return items

    def _generate_next_id(self, section: str, prefix: str, padding: int = 3) -> str:
        """Generate the next sequential ID for a given section."""
        ids = [
            entry_id
            for entry_id, _ in self._extract_entries(section)
            if entry_id.startswith(prefix)
        ]
        max_num = 0
        for entry_id in ids:
            match = re.search(r"(\d+)$", entry_id)
            if match:
                num = int(match.group(1))
                max_num = max(max_num, num)
        return f"{prefix}{max_num + 1:0{padding}d}"

    def generate_next_sensor_id(self, prefix: str = "sen", padding: int = 3) -> str:
        """Return the next available sensor ID."""
        return self._generate_next_id("sensors", prefix, padding)

    def generate_next_controller_id(self, prefix: str = "con", padding: int = 3) -> str:
        """Return the next available controller ID."""
        return self._generate_next_id("controllers", prefix, padding)

    def generate_next_webcam_id(self, prefix: str = "cam", padding: int = 3) -> str:
        """Return the next available webcam ID."""
        return self._generate_next_id("webcams", prefix, padding)

    def get_sensor_configs(
        self, interface_type: Optional[str] = None
    ) -> List[tuple[str, Dict[str, Any]]]:
        """Get sensor configs as list of (sensor_id, config_dict), optionally filtered by interface_type"""
        result: List[tuple[str, Dict[str, Any]]] = []
        for sensor_id, cfg in self._extract_entries("sensors"):
            if interface_type is None or cfg.get("interface") == interface_type:
                config_with_id = cfg.copy()
                config_with_id["sensor_id"] = sensor_id
                result.append((sensor_id, config_with_id))
        return result

    def get_webcam_configs(self) -> List[tuple[str, Dict[str, Any]]]:
        """Get webcam configs as list of (webcam_id, config_dict)."""
        result: List[tuple[str, Dict[str, Any]]] = []
        for cam_id, cfg in self._extract_entries("webcams"):
            config_with_id = cfg.copy()
            config_with_id["webcam_id"] = cam_id
            result.append((cam_id, config_with_id))
        return result

    def add_sensor_config(self, sensor_config: Dict[str, Any]) -> None:
        """Add a new sensor configuration with validation"""
        if "sensor_id" not in sensor_config:
            raise ConfigurationError("Sensor configuration must include 'sensor_id'")
        # Validate configuration
        self._validate_sensor_config(sensor_config)

        sensor_id = sensor_config["sensor_id"]

        # Check if sensor already exists
        existing_configs = self.get_sensor_configs()
        for existing_id, _ in existing_configs:
            if existing_id == sensor_id:
                raise ConfigurationError(f"Sensor with ID '{sensor_id}' already exists")

        sensors = self._config_cache.get("sensors")
        if sensors is None:
            sensors = []
            self._config_cache["sensors"] = sensors
        if not isinstance(sensors, list):
            raise ConfigurationError("Sensors config must be a list")

        entry = sensor_config.copy()
        del entry["sensor_id"]
        sensors.append({sensor_id: entry})
        self._save_config()
        info(f"Added sensor configuration: {sensor_id}")

    def add_webcam_config(self, webcam_config: Dict[str, Any]) -> None:
        """Add a new webcam configuration with validation"""
        if "webcam_id" not in webcam_config:
            raise ConfigurationError("Webcam configuration must include 'webcam_id'")

        self._validate_webcam_config(webcam_config)

        webcam_id = webcam_config["webcam_id"]

        for existing_id, _ in self.get_webcam_configs():
            if existing_id == webcam_id:
                raise ConfigurationError(f"Webcam with ID '{webcam_id}' already exists")

        raw = self._config_cache.get("webcams")
        entry = webcam_config.copy()
        del entry["webcam_id"]

        if isinstance(raw, dict):
            cams = [{wid: cfg} for wid, cfg in raw.items()]
            cams.append({webcam_id: entry})
            self._config_cache["webcams"] = cams
        elif isinstance(raw, list):
            raw.append({webcam_id: entry})
            self._config_cache["webcams"] = raw
        else:
            self._config_cache["webcams"] = [{webcam_id: entry}]

        self._save_config()
        info(f"Added webcam configuration: {webcam_id}")

    def get_webcam_config(self, webcam_id: str) -> Optional[Dict[str, Any]]:
        """Retrieve a specific webcam configuration by ID."""
        webcams = self.get_section("webcams")
        if isinstance(webcams, dict):
            cfg = webcams.get(webcam_id)
            if isinstance(cfg, dict):
                data = cfg.copy()
                data["webcam_id"] = webcam_id
                return data
            return None
        if isinstance(webcams, list):
            for entry in webcams:
                if isinstance(entry, dict) and webcam_id in entry:
                    cfg = entry[webcam_id]
                    if isinstance(cfg, dict):
                        data = cfg.copy()
                        data["webcam_id"] = webcam_id
                        return data
        return None

    def update_sensor_config(self, sensor_id: str, updates: Dict[str, Any]) -> bool:
        """Update existing sensor configuration with validation"""
        sensors = self.get_section("sensors")
        if not isinstance(sensors, list):
            raise ConfigurationError("Sensors config must be a list")

        for idx, sensor_entry in enumerate(sensors):
            if isinstance(sensor_entry, dict) and sensor_id in sensor_entry:
                entry = sensor_entry[sensor_id].copy()
                entry.update(updates)
                entry["sensor_id"] = sensor_id
                self._validate_sensor_config(entry)

                cfg = entry.copy()
                del cfg["sensor_id"]
                sensors[idx] = {sensor_id: cfg}
                self._save_config()
                info(f"Updated sensor configuration: {sensor_id}")
                return True

        return False

    def remove_sensor_config(self, sensor_id: str) -> bool:
        """Remove sensor configuration"""
        sensors = self.get_section("sensors")
        if not isinstance(sensors, list):
            raise ConfigurationError("Sensors config must be a list")

        for idx, sensor_entry in enumerate(sensors):
            if isinstance(sensor_entry, dict) and sensor_id in sensor_entry:
                sensors.pop(idx)
                self._save_config()
                info(f"Removed sensor configuration: {sensor_id}")
                return True

        return False

    def get_controller_configs(
        self, interface_type: Optional[str] = None
    ) -> List[tuple[str, Dict[str, Any]]]:
        """Get controller configs as list of (controller_id, config_dict), optionally filtered by interface_type"""
        result: List[tuple[str, Dict[str, Any]]] = []
        for controller_id, cfg in self._extract_entries("controllers"):
            if interface_type is None or cfg.get("interface") == interface_type:
                config_with_id = cfg.copy()
                config_with_id["controller_id"] = controller_id
                result.append((controller_id, config_with_id))
        return result

    def add_controller_config(self, controller_config: Dict[str, Any]) -> None:
        """Add a new controller configuration with validation"""
        if "controller_id" not in controller_config:
            raise ConfigurationError(
                "Controller configuration must include 'controller_id'"
            )

        # Validate configuration
        self._validate_controller_config(controller_config)

        controller_id = controller_config["controller_id"]

        # Check if controller already exists
        existing_configs = self.get_controller_configs()
        for existing_id, _ in existing_configs:
            if existing_id == controller_id:
                raise ConfigurationError(
                    f"Controller with ID '{controller_id}' already exists"
                )

        # Add controller, preserving existing dict or list format
        raw = self._config_cache.get("controllers")
        # Prepare entry
        entry = controller_config.copy()
        del entry["controller_id"]
        if isinstance(raw, dict):
            raw[controller_id] = entry
            self._config_cache["controllers"] = raw
        elif isinstance(raw, list):
            raw.append({controller_id: entry})
            self._config_cache["controllers"] = raw
        else:
            # no existing, default to list
            self._config_cache["controllers"] = [{controller_id: entry}]
        self._save_config()
        info(f"Added controller configuration: {controller_id}")

    def update_controller_config(
        self, controller_id: str, updates: Dict[str, Any]
    ) -> bool:
        """Update existing controller configuration with validation"""
        controllers = self.get_section("controllers")
        # Support dict format for controllers
        if isinstance(controllers, dict):
            if controller_id not in controllers:
                return False
            # Update dict entry
            current = controllers[controller_id].copy()
            updated = current.copy()
            updated.update(updates)
            updated["controller_id"] = controller_id
            self._validate_controller_config(updated)
            # Remove id before storing
            del updated["controller_id"]
            controllers[controller_id] = updated
            self._save_config()
            info(f"Updated controller configuration: {controller_id}")
            return True
        controller_index = None
        current_config = None
        # Existing list format handling
        if isinstance(controllers, list):
            for i, controller_entry in enumerate(controllers):
                if (
                    isinstance(controller_entry, dict)
                    and controller_id in controller_entry
                ):
                    current_config = controller_entry[controller_id].copy()
                    controller_index = i
                    break

        if current_config is None:
            return False

        # Apply updates
        updated_config = current_config.copy()
        updated_config.update(updates)
        updated_config["controller_id"] = controller_id

        # Validate updated config
        self._validate_controller_config(updated_config)

        # Remove controller_id before storing
        del updated_config["controller_id"]

        # Update in list
        if controller_index is not None:
            controllers[controller_index][controller_id] = updated_config
            self._save_config()
            info(f"Updated controller configuration: {controller_id}")
            return True

        return False

    def remove_controller_config(self, controller_id: str) -> bool:
        """Remove controller configuration"""
        controllers = self.get_section("controllers")
        # Support dict format for controllers
        if isinstance(controllers, dict):
            if controller_id in controllers:
                controllers.pop(controller_id)
                self._save_config()
                info(f"Removed controller configuration: {controller_id}")
                return True
        if isinstance(controllers, list):
            for i, controller_entry in enumerate(controllers):
                if (
                    isinstance(controller_entry, dict)
                    and controller_id in controller_entry
                ):
                    controllers.pop(i)
                    self._save_config()
                    info(f"Removed controller configuration: {controller_id}")
                    return True
        return False

    def get_controller_settings(self, controller_id: str) -> Optional[Dict[str, Any]]:
        """Get settings for a specific controller"""
        controller_configs = self.get_controller_configs()
        for cid, config in controller_configs:
            if cid == controller_id:
                return config.get("settings", {})
        return None

    def update_controller_settings(
        self, controller_id: str, settings_updates: Dict[str, Any]
    ) -> bool:
        """Update settings for a specific controller"""
        current_settings = self.get_controller_settings(controller_id)
        if current_settings is None:
            return False

        current_settings.update(settings_updates)
        return self.update_controller_config(
            controller_id, {"settings": current_settings}
        )

    def get_controller_parameters(self, controller_id: str) -> Optional[Dict[str, Any]]:
        """Get parameters for a specific controller"""
        controller_configs = self.get_controller_configs()
        for cid, config in controller_configs:
            if cid == controller_id:
                return config.get("parameters", {})
        return None

    def update_controller_parameters(
        self, controller_id: str, parameter_updates: Dict[str, Any]
    ) -> bool:
        """Update parameters for a specific controller"""
        current_params = self.get_controller_parameters(controller_id)
        if current_params is None:
            return False

        current_params.update(parameter_updates)
        return self.update_controller_config(
            controller_id, {"parameters": current_params}
        )

    # Algorithm management methods
    def get_algorithm_configs(
        self, algorithm_type: Optional[str] = None
    ) -> List[tuple[str, Dict[str, Any]]]:
        """Get algorithm configs as list of (algorithm_id, config_dict), optionally filtered by algorithm_type"""
        result: List[tuple[str, Dict[str, Any]]] = []
        for algorithm_id, cfg in self._extract_entries("algorithms"):
            if algorithm_type is None or cfg.get("type") == algorithm_type:
                config_with_id = cfg.copy()
                config_with_id["algorithm_id"] = algorithm_id
                result.append((algorithm_id, config_with_id))
        return result

    def get_algorithm_config(self, algorithm_id: str) -> Optional[Dict[str, Any]]:
        """Get configuration for a specific algorithm"""
        algorithm_configs = self.get_algorithm_configs()
        for aid, config in algorithm_configs:
            if aid == algorithm_id:
                return config
        return None

    def get_algorithm_settings(self, algorithm_id: str) -> Optional[Dict[str, Any]]:
        """Get settings for a specific algorithm"""
        algorithm_config = self.get_algorithm_config(algorithm_id)
        if algorithm_config:
            return algorithm_config.get("settings", {})
        return None

    def update_algorithm_settings(
        self, algorithm_id: str, settings_updates: Dict[str, Any]
    ) -> bool:
        """Update settings for a specific algorithm"""
        current_settings = self.get_algorithm_settings(algorithm_id)
        if current_settings is None:
            return False

        current_settings.update(settings_updates)
        return self.update_algorithm_config(
            algorithm_id, {"settings": current_settings}
        )

    def add_algorithm_config(self, algorithm_config: Dict[str, Any]) -> None:
        """Add a new algorithm configuration with validation"""
        if "algorithm_id" not in algorithm_config:
            raise ConfigurationError(
                "Algorithm configuration must include 'algorithm_id'"
            )
        # Validate configuration
        self._validate_algorithm_config(algorithm_config)

        algorithm_id = algorithm_config["algorithm_id"]

        # Check if algorithm already exists
        existing_configs = self.get_algorithm_configs()
        for existing_id, _ in existing_configs:
            if existing_id == algorithm_id:
                raise ConfigurationError(
                    f"Algorithm with ID '{algorithm_id}' already exists"
                )

        # Add algorithm, preserving existing dict or list format
        raw = self._config_cache.get("algorithms")
        # Validate id consistency and prepare entry
        entry = algorithm_config.copy()
        del entry["algorithm_id"]
        if isinstance(raw, dict):
            # convert existing dict to list of entries
            items = [{aid: cfg} for aid, cfg in raw.items()]
            items.append({algorithm_id: entry})
            self._config_cache["algorithms"] = items
        elif isinstance(raw, list):
            raw.append({algorithm_id: entry})
            self._config_cache["algorithms"] = raw
        else:
            self._config_cache["algorithms"] = [{algorithm_id: entry}]
        self._save_config()
        info(f"Added algorithm configuration: {algorithm_id}")

    def update_algorithm_config(
        self, algorithm_id: str, updates: Dict[str, Any]
    ) -> bool:
        """Update existing algorithm configuration with validation"""
        algorithms = self.get_section("algorithms")
        current_config = None
        algorithm_index = None

        # Support dict storage
        if isinstance(algorithms, dict):
            if algorithm_id not in algorithms:
                return False
            current_config = algorithms[algorithm_id].copy()
        elif isinstance(algorithms, list):
            for i, algorithm_entry in enumerate(algorithms):
                if (
                    isinstance(algorithm_entry, dict)
                    and algorithm_id in algorithm_entry
                ):
                    current_config = algorithm_entry[algorithm_id].copy()
                    algorithm_index = i
                    break
        else:
            raise ConfigurationError(
                "Unsupported format for algorithms config: expected list or dict."
            )

        if current_config is None:
            return False

        # Apply updates
        updated_config = current_config.copy()
        updated_config.update(updates)
        updated_config["algorithm_id"] = algorithm_id

        # Validate updated config
        self._validate_algorithm_config(updated_config)

        # Remove algorithm_id before storing
        del updated_config["algorithm_id"]

        if isinstance(algorithms, dict):
            algorithms[algorithm_id] = updated_config
            self._save_config()
            info(f"Updated algorithm configuration: {algorithm_id}")
            return True

        if isinstance(algorithms, list) and algorithm_index is not None:
            algorithms[algorithm_index][algorithm_id] = updated_config
            self._save_config()
            info(f"Updated algorithm configuration: {algorithm_id}")
            return True

        return False

    def remove_algorithm_config(self, algorithm_id: str) -> bool:
        """Remove algorithm configuration"""
        algorithms = self.get_section("algorithms")

        if isinstance(algorithms, dict):
            if algorithm_id in algorithms:
                algorithms.pop(algorithm_id)
                self._save_config()
                info(f"Removed algorithm configuration: {algorithm_id}")
                return True
            return False

        if isinstance(algorithms, list):
            for i, algorithm_entry in enumerate(algorithms):
                if (
                    isinstance(algorithm_entry, dict)
                    and algorithm_id in algorithm_entry
                ):
                    algorithms.pop(i)
                    self._save_config()
                    info(f"Removed algorithm configuration: {algorithm_id}")
                    return True
            return False

        raise ConfigurationError(
            "Unsupported format for algorithms config: expected list or dict."
        )

    def get_algorithms_by_type(
        self, algorithm_type: str
    ) -> List[tuple[str, Dict[str, Any]]]:
        """Get all algorithms of a specific type"""
        return self.get_algorithm_configs(algorithm_type=algorithm_type)

    def get_enabled_algorithms(self) -> List[tuple[str, Dict[str, Any]]]:
        """Get all enabled algorithms"""
        result = []
        for algorithm_id, config in self.get_algorithm_configs():
            if config.get("enabled", False):
                result.append((algorithm_id, config))
        return result

    def get_dashboard_layout(self) -> Dict[str, Any]:
        """Return stored dashboard layout configuration."""
        return self.get("dashboard_layout", expected_type=dict, default={})

    def set_dashboard_layout(self, layout: Dict[str, Any]) -> None:
        """Persist dashboard layout configuration."""
        self.set("dashboard_layout", layout)

    def get_algorithms_for_entity(self, entity_type: str, entity_id: str) -> List[str]:
        """Get algorithm IDs referenced by a sensor or controller"""
        if entity_type == "sensor":
            configs = self.get_sensor_configs()
        elif entity_type == "controller":
            configs = self.get_controller_configs()
        else:
            return []

        for eid, config in configs:
            if eid == entity_id:
                return config.get("algorithm", [])
        return []

    def validate_all_configs(self) -> Dict[str, List[str]]:
        """Validate all configurations and return errors by section"""
        validation_errors = {}

        # Validate sensors
        sensor_errors = []
        for sensor_id, config in self.get_sensor_configs():
            try:
                self._validate_sensor_config(config)
            except ValidationError as e:
                sensor_errors.append(f"{sensor_id}: {str(e)}")
        if sensor_errors:
            validation_errors["sensors"] = sensor_errors

        # Validate webcams
        webcam_errors = []
        for cam_id, config in self.get_webcam_configs():
            try:
                self._validate_webcam_config(config)
            except ValidationError as e:
                webcam_errors.append(f"{cam_id}: {str(e)}")
        if webcam_errors:
            validation_errors["webcams"] = webcam_errors

        # Validate controllers
        controller_errors = []
        for controller_id, config in self.get_controller_configs():
            try:
                self._validate_controller_config(config)
            except ValidationError as e:
                controller_errors.append(f"{controller_id}: {str(e)}")
        if controller_errors:
            validation_errors["controllers"] = controller_errors

        # Validate algorithms
        algorithm_errors = []
        for algorithm_id, config in self.get_algorithm_configs():
            try:
                self._validate_algorithm_config(config)
            except ValidationError as e:
                algorithm_errors.append(f"{algorithm_id}: {str(e)}")
        if algorithm_errors:
            validation_errors["algorithms"] = algorithm_errors

        return validation_errors

    def get_raw_config_as_json(self) -> str:
        """Get raw configuration as JSON string"""
        return json.dumps(self._config_cache, indent=2, ensure_ascii=False)

    def reload(self) -> None:
        """Reload configuration from files"""
        self._load_config()

    def reset_to_defaults(self) -> None:
        """Reset configuration to defaults"""
        if self.default_config_path.exists():
            with open(self.default_config_path, "r", encoding="utf-8") as f:
                self._config_cache = json.load(f)
            self._save_config()


# Global configuration service instance
_config_service_instance: Optional[ConfigurationService] = None


def get_config_service() -> Optional[ConfigurationService]:
    """Get the global configuration service instance"""
    return _config_service_instance


def set_config_service(service: ConfigurationService) -> None:
    """Set the global configuration service instance"""
    global _config_service_instance
    _config_service_instance = service


# Ensure this module is accessible via both ``src.utils.config_service`` and
# ``program.src.utils.config_service`` so that globals are shared regardless of
# import style used by callers.
module = sys.modules[__name__]
sys.modules.setdefault("src.utils.config_service", module)
sys.modules.setdefault("program.src.utils.config_service", module)<|MERGE_RESOLUTION|>--- conflicted
+++ resolved
@@ -96,16 +96,8 @@
             "name": {"type": "string"},
             "type": {
                 "type": "string",
-<<<<<<< HEAD
                 "enum": ["reactor_state", "motion_detection", "camera_capture", "camera"],
-=======
-                "enum": [
-                    "reactor_state",
-                    "motion_detection",
-                    "camera_capture",
-                    "camera",
-                ],
->>>>>>> 29fb2501
+
             },
             "interface": {
                 "type": "string",
