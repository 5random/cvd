"""
Application container for dependency injection and service orchestration.
"""
# pylint: disable=too-many-instance-attributes,import-outside-toplevel
# pylint: disable=broad-exception-caught,protected-access,
# pylint: disable=attribute-defined-outside-init
import asyncio
from dataclasses import dataclass, field
from pathlib import Path
from typing import List, Tuple
from concurrent.futures import Future
from src.utils.log_utils.log_service import info, error
from src.utils.concurrency.thread_pool import (
    ManagedThreadPool,
    ThreadPoolType,
)

from src.utils.config_utils.config_service import (
    ConfigurationService,
    set_config_service,
)
from src.data_handler.sources.sensor_source_manager import SensorManager
from src.utils.data_utils.data_saver import DataSaver
<<<<<<< HEAD
from src.data_handler.processing.pipeline.pipeline import (
    create_temperature_pipeline,
)
from src.gui.application import WebApplication
from src.utils.data_utils.compression_service import (
    CompressionService,
    set_compression_service,
)
from src.utils.alert_system_utils.email_alert_service import (
    EmailAlertService,
    set_email_alert_service,
)

=======
from src.data_handler.processing.pipeline.pipeline import create_temperature_pipeline
from src.utils.data_utils.compression_service import CompressionService, set_compression_service
from src.utils.alert_system_utils.email_alert_service import EmailAlertService, set_email_alert_service
>>>>>>> 8da4248a

@dataclass
class ApplicationContainer:
    """Container for all application services with dependency injection"""
    config_service: ConfigurationService
    sensor_manager: SensorManager
    data_saver: DataSaver
    web_application: 'WebApplication'
    compression_service: CompressionService
    email_alert_service: EmailAlertService
    _background_tasks: List[Tuple[ManagedThreadPool, Future]] = field(
        default_factory=list
    )
    _shutdown_requested: bool = field(default=False)

    @classmethod
    def create(cls, config_dir: Path) -> 'ApplicationContainer':
        """Create application container with all services

        Args:
            config_dir: Directory containing configuration files

        Returns:
            Initialized ApplicationContainer
        """
        try:
            # Initialize configuration service
            config_service = ConfigurationService(
                config_path=config_dir / "config.json",
                default_config_path=config_dir / "default_config.json"
            )
            # Set global config service for backward compatibility
            set_config_service(config_service)

            # Initialize compression service
            compression_service = CompressionService()
            set_compression_service(compression_service)
            info("Compression service initialized")

            # Initialize email alert service
            email_alert_service = EmailAlertService()
            set_email_alert_service(email_alert_service)
            info("Email alert service initialized")
            # Get thread pool configuration
            max_workers = config_service.get('thread_pool.max_workers', int, 4)

            # Initialize unified data saver using configured storage paths
            storage_paths = config_service.get(
                'data_storage.storage_paths', dict, {}
            ) or {}
            base_dir = Path(storage_paths.get('base', 'data'))
            data_saver = DataSaver(
                base_output_dir=base_dir, storage_paths=storage_paths
            )
            # Create a default temperature processing pipeline
            pipeline = create_temperature_pipeline("temperature_pipeline")
            # Initialize sensor manager with data_saver and pipeline
            sensor_manager = SensorManager(
                config_service=config_service,
                max_workers=max_workers,
                data_saver=data_saver,
                data_pipeline=pipeline
            )
            # Initialize web application
<<<<<<< HEAD
=======
            from src.gui.application import WebApplication
>>>>>>> 8da4248a
            web_application = WebApplication(
                config_service=config_service,
                sensor_manager=sensor_manager
            )

            container = cls(
                config_service=config_service,
                sensor_manager=sensor_manager,
                data_saver=data_saver,
                web_application=web_application,
                compression_service=compression_service,
                email_alert_service=email_alert_service
            )

            info("Application container created successfully")
            return container

        except Exception as e:
            error(f"Failed to create application container: {e}")
            raise

    @classmethod
    def create_sync(cls, config_dir: Path) -> 'ApplicationContainer':
        """Synchronous factory for NiceGUI compatibility

        Args:
            config_dir: Directory containing configuration files

        Returns:
            ApplicationContainer with background services started
        """
        container = cls.create(config_dir)
        container._start_background_services()
        return container

    def _start_background_services(self) -> None:
        """Start async services via ManagedThreadPool"""
        import threading
        # Spawn a daemon thread for async startup
        # and keep a reference for shutdown
        self._bg_thread = threading.Thread(
            target=lambda: asyncio.run(self._async_startup()),
            name="bg_services",
            daemon=True,
        )
        self._bg_thread.start()
        info("Background services started on dedicated daemon thread")

    async def _async_startup(self) -> None:
        """Async startup for background services"""
        try:
            # Start sensor polling
            sensor_count = (
                await self.sensor_manager.start_all_configured_sensors()
            )
            info(f"Started {sensor_count} sensors")
            # Keep background services running
            while not self._shutdown_requested:
                await asyncio.sleep(1)
        except Exception as e:
            error(f"Error in background services: {e}")

    async def startup(self) -> None:
        """Async startup for all services"""
        try:
            info("Starting CVD Tracker services...")

            # Start sensor manager
            sensor_count = (
                await self.sensor_manager.start_all_configured_sensors()
            )
            info(f"Started {sensor_count} sensors")

            # Initialize web application
            await self.web_application.startup()

            info("All services started successfully")

        except Exception as e:
            error(f"Failed to start services: {e}")
            raise

    def start_gui(self) -> None:
        """Start NiceGUI application (synchronous)"""
        try:
            # Register UI components
            self.web_application.register_components()

            # Get network configuration
            title = self.config_service.get("ui.title", str, "CVD Tracker")
            host = self.config_service.get("network.host", str, "localhost")
            port = self.config_service.get("network.port", int, 8080)

            info(f"Starting web interface: {title} at {host}:{port}")

            # Start NiceGUI
            from nicegui import ui
            ui.run(title=title, host=host, port=port)

        except Exception as e:
            error(f"Failed to start web interface: {e}")
            raise

    async def shutdown(self) -> None:
        """Graceful shutdown of all services"""
        info("Shutting down CVD Tracker...")
        try:
            # Signal background services to stop
            self._shutdown_requested = True
            # Wait for background startup thread to finish
            if hasattr(self, '_bg_thread'):
                await asyncio.to_thread(self._bg_thread.join, 5)
            # Shutdown web application
            await self.web_application.shutdown()
            # Shutdown sensor manager
            await self.sensor_manager.shutdown()

            # Shutdown background tasks
            for pool, future in self._background_tasks:
                if not future.done():
                    future.cancel()
                # Skip shutting down shared GENERAL pool
                if getattr(pool, 'pool_type', None) == ThreadPoolType.GENERAL:
                    continue
                pool.shutdown()

            info("Shutdown complete")

        except Exception as e:
            error(f"Error during shutdown: {e}")

    def shutdown_sync(self) -> None:
        """Synchronous shutdown for cleanup"""
        self._shutdown_requested = True
        # Wait for background startup thread to finish
        if hasattr(self, '_bg_thread'):
            self._bg_thread.join(timeout=5)
        # Shutdown background tasks
        for pool, future in self._background_tasks:
            if not future.done():
                future.cancel()
            # Skip shutting down shared GENERAL pool
            if getattr(pool, 'pool_type', None) == ThreadPoolType.GENERAL:
                continue
            pool.shutdown()

        info("Synchronous shutdown complete")

    def get_status(self) -> dict:
        """Get status of all services

        Returns:
            Dictionary with service status information
        """
        return {
            'sensors': self.sensor_manager.get_sensor_status(),
            'config_loaded': bool(self.config_service._config_cache),
            'background_tasks': len(self._background_tasks),
            'shutdown_requested': self._shutdown_requested
        }<|MERGE_RESOLUTION|>--- conflicted
+++ resolved
@@ -21,7 +21,6 @@
 )
 from src.data_handler.sources.sensor_source_manager import SensorManager
 from src.utils.data_utils.data_saver import DataSaver
-<<<<<<< HEAD
 from src.data_handler.processing.pipeline.pipeline import (
     create_temperature_pipeline,
 )
@@ -34,12 +33,6 @@
     EmailAlertService,
     set_email_alert_service,
 )
-
-=======
-from src.data_handler.processing.pipeline.pipeline import create_temperature_pipeline
-from src.utils.data_utils.compression_service import CompressionService, set_compression_service
-from src.utils.alert_system_utils.email_alert_service import EmailAlertService, set_email_alert_service
->>>>>>> 8da4248a
 
 @dataclass
 class ApplicationContainer:
@@ -104,10 +97,8 @@
                 data_pipeline=pipeline
             )
             # Initialize web application
-<<<<<<< HEAD
-=======
             from src.gui.application import WebApplication
->>>>>>> 8da4248a
+
             web_application = WebApplication(
                 config_service=config_service,
                 sensor_manager=sensor_manager
