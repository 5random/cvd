"""async_utils_v2.py

A *feature-complete* asyncio helper library with:
------------------------------------------------
* **Structured logging & tracing** – opt-in setup with `setup_logging()`.
* **Exception-Group aware helpers** (Py ≥ 3.11).
* **TaskGroup-based management** with graceful shutdown.
* **Cancelable timeouts** (`asyncio.timeout`).
* **Retry / back-off decorator** – skips `CancelledError`.
* **Context-propagating thread executor**.
* **WeakRef task pool + ergonomic `TaskHandle`**.
* **Token-bucket rate-limiter** with fair scheduling.
* **UNIX signal graceful shutdown** (SIGINT/SIGTERM).
* **Strict typings** – `ParamSpec`, `Self`, `Awaitable`.

Python ≥ 3.11 required.
"""

from __future__ import annotations

import asyncio
import concurrent.futures
import contextlib
import functools
import logging
import random
import signal
import sys
import time
import weakref
from src.utils.log_service import (
    info,
    warning,
    error,
    debug,
    performance,
    timer,
    context,
)
from dataclasses import dataclass
from typing import (
    Any,
    Awaitable,
    Callable,
    Generic,
    Iterable,
    List,
    Optional,
    ParamSpec,
    Self,
    TypeVar,
    cast,
)


# Stub to satisfy __all__, real logging handled by LogService
def setup_logging(level: int = logging.INFO) -> None:
    """No-op: centralized LogService handles logging."""
    pass


# Add missing type definitions for generics
T = TypeVar("T")
R = TypeVar("R")
P = ParamSpec("P")


# ----------------- Retry-Decorator ----------------
def retry_async(
    *,
    attempts: int = 3,
    base_delay: float = 0.5,
    backoff_factor: float = 2.0,
    jitter: float = 0.1,
    exceptions: tuple[type[Exception], ...] = (Exception,),
) -> Callable[[Callable[P, Awaitable[T]]], Callable[P, Awaitable[T]]]:
    """Retry an async callable with exponential back-off + jitter."""

    def decorator(fn: Callable[P, Awaitable[T]]) -> Callable[P, Awaitable[T]]:
        @functools.wraps(fn)
        async def wrapper(*args: P.args, **kwargs: P.kwargs) -> T:
            last_exc: Exception | None = None
            for attempt in range(1, attempts + 1):
                try:
                    return await fn(*args, **kwargs)
                except asyncio.CancelledError:
                    raise
                except exceptions as exc:
                    last_exc = exc
                    if attempt == attempts:
                        error(
                            "retry_exhausted",
                            fn=fn.__qualname__,
                            attempts=attempts,
                            exc_info=exc,
                        )
                        raise
                    delay = base_delay * (
                        backoff_factor ** (attempt - 1)
                    ) + random.uniform(0, jitter)
                    warning(
                        "retry_scheduled",
                        fn=fn.__qualname__,
                        attempt=attempt,
                        sleep=f"{delay:.3f}",
                        exc_info=exc,
                    )
                    await asyncio.sleep(delay)
            # should not reach here
            assert last_exc is not None
            raise last_exc

        return wrapper

    return decorator


# ───────────────────── Timeout-Wrapper ───────────────────────
def run_with_timeout(
    timeout: float,
) -> Callable[[Callable[P, Awaitable[T]]], Callable[P, Awaitable[T]]]:
    """Cancel wrapped coroutine after *timeout* seconds."""

    def decorator(fn: Callable[P, Awaitable[T]]) -> Callable[P, Awaitable[T]]:
        @functools.wraps(fn)
        async def wrapper(*args: P.args, **kwargs: P.kwargs) -> T:
            async with asyncio.timeout(timeout):
                return await fn(*args, **kwargs)

        return wrapper

    return decorator


# ──────────────── Token-Bucket-Rate-Limiter ──────────────────
class AsyncRateLimiter:
    """Token-bucket limiter with fairness & burst control."""

    def __init__(self, rate: int, period: float, *, burst: int | None = None) -> None:
        self._rate = rate
        self._period = period
        self._tokens: float = rate
        self._updated_at = time.monotonic()
        self._lock = asyncio.Lock()
        self._sem = asyncio.Semaphore(burst or rate)

    async def __aenter__(self) -> Self:
        await self.acquire()
        return self

    async def __aexit__(self, exc_type, exc, tb) -> None:
        self.release()

    async def acquire(self) -> None:
        """Acquire a rate-limiter token, waiting if necessary."""
        while True:
            async with self._lock:
                self._refill_tokens_locked()
                if self._tokens >= 1:
                    self._tokens -= 1
                    break
                wait_time = (1 - self._tokens) * (self._period / self._rate)
            await asyncio.sleep(wait_time)

        await self._sem.acquire()

    def release(self) -> None:
        self._sem.release()

    def _refill_tokens_locked(self) -> None:
        now = time.monotonic()
        elapsed = now - self._updated_at
        if elapsed <= 0:
            return
        self._tokens = min(
            self._rate, self._tokens + elapsed * (self._rate / self._period)
        )
        self._updated_at = now


# ────────── gather_with_concurrency (Race-Fix) ───────────────
async def gather_with_concurrency(
    coros: Iterable[Awaitable[T]],
    *,
    label: str = "gather",
    limiter: AsyncRateLimiter | None = None,
    cancel_on_exception: bool = True,
) -> List[T]:
    """Gather *coros* respecting an optional ``AsyncRateLimiter``.

    On error, an ``ExceptionGroup`` holding *all* exceptions is raised.
    """

    coro_list = list(coros)
    results: List[Optional[T]] = [None] * len(coro_list)
    errors: list[Exception] = []
    err_lock = asyncio.Lock()

    async def _worker(idx: int, aw: Awaitable[T]) -> None:
        async def _exec() -> None:
            info("task_started", task_id=f"{label}.{idx}", manager=label)
            try:
                results[idx] = await aw
            except Exception as exc:
                async with err_lock:
                    errors.append(exc)
                if cancel_on_exception:
                    raise
            finally:
                pass

        if limiter is not None:
            async with limiter:
                await _exec()
        else:
            await _exec()

    try:
        async with asyncio.TaskGroup() as tg:
            for i, coro in enumerate(coro_list):
                tg.create_task(_worker(i, coro))
    except* Exception as eg:
        error("gather_failed", label=label, exc_info=eg)
        raise

    if errors and not cancel_on_exception:
        eg = ExceptionGroup(f"{label} collected errors", errors)
        error("gather_errors", label=label, exc_info=eg)
        raise eg

    return cast(List[T], results)


# -------- Context-propagating run_in_executor --------
async def run_in_executor(
    func: Callable[..., R],
    /,
    *args: Any,
    executor: concurrent.futures.Executor | None = None,
    **kwargs: Any,
) -> R:
    loop = asyncio.get_running_loop()

    # Simplified: use LogService for any logging within executor
    return await loop.run_in_executor(executor, lambda: func(*args, **kwargs))


# Ergonomic TaskHandle + manager
###############################################################################


@dataclass(slots=True)
class TaskHandle(Generic[T]):
    """A lightweight wrapper around ``asyncio.Task`` for fluent use."""

    _task: asyncio.Task[T]

    def done(self) -> bool:  # noqa: D401 – proxy
        return self._task.done()

    def cancel(self) -> None:
        self._task.cancel()

    def result(self) -> T:
        return self._task.result()

    def exception(self) -> BaseException | None:  # noqa: ANN001
        return self._task.exception()

    async def wait(self) -> T:
        return await self._task

    def __await__(self):  # noqa: D401 – allow ``await handle``
        return self._task.__await__()


class AsyncTaskManager:
    """Structured Task manager providing handles and graceful shutdown."""

    def __init__(self, name: str = "manager") -> None:
        self._name = name
        self._tasks: "weakref.WeakValueDictionary[str, asyncio.Task[Any]]" = (
            weakref.WeakValueDictionary()
        )
        info("manager_created", manager=name)

    # -------- context manager --------------------------------------
    async def __aenter__(self) -> Self:  # noqa: D401
        info("manager_enter", manager=self._name)
        return self

    async def __aexit__(self, exc_type, exc, tb):  # noqa: ANN001
        info("manager_exit", exc_info=exc, manager=self._name)
        await self.stop_all_tasks()

    # -------- create & track ---------------------------------------
    def create_task(
        self,
        coro: Awaitable[T],
        *,
        task_id: str | None = None,
        on_error: Callable[[Exception], Awaitable[None]] | None = None,
    ) -> TaskHandle[T]:
        """Schedule *coro* and return a :class:`TaskHandle`."""
        if task_id is None:
            task_id = f"task-{len(self._tasks) + 1}"
        if task_id in self._tasks:
            raise KeyError(f"Task id {task_id!r} already exists")

        # inner runner ------------------------------------------------
        async def _runner() -> T:
            start = time.perf_counter()
            info("task_started", task_id=task_id, manager=self._name)
            try:
                res = await coro
                info(
                    "task_finished",
                    dt=time.perf_counter() - start,
                    task_id=task_id,
                    manager=self._name,
                )
                return res
            except asyncio.CancelledError:
                warning(
                    "task_cancelled",
                    dt=time.perf_counter() - start,
                    task_id=task_id,
                    manager=self._name,
                )
                raise
            except Exception as exc:
                error(
                    "task_failed",
                    dt=time.perf_counter() - start,
                    exc_info=exc,
                    task_id=task_id,
                    manager=self._name,
                )
                if on_error:
                    with contextlib.suppress(Exception):
                        await on_error(exc)
                raise
            finally:
                pass

        task = asyncio.create_task(_runner(), name=f"{self._name}:{task_id}")
        self._tasks[task_id] = task
        info("task_registered", task_id=task_id, manager=self._name)
        task.add_done_callback(lambda t, tid=task_id: self._tasks.pop(tid, None))
        return TaskHandle(task)

    # -------- stop helpers -----------------------------------------
    async def stop_task(self, task_id: str, *, timeout: float = 5.0) -> bool:
        task = self._tasks.get(task_id)
        if task is None:
            return False
        if task.done():
            result = task.exception()
            self._tasks.pop(task_id, None)
            return result is None
        task.cancel()
        try:
            await asyncio.wait_for(asyncio.shield(task), timeout)
            return True
        except (asyncio.TimeoutError, Exception):
            return False

    async def stop_all_tasks(self, *, timeout: float = 5.0) -> None:
        if not self._tasks:
            return
        for tid, task in list(self._tasks.items()):
            if not task.done():
                task.cancel()
<<<<<<< HEAD
        # Convert to list to freeze current tasks and avoid iteration issues
        # if callbacks modify ``_tasks`` during ``asyncio.wait``
        _, pending = await asyncio.wait(list(self._tasks.values()), timeout=timeout)
=======
        tasks = list(self._tasks.values())
        _, pending = await asyncio.wait(tasks, timeout=timeout)
>>>>>>> a5082df7
        if pending:
            warning("pending_after_shutdown", count=len(pending))
        self._tasks.clear()


###############################################################################
# Graceful shutdown signals
###############################################################################


def install_signal_handlers(manager: AsyncTaskManager) -> None:
    """Install SIGINT/SIGTERM handlers to shutdown *manager* cleanly."""

    loop = asyncio.get_running_loop()

    async def _shutdown(signame: str) -> None:
        warning("signal", sig=signame)
        await manager.stop_all_tasks()
        await asyncio.sleep(0)  # give cancellations a tick
        loop.stop()

    for sig in (signal.SIGINT, signal.SIGTERM):
        try:
            loop.add_signal_handler(
                sig, lambda s=sig: asyncio.create_task(_shutdown(s.name))
            )
        except NotImplementedError:  # Windows
            signal.signal(sig, lambda *_: asyncio.create_task(_shutdown(sig.name)))


__all__ = [
    "setup_logging",
    "AsyncRateLimiter",
    "AsyncTaskManager",
    "TaskHandle",
    "gather_with_concurrency",
    "run_with_timeout",
    "retry_async",
    "run_in_executor",
    "install_signal_handlers",
]<|MERGE_RESOLUTION|>--- conflicted
+++ resolved
@@ -371,14 +371,11 @@
         for tid, task in list(self._tasks.items()):
             if not task.done():
                 task.cancel()
-<<<<<<< HEAD
+                
         # Convert to list to freeze current tasks and avoid iteration issues
         # if callbacks modify ``_tasks`` during ``asyncio.wait``
         _, pending = await asyncio.wait(list(self._tasks.values()), timeout=timeout)
-=======
-        tasks = list(self._tasks.values())
-        _, pending = await asyncio.wait(tasks, timeout=timeout)
->>>>>>> a5082df7
+
         if pending:
             warning("pending_after_shutdown", count=len(pending))
         self._tasks.clear()
