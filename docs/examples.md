# Usage Examples

This page gives a few quick examples of how to use components of the CVD Tracker package.

## Starting the GUI

The application is started through the :class:`~src.utils.container.ApplicationContainer` which wires
up all services and launches the NiceGUI interface.  The configuration directory can be specified on
the command line using ``--config-dir`` or via the ``CVD_CONFIG_DIR`` environment variable.

```python
from pathlib import Path
from src.utils.container import ApplicationContainer

# Load configuration from the ``program/config`` directory
container = ApplicationContainer.create_sync(Path("program/config"))
container.start_gui()
```

To start the application from the command line with a custom configuration
directory run:

```bash
python program/main.py --config-dir program/config
```

You can also set ``CVD_CONFIG_DIR`` instead of passing the argument.

## Working with Mock Sensors

Mock sensor classes allow you to exercise the data pipeline without any hardware connected.

```python
import asyncio
from src.data_handler.sources.mock_sensors import MockRS232Sensor
from src.data_handler.interface.sensor_interface import SensorConfig

config = SensorConfig(sensor_id="mock1", sensor_type="rs232")
sensor = MockRS232Sensor(config)

async def read_once():
    await sensor.initialize()
    reading = await sensor.read()
    print(reading)
    await sensor.shutdown()

asyncio.run(read_once())
```

## Adding a sensor to the configuration

The configuration service accepts a dictionary describing the sensor.  Set the
optional `show_on_dashboard` field to control whether the sensor appears on the
dashboard.

```python
from src.utils.config_utils.config_service import ConfigurationService

service = ConfigurationService(Path("program/config/config.json"), Path("program/config/default.json"))
service.add_sensor_config({
    "sensor_id": "mock1",
    "name": "Example",
    "type": "temperature",
    "source": "mock",
    "interface": "usb",
    "enabled": True,
    "show_on_dashboard": True,
})
```


## Registering custom sensors via entry points

Third-party packages can contribute new sensor implementations without
modifying the main repository. Expose a factory under the
``cvd.sensors`` entry point group in your ``pyproject.toml``:

```toml
[project.entry-points."cvd.sensors"]
my_sensor = "your_package.sensors:MySensor"
```

When ``sensor_source_manager`` is imported, all entry points in this group
are loaded and added to ``SENSOR_REGISTRY`` so the sensor can be used in
the configuration.

## Sensor Setup Wizard

The NiceGUI interface includes a multi-step wizard for defining sensors.
On step 2 you can click **Test Connection** to verify the settings
before creating the sensor. The wizard temporarily creates the device,
reads once and then cleans up, displaying the result as a notification.

## Controller Configuration Options

Controller settings use predefined option lists for certain values. For example
the motion detection controller only accepts ``"MOG2"`` or ``"KNN"`` as the
background subtraction algorithm. The :class:`ConfigurationService` exposes
helpers such as ``get_controller_type_options()`` and ``get_webcam_ids()`` which
GUI components use to populate dropdown menus.

<<<<<<< HEAD
Motion detection also supports a multi-frame decision mode. Set
``multi_frame_enabled`` to ``true`` and choose a ``multi_frame_method`` of
``"threshold"`` or ``"probability"``. The ``threshold`` method counts detections
over ``multi_frame_window`` frames while ``probability`` computes an exponential
moving average of detection confidence using ``multi_frame_decay``. Motion is
reported only when the resulting value exceeds ``multi_frame_threshold``.
=======
The motion detection controller also supports defining a region of interest
within the camera frame. Provide ``roi_x`` and ``roi_y`` for the top-left corner
along with ``roi_width`` and ``roi_height`` to restrict detection to that area.
>>>>>>> 9f7d6ea7
<|MERGE_RESOLUTION|>--- conflicted
+++ resolved
@@ -99,15 +99,15 @@
 helpers such as ``get_controller_type_options()`` and ``get_webcam_ids()`` which
 GUI components use to populate dropdown menus.
 
-<<<<<<< HEAD
+
 Motion detection also supports a multi-frame decision mode. Set
 ``multi_frame_enabled`` to ``true`` and choose a ``multi_frame_method`` of
 ``"threshold"`` or ``"probability"``. The ``threshold`` method counts detections
 over ``multi_frame_window`` frames while ``probability`` computes an exponential
 moving average of detection confidence using ``multi_frame_decay``. Motion is
 reported only when the resulting value exceeds ``multi_frame_threshold``.
-=======
+
 The motion detection controller also supports defining a region of interest
 within the camera frame. Provide ``roi_x`` and ``roi_y`` for the top-left corner
 along with ``roi_width`` and ``roi_height`` to restrict detection to that area.
->>>>>>> 9f7d6ea7
+
