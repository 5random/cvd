--- conflicted
+++ resolved
@@ -113,21 +113,12 @@
 
 ### Simplified GUI
 
-<<<<<<< HEAD
-For a minimal webcam demo you can run the alternative GUI via the
-``cvd-alt-gui`` command. It loads the example configuration from
-``src/config/simple_config.json``:
-
-```bash
-cvd-alt-gui
-=======
 For a minimal webcam demo you can run the alternative GUI located in
 ``src/cvd/gui/alt_application.py``. It loads the example configuration from
 ``src/cvd/config/simple_config.json``:
 
 ```bash
 python src/cvd/gui/alt_application.py
->>>>>>> 807400cf
 ```
 
 ### Camera stream endpoints
