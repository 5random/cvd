# cvd

## Project Overview

This project implements the **CVD Tracker** application used to collect
data from various sensors, process it with controllers and display results
through a NiceGUI based interface.  A short description of the architecture
and main modules can be found in [docs/architecture.md](docs/architecture.md).
Example snippets demonstrating typical usage are available in
[docs/examples.md](docs/examples.md).

## Installation

To install dependencies and this package in editable mode, run:

```bash
make install
pip install pre-commit black
```

The `requirements.txt` file lists the dependencies required by this project.

<<<<<<< HEAD
The installed package includes a `config/` directory containing the default
configuration file as well as sample data under `data/`.  When installing with
`pip install .`, these files are placed inside the package directory so the
application can be started without additional setup.
=======
## Usage

Launch the GUI application specifying the configuration directory:

```bash
python program/main.py --config-dir program/config
```

You may also set the ``CVD_CONFIG_DIR`` environment variable instead of passing
``--config-dir``.
>>>>>>> a88bd0cf

## Running tests

Install the dependencies and run the test suite with:

```bash
make install
make test
```

The tests rely on the `cv2` module from OpenCV and the `nicegui` package. Ensure
both packages are installed and importable.

## Code style

This project uses `black` for formatting and the `pre-commit` framework to
enforce style checks. Install the tools and set up the git hook with:

```bash
pip install pre-commit black
pre-commit install
```

Run all style checks manually with:

```bash
pre-commit run --all-files
```

## Changelog

- Fixed log viewer error caused by removed `last_args` attribute in NiceGUI ScrollArea.<|MERGE_RESOLUTION|>--- conflicted
+++ resolved
@@ -20,12 +20,12 @@
 
 The `requirements.txt` file lists the dependencies required by this project.
 
-<<<<<<< HEAD
+
 The installed package includes a `config/` directory containing the default
 configuration file as well as sample data under `data/`.  When installing with
 `pip install .`, these files are placed inside the package directory so the
 application can be started without additional setup.
-=======
+
 ## Usage
 
 Launch the GUI application specifying the configuration directory:
@@ -36,7 +36,7 @@
 
 You may also set the ``CVD_CONFIG_DIR`` environment variable instead of passing
 ``--config-dir``.
->>>>>>> a88bd0cf
+
 
 ## Running tests
 
