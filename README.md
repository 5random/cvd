# cvd

## Project Overview

This project implements the **CVD Tracker** application used to collect
data from various sensors, process it with controllers and display results
through a NiceGUI based interface.  A short description of the architecture
and main modules can be found in [docs/architecture.md](docs/architecture.md).
For a quick overview of how controllers feed into each other see [docs/architecture.md#controller-dependencies](docs/architecture.md#controller-dependencies).
Example snippets demonstrating typical usage are available in
[docs/examples.md](docs/examples.md).
An overview of the configuration and logging utilities lives in
[docs/utils_services.md](docs/utils_services.md).

## Installation

This project requires **Python 3.11** or newer. Ensure a compatible
interpreter is available before installing any dependencies.

To install dependencies and this package in editable mode, run:

```bash
pip install -e .
pip install pre-commit black
```

You may also install the pinned dependencies from the generated
`requirements.txt` file. This is useful for running the test suite on a
fresh environment:

```bash
pip install -r requirements.txt
```

Development utilities such as linters and the pre-commit hook are collected in
`dev-requirements.txt`:

```bash
pip install -r dev-requirements.txt
```

This installs all Python dependencies including `psutil`, which the dashboard
uses to display CPU and memory usage.

All runtime dependencies are declared under ``[project.dependencies]`` in
``pyproject.toml``.  The ``setup.py`` and ``requirements.txt`` files both read
from this section so there is a single authoritative list.  Whenever you edit
``pyproject.toml`` to add or remove a package you must regenerate
``requirements.txt``.  Use the helper script to update the file:

```bash
python scripts/update_requirements.py
```

This extracts the dependencies from ``pyproject.toml`` and writes them sorted to
``requirements.txt``.  You can also run the convenience target below which wraps
the same command:

```bash
make update-requirements
```


The installed package includes a `config/` directory containing the default
configuration file. Directories used for runtime data such as
`data/experiment_data`, `data/experiments` and `data/processed` are not
tracked in version control. They will be created automatically the first time
you run the application or you can create them manually if needed.


The repository also ships with example configurations located in
`src/cvd/config`.  These files illustrate typical setups and can serve as a
starting point for your own configuration.  The top-level `config/` directory is
only used by the test suite and should not be modified for normal operation.

## Configuration

Configuration values are loaded from `config.json` and merged with
`default_config.json`. Set ``CVD_CONFIG_DIR`` or pass ``--config-dir`` to point to
your configuration folder.

The following option can be used to run the application without physical sensor
hardware:

* ``disable_hardware_sensors`` – when ``true`` hardware based sensors such as
  ``ArduinoTCSensor`` and ``RS232Sensor`` will not be registered.

## Usage

Launch the GUI application specifying the configuration directory:

```bash
python main.py --config-dir src/cvd/config
```

To run the application with your own configuration directory simply point
`--config-dir` to the folder containing your files:

```bash
python main.py --config-dir path/to/my_config
```

You may also set the ``CVD_CONFIG_DIR`` environment variable instead of passing
``--config-dir``.

When creating a custom ``SimpleGUIApplication`` make sure to call
``set_config_service`` after instantiating the
``ConfigurationService``. This allows helper functions such as
``create_cvd_controller_manager`` to read from the same configuration
instance while still letting you pass the ``EmailAlertService`` explicitly
where needed.

Use the fullscreen button in the header to toggle between windowed and fullscreen mode.

### Simplified GUI

For a minimal webcam demo you can run the alternative GUI located in
``src/cvd/gui/alt_application.py``. It loads the example configuration from
``src/cvd/config/simple_config.json``:

```bash
python src/cvd/gui/alt_application.py
```

### Camera stream endpoints

Each camera stream component exposes its frames via an HTTP endpoint.  The
default stream remains available under ``/video_feed``.  Individual cameras can
be accessed at ``/video_feed/{cid}`` where ``cid`` is the controller ID used on
the dashboard.

### Dashboard visibility

Sensors and controllers defined in the configuration will only appear on the
dashboard when their configuration contains ``"show_on_dashboard": true``.
Add this flag under each sensor or controller entry to control what is visible
in the GUI.

### Controller concurrency

The controller manager controls how many controllers may execute in parallel.
Set the ``CONTROLLER_MANAGER_CONCURRENCY_LIMIT`` environment variable to adjust
this number. If unset, it defaults to ``10``. You can also provide the same
value on startup using the ``--controller-concurrency-limit`` option of
<<<<<<< HEAD
``src/main.py`` which simply sets this environment variable for you.
Parallel execution is disabled by default. Enable it by setting
``controller_manager.parallel_execution`` to ``true`` in the configuration or by
exporting ``CONTROLLER_MANAGER_PARALLEL_EXECUTION=1``.
=======
``main.py`` which simply sets this environment variable for you.
>>>>>>> 030d41e1

### Webcam UVC settings

Webcam properties under ``uvc_settings`` follow OpenCV naming. Use
``"backlight_compensation"`` for adjusting backlight compensation.

### Video capture backend

You may explicitly select the OpenCV backend used for capturing frames by
providing ``"capture_backend"`` in a webcam or controller configuration. Common
values include ``cv2.CAP_DSHOW`` and ``cv2.CAP_MSMF`` on Windows. If omitted,
OpenCV will choose the default backend for the platform.

### External camera capture

The motion detection controller can rely on another controller for camera frames.

Set ``input_controllers`` to the ID of a ``camera_capture`` controller to disable
its internal capture loop and use the external source instead.
Webcam related controllers, including ``camera_capture`` and ``motion_detection``,
live in the ``src/cvd/controllers/webcam`` subpackage.

### Disable sensors

The global configuration accepts a ``"disable_sensors"`` flag. When set to
``true`` no sensors will be initialised at startup. This is handy for camera
only setups or when running tests without real hardware.


## Running tests

Before running the tests you must install this package together with all
runtime and development dependencies. The test suite depends on the packages
listed in `dev-requirements.txt` (which includes `pytest`) in addition to the
runtime libraries from `requirements.txt`. Dependencies such as `numpy`,
`opencv-python`/`cv2`, `nicegui`, and `jsonschema` must be installed before
executing `pytest`.

Before running the tests you must install this package and all third-party
dependencies.  Attempting to execute `pytest` without installation will result
in import errors.  A full list of required packages is available in
[docs/test_setup.md](docs/test_setup.md).


Install the dependencies and run the tests in a single sequence. You can either
install the package in editable mode or use the requirements files:

```bash
pip install -r dev-requirements.txt
pip install -e .
pytest          # or: make test

# or install from the requirements files
pip install -r dev-requirements.txt
pip install -r requirements.txt
pytest

```

The tests rely on several runtime packages such as `opencv-python` (for the
`cv2` module) and `nicegui`. Running the installation commands above ensures
these dependencies are available when invoking `pytest`.

## Code style

This project uses `black` for formatting and the `pre-commit` framework to
enforce style checks. Install the tools and set up the git hook with:

```bash
pip install pre-commit black
pre-commit install
```

Run all style checks manually with:

```bash
pre-commit run --all-files
```

## Changelog

- See [CHANGELOG](CHANGELOG.md) for a list of recent updates.

## License

This project is released under the [MIT License](LICENSE).<|MERGE_RESOLUTION|>--- conflicted
+++ resolved
@@ -142,14 +142,8 @@
 Set the ``CONTROLLER_MANAGER_CONCURRENCY_LIMIT`` environment variable to adjust
 this number. If unset, it defaults to ``10``. You can also provide the same
 value on startup using the ``--controller-concurrency-limit`` option of
-<<<<<<< HEAD
-``src/main.py`` which simply sets this environment variable for you.
-Parallel execution is disabled by default. Enable it by setting
-``controller_manager.parallel_execution`` to ``true`` in the configuration or by
-exporting ``CONTROLLER_MANAGER_PARALLEL_EXECUTION=1``.
-=======
+
 ``main.py`` which simply sets this environment variable for you.
->>>>>>> 030d41e1
 
 ### Webcam UVC settings
 
